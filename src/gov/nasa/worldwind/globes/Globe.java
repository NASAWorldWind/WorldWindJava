/*
 * Copyright 2006-2009, 2017, 2020 United States Government, as represented by the
 * Administrator of the National Aeronautics and Space Administration.
 * All rights reserved.
 * 
 * The NASA World Wind Java (WWJ) platform is licensed under the Apache License,
 * Version 2.0 (the "License"); you may not use this file except in compliance
 * with the License. You may obtain a copy of the License at
 * http://www.apache.org/licenses/LICENSE-2.0
 * 
 * Unless required by applicable law or agreed to in writing, software distributed
 * under the License is distributed on an "AS IS" BASIS, WITHOUT WARRANTIES OR
 * CONDITIONS OF ANY KIND, either express or implied. See the License for the
 * specific language governing permissions and limitations under the License.
 * 
 * NASA World Wind Java (WWJ) also contains the following 3rd party Open Source
 * software:
 * 
 *     Jackson Parser – Licensed under Apache 2.0
 *     GDAL – Licensed under MIT
 *     JOGL – Licensed under  Berkeley Software Distribution (BSD)
 *     Gluegen – Licensed under Berkeley Software Distribution (BSD)
 * 
 * A complete listing of 3rd Party software notices and licenses included in
 * NASA World Wind Java (WWJ)  can be found in the WorldWindJava-v2.2 3rd-party
 * notices and licenses PDF found in code directory.
 */
package gov.nasa.worldwind.globes;

import gov.nasa.worldwind.WWObject;
import gov.nasa.worldwind.geom.*;
import gov.nasa.worldwind.render.DrawContext;
import gov.nasa.worldwind.terrain.*;

import java.util.List;

/**
 * Represents a planet's shape and terrain. A globe may be associated with an {@link ElevationModel} that provides
 * elevations for geographic positions on the surface of the globe. Globe provides methods for converting geographic
 * positions (latitude, longitude, and elevation) to cartesian coordinates, and for converting cartesian to geographic.
 * The origin and orientation of the cartesian coordinate system are determined by implementations of this interface.
<<<<<<< HEAD
 * 
=======
>>>>>>> 1df700d1
 * <h1>Computations in Cartesian Coordinates</h1>
 * <p>
 * Globe provides methods for performing computations in the coordinate system represented by a globe's surface in
 * cartesian coordinates. These methods perform work with respect to the globe's actual shape in 3D cartesian
 * coordinates. For an ellipsoidal globe, these methods are equivalent to the ellipsoidal coordinate computations below.
 * For an instance of {@link Globe2D}, these methods work in the cartesian coordinates specified by the globe's 2D
 * projection.
<<<<<<< HEAD
 * 
=======
>>>>>>> 1df700d1
 * <ul> <li>{@link #computePointFromPosition(gov.nasa.worldwind.geom.Angle, gov.nasa.worldwind.geom.Angle, double)}</li>
 * <li>{@link #computePositionFromPoint(gov.nasa.worldwind.geom.Vec4)}</li> <li>{@link
 * #computeSurfaceNormalAtLocation(gov.nasa.worldwind.geom.Angle, gov.nasa.worldwind.geom.Angle)}</li> <li>{@link
 * #computeSurfaceOrientationAtPosition(gov.nasa.worldwind.geom.Angle, gov.nasa.worldwind.geom.Angle, double)}</li>
 * </ul>
<<<<<<< HEAD
 * 
=======
>>>>>>> 1df700d1
 * <h1>Computations in Ellipsoidal Coordinates</h1>
 * <p>
 * Globe provides methods for performing computation on the ellipsoid represented by a globe's equatorial radius and its
 * polar radius. These methods perform work with respect to the ellipsoid in 3D cartesian coordinates. Calling any of
 * these methods on an instance of Globe2D will return the same result as a 3D globe with equivalent radii.
<<<<<<< HEAD
 * 
=======
>>>>>>> 1df700d1
 * <ul> <li>{@link #computeEllipsoidalPointFromPosition(gov.nasa.worldwind.geom.Angle, gov.nasa.worldwind.geom.Angle,
 * double)}</li> <li>{@link #computePositionFromEllipsoidalPoint(gov.nasa.worldwind.geom.Vec4)}</li> <li>{@link
 * #computeEllipsoidalNormalAtLocation(gov.nasa.worldwind.geom.Angle, gov.nasa.worldwind.geom.Angle)}</li> <li>{@link
 * #computeEllipsoidalOrientationAtPosition(gov.nasa.worldwind.geom.Angle, gov.nasa.worldwind.geom.Angle, double)}</li>
 * </ul>
 *
 * @author Tom Gaskins
 * @version $Id: Globe.java 2295 2014-09-04 17:33:25Z tgaskins $
 */
public interface Globe extends WWObject, Extent
{
    /**
     * Indicates the spatial volume contained by this globe.
     *
     * @return An Extent object representing the volume of space enclosed by this globe.
     */
    Extent getExtent();

    /**
     * Indicates the radius of the globe at the equator, in meters.
     *
     * @return The radius at the equator, in meters.
     */
    double getEquatorialRadius();

    /**
     * Indicates the radius of the globe at the poles, in meters.
     *
     * @return The radius at the poles, in meters.
     */
    double getPolarRadius();

    /**
     * Indicates the maximum radius on the globe.
     *
     * @return The maximum radius, in meters.
     */
    double getMaximumRadius();

    /**
     * Indicates the radius in meters of the globe's ellipsoid at a location.
     *
     * @param latitude  Latitude of the location at which to determine radius.
     * @param longitude Longitude of the location at which to determine radius.
     *
     * @return The radius in meters of the globe's ellipsoid at the specified location.
     */
    double getRadiusAt(Angle latitude, Angle longitude);

    /**
     * Indicates the elevation at a specified location. If the elevation at the specified location is the elevation
     * model's missing data signal, or if the location specified is outside the elevation model's coverage area, the
     * elevation model's missing data replacement value is returned.
     * <p>
     * The elevation returned from this method is the best available in memory. If no elevation is in memory, the
     * elevation model's minimum extreme elevation at the location is returned. Local disk caches are not consulted.
     *
     * @param latitude  the latitude of the location at which to determine elevation.
     * @param longitude the longitude of the location at which to determine elevation.
     *
     * @return The elevation corresponding to the specified location, or the elevation model's missing-data replacement
     *         value if there is no elevation for the given location. Returns zero if no elevation model is available.
     *
     * @see #getElevationModel()
     */
    double getElevation(Angle latitude, Angle longitude);

    /**
     * Indicates the elevations of a collection of locations. Replaces any elevation values corresponding to the missing
     * data signal with the elevation model's missing data replacement value. If a location within the elevation model's
     * coverage area cannot currently be determined, the elevation model's minimum extreme elevation for that location
     * is returned in the output buffer. If a location is outside the elevation model's coverage area, the output buffer
     * for that location is not modified; it retains the buffer's original value.
     *
     * @param sector           the sector in question.
     * @param latlons          the locations to return elevations for. If a location is null, the output buffer for that
     *                         location is not modified.
     * @param targetResolution the desired horizontal resolution, in radians, of the raster or other elevation sample
     *                         from which elevations are drawn. (To compute radians from a distance, divide the distance
     *                         by the radius of the globe, ensuring that both the distance and the radius are in the
     *                         same units.)
     * @param elevations       an array in which to place the returned elevations. The array must be pre-allocated and
     *                         contain at least as many elements as the list of locations.
     *
     * @return the resolution achieved, in radians, or {@link Double#MAX_VALUE} if individual elevations cannot be
     *         determined for all of the locations. Returns zero if an elevation model is not available.
     *
     * @throws IllegalArgumentException if either the sector, latlons list or elevations array is null.
     * @see #getElevationModel()
     */
    double getElevations(Sector sector, List<? extends LatLon> latlons, double targetResolution, double[] elevations);

    /**
     * Indicates the elevations of a collection of locations. Replaces any elevation values corresponding to the missing
     * data signal with the elevation model's missing data replacement value. If a location within the elevation model's
     * coverage area cannot currently be determined, the elevation model's minimum extreme elevation for that location
     * is returned in the output buffer. If a location is outside the elevation model's coverage area, the output buffer
     * for that location is not modified; it retains the buffer's original value.
     *
     * @param sector           the sector in question.
     * @param latlons          the locations to return elevations for. If a location is null, the output buffer for that
     *                         location is not modified.
     * @param targetResolution the desired horizontal resolution, in radians, of the raster or other elevation sample
     *                         from which elevations are drawn. (To compute radians from a distance, divide the distance
     *                         by the radius of the globe, ensuring that both the distance and the radius are in the
     *                         same units.) This parameter is an array to allow varying resolutions to be specified for
     *                         {@link CompoundElevationModel}.
     * @param elevations       an array in which to place the returned elevations. The array must be pre-allocated and
     *                         contain at least as many elements as the list of locations.
     *
     * @return the resolution achieved, in radians, or {@link Double#MAX_VALUE} if individual elevations cannot be
     *         determined for all of the locations. Returns zero if an elevation model is not available.
     *
     * @throws IllegalArgumentException if either the sector, latlons list, target resolutions array or elevations array
     *                                  is null.
     * @see #getElevationModel()
     */
    double[] getElevations(Sector sector, List<? extends LatLon> latlons, double[] targetResolution,
        double[] elevations);

    /**
     * Indicates the maximum elevation on this globe, in meters.
     *
     * @return The maximum elevation, or zero if the maximum elevation cannot be determined.
     */
    double getMaxElevation();

    /**
     * Indicates the minimum elevation on this globe, in meters.
     *
     * @return The minimum elevation, or zero if the minimum elevation cannot be determined.
     */
    double getMinElevation();

    /**
     * Computes the intersections of this globe and a line.
     *
     * @param line the line with which to intersect this globe.
     *
     * @return the geographic position of the intersection of this globe and specified line. If there are multiple
     *         intersections the intersection nearest to the line's origin is returned. The intersection may be a
     *         tangent. Returns null if the line does not intersect this globe.
     */
    Position getIntersectionPosition(Line line);

    /**
     * Indicates the square of this globe's eccentricity. <a href="http://mathworld.wolfram.com/Eccentricity.html"
     * target="_blank">Eccentricity</a> is a measure of how the equatorial and polar radii are related.
     *
     * @return The square of this globe's eccentricity.
     */
    double getEccentricitySquared();

    /**
     * Computes a cartesian point from a latitude, longitude, and elevation.
     *
     * @param latitude        Latitude of the location to convert to cartesian.
     * @param longitude       Longitude of the location to convert to cartesian.
     * @param metersElevation Elevation, in meters, of the geographic position to convert to cartesian.
     *
     * @return The cartesian point that corresponds to the specified geographic position.
     */
    Vec4 computePointFromPosition(Angle latitude, Angle longitude, double metersElevation);

    /**
     * Computes a cartesian point from a geographic location and elevation.
     *
     * @param latLon          Geographic location to convert to cartesian.
     * @param metersElevation Elevation, in meters, of the geographic position to convert to cartesian.
     *
     * @return The cartesian point that corresponds to the specified geographic position.
     */
    Vec4 computePointFromPosition(LatLon latLon, double metersElevation);

    /**
     * Computes a cartesian point from a geographic position.
     *
     * @param position Geographic position to convert to cartesian. The position may include elevation above or below
     *                 the globe's surface.
     *
     * @return The cartesian point that corresponds to the specified geographic position.
     */
    Vec4 computePointFromPosition(Position position);

    /**
     * Computes a cartesian point from a geographic location on the surface of this globe.
     *
     * @param location Geographic location on the surface of the globe to convert to cartesian.
     *
     * @return The cartesian point that corresponds to the specified geographic location.
     */
    Vec4 computePointFromLocation(LatLon location);

    /**
     * Computes the geographic position of a point in cartesian coordinates.
     *
     * @param point Point of which to find the geographic position.
     *
     * @return The geographic position of the specified point.
     */
    Position computePositionFromPoint(Vec4 point);

    /**
     * Computes a grid of cartesian points corresponding to a grid of geographic positions.
     * <p>
     * This method provides an interface for efficient generation of a grid of cartesian points within a sector. The
     * grid is constructed by dividing the sector into <code>numLon x numLat</code> evenly separated points in
     * geographic coordinates. The first and last points in latitude and longitude are placed at the sector's minimum
     * and maximum boundary, and the remaining points are spaced evenly between those boundary points.
     * <p>
     * For each grid point within the sector, an elevation value is specified via an array of elevations. The
     * calculation at each position incorporates the associated elevation.
     *
     * @param sector          The sector over which to generate the points.
     * @param numLat          The number of points to generate latitudinally.
     * @param numLon          The number of points to generate longitudinally.
     * @param metersElevation An array of elevations to incorporate in the point calculations. There must be one
     *                        elevation value in the array for each generated point, so the array must have a length of
     *                        at least <code>numLon x numLat</code>. Elevations are read from this array in row major
     *                        order, beginning with the row of minimum latitude.
     * @param out             An array to hold the computed cartesian points. It must have a length of at least
     *                        <code>numLon x numLat</code>. Points are written to this array in row major order,
     *                        beginning with the row of minimum latitude.
     *
     * @throws IllegalArgumentException If any argument is null, or if numLat or numLon are less than or equal to zero.
     */
    void computePointsFromPositions(Sector sector, int numLat, int numLon, double[] metersElevation, Vec4[] out);

    /**
     * Computes a vector perpendicular to the surface of this globe in cartesian coordinates.
     *
     * @param latitude  Latitude of the location at which to compute the normal vector.
     * @param longitude Longitude of the location at which to compute the normal vector.
     *
     * @return A vector perpendicular to the surface of this globe, at the specified location.
     */
    Vec4 computeSurfaceNormalAtLocation(Angle latitude, Angle longitude);

    /**
     * Computes a vector perpendicular to the surface of this globe, at a cartesian point.
     *
     * @param point Point in cartesian coordinates at which to compute the normal vector.
     *
     * @return A vector perpendicular to the surface of this globe, at the specified point.
     */
    Vec4 computeSurfaceNormalAtPoint(Vec4 point);

    /**
     * Computes a vector tangent to this globe and pointing toward the north pole.
     *
     * @param latitude  Latitude of the location at which to compute the tangent vector.
     * @param longitude Longitude of the location at which to compute the tangent vector.
     *
     * @return A vector tangent to this globe at (latitude, longitude), and pointing toward the north pole of this
     *         globe.
     */
    Vec4 computeNorthPointingTangentAtLocation(Angle latitude, Angle longitude);

    /**
<<<<<<< HEAD
     * @param latitude Latitude of the location.
     * @param longitude Longitude of the location.
     * @param metersElevation Elevation of the location
     * @return Matrix
     * @see #computeSurfaceOrientationAtPosition(gov.nasa.worldwind.geom.Angle, gov.nasa.worldwind.geom.Angle, double) 
=======
     * @see #computeSurfaceOrientationAtPosition(gov.nasa.worldwind.geom.Angle, gov.nasa.worldwind.geom.Angle, double)
     * @param latitude See computeSurfaceOrientationAtPosition.
     * @param longitude See computeSurfaceOrientationAtPosition.
     * @param metersElevation See computeSurfaceOrientationAtPosition.
     * @return See computeSurfaceOrientationAtPosition.
>>>>>>> 1df700d1
     */
    Matrix computeModelCoordinateOriginTransform(Angle latitude, Angle longitude, double metersElevation);

    /**
<<<<<<< HEAD
     * @param position Position
     * @return Matrix
     * @see #computeSurfaceOrientationAtPosition(gov.nasa.worldwind.geom.Position) 
=======
     * @see #computeSurfaceOrientationAtPosition(gov.nasa.worldwind.geom.Position) 
     * @param position See computeSurfaceOrientationAtPosition.
     * @return See computeSurfaceOrientationAtPosition.
>>>>>>> 1df700d1
     */
    Matrix computeModelCoordinateOriginTransform(Position position);

    /**
     * Returns the cartesian transform matrix that maps model coordinates to a local coordinate system at (latitude,
     * longitude, metersElevation). The X axis is mapped to the vector tangent to the globe and pointing East. The Y
     * axis is mapped to the vector tangent to the globe and pointing to the North Pole. The Z axis is mapped to the
     * globe normal at (latitude, longitude, metersElevation). The origin is mapped to the cartesian position of
     * (latitude, longitude, metersElevation).
     *
     * @param latitude        the latitude of the position.
     * @param longitude       the longitude of the position.
     * @param metersElevation the number of meters above or below mean sea level.
     *
     * @return the cartesian transform matrix that maps model coordinates to the local coordinate system at the
     *         specified position.
     */
    Matrix computeSurfaceOrientationAtPosition(Angle latitude, Angle longitude, double metersElevation);

    /**
     * Returns the cartesian transform matrix that maps model coordinates to a local coordinate system at (latitude,
     * longitude, metersElevation). They X axis is mapped to the vector tangent to the globe and pointing East. The Y
     * axis is mapped to the vector tangent to the globe and pointing to the North Pole. The Z axis is mapped to the
     * globe normal at (latitude, longitude, metersElevation). The origin is mapped to the cartesian position of
     * (latitude, longitude, metersElevation).
     *
     * @param position the latitude, longitude, and number of meters above or below mean sea level.
     *
     * @return The cartesian transform matrix that maps model coordinates to the local coordinate system at the
     *         specified position.
     */
    Matrix computeSurfaceOrientationAtPosition(Position position);

    /**
     * Computes a ellipsoidal point from a latitude, longitude, and elevation.
     * <p>
     * The returned point is a function of this globe's equatorial radius and its polar radius, and always represents a
     * point on the ellipsoid in 3D cartesian coordinates that corresponds to the specified position. Calling this
     * method on an instance of Globe2D will return a point on the ellipsoid defined by the 2D globe's radii.
     *
     * @param latitude        Latitude of the location to convert.
     * @param longitude       Longitude of the location to convert.
     * @param metersElevation Elevation, in meters, of the geographic position to convert.
     *
     * @return The ellipsoidal point that corresponds to the specified geographic position.
     *
     * @throws java.lang.IllegalArgumentException
     *          if the specified latitude or longitude is null.
     */
    Vec4 computeEllipsoidalPointFromPosition(Angle latitude, Angle longitude, double metersElevation);

    /**
     * Computes a ellipsoidal point from a latitude and longitude.
     * <p>
     * The returned point is a function of this globe's equatorial radius and its polar radius, and always represents a
     * point on the ellipsoid in 3D cartesian coordinates that corresponds to the specified location. Calling this
     * method on an instance of Globe2D will return a point on the ellipsoid defined by the 2D globe's radii.
     *
     * @param location the location to convert.
     *
     * @return The ellipsoidal point that corresponds to the specified geographic location.
     *
     * @throws java.lang.IllegalArgumentException if the specified location is null.
     */
    Vec4 computeEllipsoidalPointFromLocation(LatLon location);

    /**
     * Computes a ellipsoidal point from a latitude, longitude, and elevation.
     * <p>
     * The returned point is a function of this globe's equatorial radius and its polar radius, and always represents a
     * point on the ellipsoid in 3D cartesian coordinates that corresponds to the specified position. Calling this
     * method on an instance of Globe2D will return a point on the ellipsoid defined by the 2D globe's radii.
     *
     * @param position Position of the location to convert.
     *
     * @return The ellipsoidal point that corresponds to the specified geographic position.
     *
     * @throws java.lang.IllegalArgumentException
     *          if the specified position is null.
     */
    Vec4 computeEllipsoidalPointFromPosition(Position position);

    /**
     * Computes the geographic position of a point in ellipsoidal coordinates.
     * <p>
     * The returned position is a function of this globe's equatorial radius and its polar radius, and always represents
     * a position corresponding to the point on the ellipsoid in 3D cartesian coordinates. Calling this method on an
     * instance of Globe2D will return a position corresponding to the ellipsoid defined by the 2D globe's radii.
     *
     * @param ellipsoidalPoint Point of which to find the geographic position, relative to the ellipsoid defined by the
     *                         globe's radii.
     *
     * @return The geographic position of the specified ellipsoidal point.
     */
    Position computePositionFromEllipsoidalPoint(Vec4 ellipsoidalPoint);

    /**
     * Computes a vector perpendicular to the surface of the ellipsoid specified by this globe, in cartesian
     * coordinates.
     * <p>
     * The returned vector is a function of this globe's equatorial radius and its polar radius, and always represents a
     * vector normal to the corresponding ellipsoid in 3D cartesian coordinates. Calling this method on an instance of
     * Globe2D will return a vector normal to the ellipsoid defined by the 2D globe's radii.
     *
     * @param latitude  Latitude of the location at which to compute the normal vector.
     * @param longitude Longitude of the location at which to compute the normal vector.
     *
     * @return A vector perpendicular to the surface of the ellipsoid specified by this globe, at the specified
     *         location.
     *
     * @throws IllegalArgumentException if either angle is null.
     */
    Vec4 computeEllipsoidalNormalAtLocation(Angle latitude, Angle longitude);

    /**
     * Returns the cartesian transform matrix that maps local model coordinates to an ellipsoidal coordinate system at
     * (latitude, longitude, metersElevation). The X axis is mapped to the vector tangent to the ellipsoid and pointing
     * East. The Y axis is mapped to the vector tangent to the ellipsoid and pointing to the North Pole. The Z axis is
     * mapped to the ellipsoidal normal at (latitude, longitude, metersElevation). The origin is mapped to the
     * ellipsoidal position of (latitude, longitude, metersElevation).
     * <p>
     * The returned matrix is a function of this globe's equatorial radius and its polar radius, and always represents a
     * transform matrix appropriate for the corresponding ellipsoid in 3D cartesian coordinates. Calling this method on
     * an instance of Globe2D will return a transform matrix for the ellipsoid defined by the 2D globe's radii.
     *
     * @param latitude        the latitude of the position.
     * @param longitude       the longitude of the position.
     * @param metersElevation the number of meters above or below mean sea level.
     *
     * @return The cartesian transform matrix that maps model coordinates to the ellipsoidal coordinate system at the
     *         specified position.
     */

    Matrix computeEllipsoidalOrientationAtPosition(Angle latitude, Angle longitude, double metersElevation);

    /**
     * Indicates the radius in meters of the globe's ellipsoid at a location.
     *
     * @param location the location at which to determine radius.
     *
     * @return The radius in meters of the globe's ellipsoid at the specified location.
     */
    double getRadiusAt(LatLon location);

    /**
     * Returns the minimum and maximum elevations at a specified location on this Globe. This returns a two-element
     * array filled with zero if this Globe has no elevation model.
     *
     * @param latitude  the latitude of the location in question.
     * @param longitude the longitude of the location in question.
     *
     * @return A two-element <code>double</code> array indicating the minimum and maximum elevations at the specified
     *         location, respectively. These values are the global minimum and maximum if the local minimum and maximum
     *         values are currently unknown, or zero if this Globe has no elevation model.
     */
    double[] getMinAndMaxElevations(Angle latitude, Angle longitude);

    /**
     * Returns the minimum and maximum elevations within a specified sector on this Globe. This returns a two-element
     * array filled with zero if this Globe has no elevation model.
     *
     * @param sector the sector in question.
     *
     * @return A two-element <code>double</code> array indicating the sector's minimum and maximum elevations,
     *         respectively. These elements are the global minimum and maximum if the local minimum and maximum values
     *         are currently unknown, or zero if this Globe has no elevation model.
     */
    double[] getMinAndMaxElevations(Sector sector);

    /**
     * Intersects a specified line with this globe. Only the ellipsoid itself is considered; terrain elevations are not
     * incorporated.
     *
     * @param line     the line to intersect.
     * @param altitude a distance in meters to expand the globe's equatorial and polar radii prior to performing the
     *                 intersection.
     *
     * @return the intersection points, or null if no intersection occurs or the <code>line</code> is null.
     */
    Intersection[] intersect(Line line, double altitude);

    /**
     * Intersects a specified triangle with the globe. Only the ellipsoid itself is considered; terrain elevations are
     * not incorporated.
     *
     * @param triangle the triangle to intersect.
     * @param altitude a distance in meters to expand the globe's equatorial and polar radii prior to performing the
     *                 intersection.
     *
     * @return the intersection points, or null if no intersection occurs or <code>triangle</code> is null.
     */
    Intersection[] intersect(Triangle triangle, double altitude);

    /**
     * Returns this globe's current tessellator.
     *
     * @return the globe's current tessellator.
     */
    Tessellator getTessellator();

    /**
     * Specifies this globe's tessellator.
     *
     * @param tessellator the new tessellator. Specify null to use the default tessellator.
     */
    void setTessellator(Tessellator tessellator);

    /**
     * Tessellate this globe for the currently visible region.
     *
     * @param dc the current draw context.
     *
     * @return the tessellation, or null if the tessellation failed or the draw context identifies no visible region.
     *
     * @throws IllegalStateException if the globe has no tessellator and a default tessellator cannot be created.
     */
    SectorGeometryList tessellate(DrawContext dc);

    /**
     * Returns a state key identifying this globe's current configuration. Can be used to subsequently determine whether
     * the globe's configuration has changed.
     *
     * @param dc the current draw context.
     *
     * @return a state key for the globe's current configuration.
     *
     * @throws IllegalArgumentException if the draw context is null.
     */
    Object getStateKey(DrawContext dc);

    /**
     * Returns a typed state key identifying this globe's current configuration. Can be used to subsequently determine
     * whether the globe's configuration has changed.
     *
     * @param dc the current draw context.
     *
     * @return a state key for the globe's current configuration.
     *
     * @throws IllegalArgumentException if the draw context is null.
     */
    GlobeStateKey getGlobeStateKey(DrawContext dc);

    /**
     * Returns a typed state key identifying this globe's current configuration. Can be used to subsequently determine
     * whether the globe's configuration has changed.
     *
     * @return a state key for the globe's current configuration.
     *
     * @throws IllegalArgumentException if the draw context is null.
     */
    GlobeStateKey getGlobeStateKey();

    /**
     * Indicates this globe's elevation model.
     *
     * @return this globe's elevation model.
     */
    ElevationModel getElevationModel();

    /**
     * Specifies this globe's elevation model.
     *
     * @param elevationModel this globe's elevation model. May be null to indicate no elevation model.
     */
    void setElevationModel(ElevationModel elevationModel);

    /**
     * Determines whether a point is above a given elevation.
     *
     * @param point     the <code>Vec4</code> point to test. If null, this method returns false.
     * @param elevation the elevation to test for.
     *
     * @return true if the given point is above the given elevation, otherwise false.
     */
    boolean isPointAboveElevation(Vec4 point, double elevation);
}<|MERGE_RESOLUTION|>--- conflicted
+++ resolved
@@ -39,10 +39,6 @@
  * elevations for geographic positions on the surface of the globe. Globe provides methods for converting geographic
  * positions (latitude, longitude, and elevation) to cartesian coordinates, and for converting cartesian to geographic.
  * The origin and orientation of the cartesian coordinate system are determined by implementations of this interface.
-<<<<<<< HEAD
- * 
-=======
->>>>>>> 1df700d1
  * <h1>Computations in Cartesian Coordinates</h1>
  * <p>
  * Globe provides methods for performing computations in the coordinate system represented by a globe's surface in
@@ -50,28 +46,16 @@
  * coordinates. For an ellipsoidal globe, these methods are equivalent to the ellipsoidal coordinate computations below.
  * For an instance of {@link Globe2D}, these methods work in the cartesian coordinates specified by the globe's 2D
  * projection.
-<<<<<<< HEAD
- * 
-=======
->>>>>>> 1df700d1
  * <ul> <li>{@link #computePointFromPosition(gov.nasa.worldwind.geom.Angle, gov.nasa.worldwind.geom.Angle, double)}</li>
  * <li>{@link #computePositionFromPoint(gov.nasa.worldwind.geom.Vec4)}</li> <li>{@link
  * #computeSurfaceNormalAtLocation(gov.nasa.worldwind.geom.Angle, gov.nasa.worldwind.geom.Angle)}</li> <li>{@link
  * #computeSurfaceOrientationAtPosition(gov.nasa.worldwind.geom.Angle, gov.nasa.worldwind.geom.Angle, double)}</li>
  * </ul>
-<<<<<<< HEAD
- * 
-=======
->>>>>>> 1df700d1
  * <h1>Computations in Ellipsoidal Coordinates</h1>
  * <p>
  * Globe provides methods for performing computation on the ellipsoid represented by a globe's equatorial radius and its
  * polar radius. These methods perform work with respect to the ellipsoid in 3D cartesian coordinates. Calling any of
  * these methods on an instance of Globe2D will return the same result as a 3D globe with equivalent radii.
-<<<<<<< HEAD
- * 
-=======
->>>>>>> 1df700d1
  * <ul> <li>{@link #computeEllipsoidalPointFromPosition(gov.nasa.worldwind.geom.Angle, gov.nasa.worldwind.geom.Angle,
  * double)}</li> <li>{@link #computePositionFromEllipsoidalPoint(gov.nasa.worldwind.geom.Vec4)}</li> <li>{@link
  * #computeEllipsoidalNormalAtLocation(gov.nasa.worldwind.geom.Angle, gov.nasa.worldwind.geom.Angle)}</li> <li>{@link
@@ -331,32 +315,18 @@
     Vec4 computeNorthPointingTangentAtLocation(Angle latitude, Angle longitude);
 
     /**
-<<<<<<< HEAD
-     * @param latitude Latitude of the location.
-     * @param longitude Longitude of the location.
-     * @param metersElevation Elevation of the location
-     * @return Matrix
-     * @see #computeSurfaceOrientationAtPosition(gov.nasa.worldwind.geom.Angle, gov.nasa.worldwind.geom.Angle, double) 
-=======
      * @see #computeSurfaceOrientationAtPosition(gov.nasa.worldwind.geom.Angle, gov.nasa.worldwind.geom.Angle, double)
      * @param latitude See computeSurfaceOrientationAtPosition.
      * @param longitude See computeSurfaceOrientationAtPosition.
      * @param metersElevation See computeSurfaceOrientationAtPosition.
      * @return See computeSurfaceOrientationAtPosition.
->>>>>>> 1df700d1
      */
     Matrix computeModelCoordinateOriginTransform(Angle latitude, Angle longitude, double metersElevation);
 
     /**
-<<<<<<< HEAD
-     * @param position Position
-     * @return Matrix
-     * @see #computeSurfaceOrientationAtPosition(gov.nasa.worldwind.geom.Position) 
-=======
      * @see #computeSurfaceOrientationAtPosition(gov.nasa.worldwind.geom.Position) 
      * @param position See computeSurfaceOrientationAtPosition.
      * @return See computeSurfaceOrientationAtPosition.
->>>>>>> 1df700d1
      */
     Matrix computeModelCoordinateOriginTransform(Position position);
 
