/*
 * Copyright 2006-2009, 2017, 2020 United States Government, as represented by the
 * Administrator of the National Aeronautics and Space Administration.
 * All rights reserved.
 * 
 * The NASA World Wind Java (WWJ) platform is licensed under the Apache License,
 * Version 2.0 (the "License"); you may not use this file except in compliance
 * with the License. You may obtain a copy of the License at
 * http://www.apache.org/licenses/LICENSE-2.0
 * 
 * Unless required by applicable law or agreed to in writing, software distributed
 * under the License is distributed on an "AS IS" BASIS, WITHOUT WARRANTIES OR
 * CONDITIONS OF ANY KIND, either express or implied. See the License for the
 * specific language governing permissions and limitations under the License.
 * 
 * NASA World Wind Java (WWJ) also contains the following 3rd party Open Source
 * software:
 * 
 *     Jackson Parser – Licensed under Apache 2.0
 *     GDAL – Licensed under MIT
 *     JOGL – Licensed under  Berkeley Software Distribution (BSD)
 *     Gluegen – Licensed under Berkeley Software Distribution (BSD)
 * 
 * A complete listing of 3rd Party software notices and licenses included in
 * NASA World Wind Java (WWJ)  can be found in the WorldWindJava-v2.2 3rd-party
 * notices and licenses PDF found in code directory.
 */
package gov.nasa.worldwind.view.orbit;

import gov.nasa.worldwind.View;
import gov.nasa.worldwind.geom.*;
import gov.nasa.worldwind.util.*;
import gov.nasa.worldwind.view.BasicViewPropertyLimits;

/**
 * BasicOrbitViewLimits provides an implementation of OrbitViewLimits.
 *
 * @author dcollins
 * @version $Id: BasicOrbitViewLimits.java 2253 2014-08-22 16:33:46Z dcollins $
 */
public class BasicOrbitViewLimits extends BasicViewPropertyLimits implements OrbitViewLimits
{
    protected Sector centerLocationLimits;
    protected double minCenterElevation;
    protected double maxCenterElevation;
    protected double minZoom;
    protected double maxZoom;

    /** Creates a new BasicOrbitViewLimits with default limits. */
    public BasicOrbitViewLimits()
    {
        this.reset();
    }

    /** {@inheritDoc} */
    @Override
    public Sector getCenterLocationLimits()
    {
        return this.centerLocationLimits;
    }

    /** {@inheritDoc} */
    @Override
    public void setCenterLocationLimits(Sector sector)
    {
        if (sector == null)
        {
            String message = Logging.getMessage("nullValue.SectorIsNull");
            Logging.logger().severe(message);
            throw new IllegalArgumentException(message);
        }

        this.centerLocationLimits = sector;
    }

    /** {@inheritDoc} */
    @Override
    public double[] getCenterElevationLimits()
    {
        return new double[] {this.minCenterElevation, this.maxCenterElevation};
    }

    /** {@inheritDoc} */
    @Override
    public void setCenterElevationLimits(double minValue, double maxValue)
    {
        this.minCenterElevation = minValue;
        this.maxCenterElevation = maxValue;
    }

    /** {@inheritDoc} */
    @Override
    public double[] getZoomLimits()
    {
        return new double[] {this.minZoom, this.maxZoom};
    }

    /** {@inheritDoc} */
    @Override
    public void setZoomLimits(double minValue, double maxValue)
    {
        this.minZoom = minValue;
        this.maxZoom = maxValue;
    }

    /** {@inheritDoc} */
    @Override
    public void reset()
    {
        super.reset();

        this.centerLocationLimits = Sector.FULL_SPHERE;
        this.minCenterElevation = -Double.MAX_VALUE;
        this.maxCenterElevation = Double.MAX_VALUE;
        this.minZoom = 0;
        this.maxZoom = Double.MAX_VALUE;
    }

    /** {@inheritDoc} */
    @Override
    public Position limitCenterPosition(View view, Position position)
    {
        if (view == null)
        {
            String message = Logging.getMessage("nullValue.ViewIsNull");
            Logging.logger().severe(message);
            throw new IllegalArgumentException(message);
        }

        if (position == null)
        {
            String message = Logging.getMessage("nullValue.PositionIsNull");
            Logging.logger().severe(message);
            throw new IllegalArgumentException(message);
        }

        Sector sector = this.centerLocationLimits;
        Angle lat = Angle.clamp(position.latitude, sector.getMinLatitude(), sector.getMaxLatitude());
        Angle lon = Angle.clamp(position.longitude, sector.getMinLongitude(), sector.getMaxLongitude());
        double alt = WWMath.clamp(position.elevation, this.minCenterElevation, this.maxCenterElevation);

        return new Position(lat, lon, alt);
    }

    /** {@inheritDoc} */
    @Override
    public double limitZoom(View view, double value)
    {
        if (view == null)
        {
            String message = Logging.getMessage("nullValue.ViewIsNull");
            Logging.logger().severe(message);
            throw new IllegalArgumentException(message);
        }

        double minZoom = this.minZoom;
        double maxZoom = this.maxZoom;

        if (this.is2DGlobe(view.getGlobe())) // limit zoom to ~360 degrees of visible longitude on 2D globes
        {
            double max2DZoom = Math.PI * view.getGlobe().getEquatorialRadius() / view.getFieldOfView().tanHalfAngle();
            if (minZoom > max2DZoom)
                minZoom = max2DZoom;
            if (maxZoom > max2DZoom)
                maxZoom = max2DZoom;
        }

        return WWMath.clamp(value, minZoom, maxZoom);
    }

    /**
     * Applies the orbit view property limits to the specified view.
     *
     * @param view       the view that receives the property limits.
     * @param viewLimits defines the view property limits.
     *
     * @throws IllegalArgumentException if any argument is null.
     * @deprecated Use methods that limit individual view properties directly: {@link #limitCenterPosition(gov.nasa.worldwind.View,
     *             gov.nasa.worldwind.geom.Position)}, {@link #limitHeading(gov.nasa.worldwind.View,
     *             gov.nasa.worldwind.geom.Angle)}, etc.
     */
    @Deprecated
    public static void applyLimits(OrbitView view, OrbitViewLimits viewLimits)
    {
        if (view == null)
        {
            String message = Logging.getMessage("nullValue.ViewIsNull");
            Logging.logger().severe(message);
            throw new IllegalArgumentException(message);
        }
        if (viewLimits == null)
        {
            String message = Logging.getMessage("nullValue.ViewLimitsIsNull");
            Logging.logger().severe(message);
            throw new IllegalArgumentException(message);
        }

        view.setCenterPosition(limitCenterPosition(view.getCenterPosition(), viewLimits));
        view.setHeading(limitHeading(view.getHeading(), viewLimits));
        view.setPitch(limitPitch(view.getPitch(), viewLimits));
        view.setZoom(limitZoom(view.getZoom(), viewLimits));
    }

    /**
     * Clamp center location angles and elevation to the range specified in a limit object.
     *
     * @param position   position to clamp to the allowed range.
     * @param viewLimits defines the center location and elevation limits.
<<<<<<< HEAD
     * @return the clamped position.
=======
     * @return The clamped position.
>>>>>>> 1df700d1
     *
     * @throws IllegalArgumentException if any argument is null.
     * @deprecated Use {@link #limitCenterPosition(gov.nasa.worldwind.View, gov.nasa.worldwind.geom.Position)} instead.
     */
    @Deprecated
    public static Position limitCenterPosition(Position position, OrbitViewLimits viewLimits)
    {
        if (position == null)
        {
            String message = Logging.getMessage("nullValue.PositionIsNull");
            Logging.logger().severe(message);
            throw new IllegalArgumentException(message);
        }
        if (viewLimits == null)
        {
            String message = Logging.getMessage("nullValue.ViewLimitsIsNull");
            Logging.logger().severe(message);
            throw new IllegalArgumentException(message);
        }

        return new Position(
            limitCenterLocation(position.getLatitude(), position.getLongitude(), viewLimits),
            limitCenterElevation(position.getElevation(), viewLimits));
    }

    /**
     * Clamp center location angles to the range specified in a limit object.
     *
     * @param latitude   latitude angle to clamp to the allowed range.
     * @param longitude  longitude angle to clamp to the allowed range.
     * @param viewLimits defines the center location limits.
<<<<<<< HEAD
     * @return the clamped location.
=======
     * @return The clamped location.
>>>>>>> 1df700d1
     *
     * @throws IllegalArgumentException if any argument is null.
     * @deprecated Use {@link #limitCenterPosition(gov.nasa.worldwind.View, gov.nasa.worldwind.geom.Position)} instead.
     */
    @Deprecated
    public static LatLon limitCenterLocation(Angle latitude, Angle longitude, OrbitViewLimits viewLimits)
    {
        if (latitude == null || longitude == null)
        {
            String message = Logging.getMessage("nullValue.LatitudeOrLongitudeIsNull");
            Logging.logger().severe(message);
            throw new IllegalArgumentException(message);
        }
        if (viewLimits == null)
        {
            String message = Logging.getMessage("nullValue.ViewLimitsIsNull");
            Logging.logger().severe(message);
            throw new IllegalArgumentException(message);
        }

        Sector limits = viewLimits.getCenterLocationLimits();
        Angle newLatitude = latitude;
        Angle newLongitude = longitude;

        if (latitude.compareTo(limits.getMinLatitude()) < 0)
        {
            newLatitude = limits.getMinLatitude();
        }
        else if (latitude.compareTo(limits.getMaxLatitude()) > 0)
        {
            newLatitude = limits.getMaxLatitude();
        }

        if (longitude.compareTo(limits.getMinLongitude()) < 0)
        {
            newLongitude = limits.getMinLongitude();
        }
        else if (longitude.compareTo(limits.getMaxLongitude()) > 0)
        {
            newLongitude = limits.getMaxLongitude();
        }

        return new LatLon(newLatitude, newLongitude);
    }

    /**
     * Clamp an center elevation to the range specified in a limit object.
     *
     * @param value      elevation to clamp to the allowed range.
     * @param viewLimits defines the center elevation limits.
<<<<<<< HEAD
     * @return the clamped elevation.
=======
     * @return The clamped elevation.
>>>>>>> 1df700d1
     *
     * @throws IllegalArgumentException if any argument is null.
     * @deprecated Use {@link #limitCenterPosition(gov.nasa.worldwind.View, gov.nasa.worldwind.geom.Position)} instead.
     */
    @Deprecated
    public static double limitCenterElevation(double value, OrbitViewLimits viewLimits)
    {
        if (viewLimits == null)
        {
            String message = Logging.getMessage("nullValue.ViewLimitsIsNull");
            Logging.logger().severe(message);
            throw new IllegalArgumentException(message);
        }

        double[] limits = viewLimits.getCenterElevationLimits();
        double newValue = value;

        if (value < limits[0])
        {
            newValue = limits[0];
        }
        else if (value > limits[1])
        {
            newValue = limits[1];
        }

        return newValue;
    }

    /**
     * Clamp an zoom distance to the range specified in a limit object.
     *
     * @param value      distance to clamp to the allowed range.
     * @param viewLimits defines the zoom distance limits.
<<<<<<< HEAD
     * @return the clamped zoom distance.
=======
     * @return The clamped zoom.
>>>>>>> 1df700d1
     *
     * @throws IllegalArgumentException if any argument is null.
     * @deprecated Use {@link #limitZoom(gov.nasa.worldwind.View, double)} instead.
     */
    @Deprecated
    public static double limitZoom(double value, OrbitViewLimits viewLimits)
    {
        if (viewLimits == null)
        {
            String message = Logging.getMessage("nullValue.ViewLimitsIsNull");
            Logging.logger().severe(message);
            throw new IllegalArgumentException(message);
        }

        double[] limits = viewLimits.getZoomLimits();
        double newValue = value;

        if (value < limits[0])
        {
            newValue = limits[0];
        }
        else if (value > limits[1])
        {
            newValue = limits[1];
        }

        return newValue;
    }

    //**************************************************************//
    //******************** Restorable State  ***********************//
    //**************************************************************//

    @Override
    public void getRestorableState(RestorableSupport rs, RestorableSupport.StateObject context)
    {
        super.getRestorableState(rs, context);

        rs.addStateValueAsSector(context, "centerLocationLimits", this.centerLocationLimits);
        rs.addStateValueAsDouble(context, "minCenterElevation", this.minCenterElevation);
        rs.addStateValueAsDouble(context, "maxCenterElevation", this.maxCenterElevation);
        rs.addStateValueAsDouble(context, "minZoom", this.minZoom);
        rs.addStateValueAsDouble(context, "maxZoom", this.maxZoom);
    }

    @Override
    public void restoreState(RestorableSupport rs, RestorableSupport.StateObject context)
    {
        super.restoreState(rs, context);

        Sector sector = rs.getStateValueAsSector(context, "centerLocationLimits");
        if (sector != null)
            this.setCenterLocationLimits(sector);

        // Min and max center elevation.
        double[] minAndMaxValue = this.getCenterElevationLimits();
        Double min = rs.getStateValueAsDouble(context, "minCenterElevation");
        if (min != null)
            minAndMaxValue[0] = min;

        Double max = rs.getStateValueAsDouble(context, "maxCenterElevation");
        if (max != null)
            minAndMaxValue[1] = max;

        if (min != null || max != null)
            this.setCenterElevationLimits(minAndMaxValue[0], minAndMaxValue[1]);

        // Min and max zoom value.        
        minAndMaxValue = this.getZoomLimits();
        min = rs.getStateValueAsDouble(context, "minZoom");
        if (min != null)
            minAndMaxValue[0] = min;

        max = rs.getStateValueAsDouble(context, "maxZoom");
        if (max != null)
            minAndMaxValue[1] = max;

        if (min != null || max != null)
            this.setZoomLimits(minAndMaxValue[0], minAndMaxValue[1]);
    }
}<|MERGE_RESOLUTION|>--- conflicted
+++ resolved
@@ -206,11 +206,7 @@
      *
      * @param position   position to clamp to the allowed range.
      * @param viewLimits defines the center location and elevation limits.
-<<<<<<< HEAD
-     * @return the clamped position.
-=======
      * @return The clamped position.
->>>>>>> 1df700d1
      *
      * @throws IllegalArgumentException if any argument is null.
      * @deprecated Use {@link #limitCenterPosition(gov.nasa.worldwind.View, gov.nasa.worldwind.geom.Position)} instead.
@@ -242,11 +238,7 @@
      * @param latitude   latitude angle to clamp to the allowed range.
      * @param longitude  longitude angle to clamp to the allowed range.
      * @param viewLimits defines the center location limits.
-<<<<<<< HEAD
-     * @return the clamped location.
-=======
      * @return The clamped location.
->>>>>>> 1df700d1
      *
      * @throws IllegalArgumentException if any argument is null.
      * @deprecated Use {@link #limitCenterPosition(gov.nasa.worldwind.View, gov.nasa.worldwind.geom.Position)} instead.
@@ -297,11 +289,7 @@
      *
      * @param value      elevation to clamp to the allowed range.
      * @param viewLimits defines the center elevation limits.
-<<<<<<< HEAD
-     * @return the clamped elevation.
-=======
      * @return The clamped elevation.
->>>>>>> 1df700d1
      *
      * @throws IllegalArgumentException if any argument is null.
      * @deprecated Use {@link #limitCenterPosition(gov.nasa.worldwind.View, gov.nasa.worldwind.geom.Position)} instead.
@@ -336,11 +324,7 @@
      *
      * @param value      distance to clamp to the allowed range.
      * @param viewLimits defines the zoom distance limits.
-<<<<<<< HEAD
-     * @return the clamped zoom distance.
-=======
      * @return The clamped zoom.
->>>>>>> 1df700d1
      *
      * @throws IllegalArgumentException if any argument is null.
      * @deprecated Use {@link #limitZoom(gov.nasa.worldwind.View, double)} instead.
