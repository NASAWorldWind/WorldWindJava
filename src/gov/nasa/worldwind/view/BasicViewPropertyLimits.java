/*
 * Copyright 2006-2009, 2017, 2020 United States Government, as represented by the
 * Administrator of the National Aeronautics and Space Administration.
 * All rights reserved.
 * 
 * The NASA World Wind Java (WWJ) platform is licensed under the Apache License,
 * Version 2.0 (the "License"); you may not use this file except in compliance
 * with the License. You may obtain a copy of the License at
 * http://www.apache.org/licenses/LICENSE-2.0
 * 
 * Unless required by applicable law or agreed to in writing, software distributed
 * under the License is distributed on an "AS IS" BASIS, WITHOUT WARRANTIES OR
 * CONDITIONS OF ANY KIND, either express or implied. See the License for the
 * specific language governing permissions and limitations under the License.
 * 
 * NASA World Wind Java (WWJ) also contains the following 3rd party Open Source
 * software:
 * 
 *     Jackson Parser – Licensed under Apache 2.0
 *     GDAL – Licensed under MIT
 *     JOGL – Licensed under  Berkeley Software Distribution (BSD)
 *     Gluegen – Licensed under Berkeley Software Distribution (BSD)
 * 
 * A complete listing of 3rd Party software notices and licenses included in
 * NASA World Wind Java (WWJ)  can be found in the WorldWindJava-v2.2 3rd-party
 * notices and licenses PDF found in code directory.
 */
package gov.nasa.worldwind.view;

import gov.nasa.worldwind.*;
import gov.nasa.worldwind.avlist.AVKey;
import gov.nasa.worldwind.geom.*;
import gov.nasa.worldwind.globes.*;
import gov.nasa.worldwind.util.*;

/**
 * BasicViewPropertyLimits provides an implementation of ViewPropertyLimits.
 *
 * @author jym
 * @version $Id: BasicViewPropertyLimits.java 2253 2014-08-22 16:33:46Z dcollins $
 */
public class BasicViewPropertyLimits implements ViewPropertyLimits
{
    protected Sector eyeLocationLimits;
    protected Angle minHeading;
    protected Angle maxHeading;
    protected Angle minPitch;
    protected Angle maxPitch;
    protected Angle minRoll;
    protected Angle maxRoll;
    protected double minEyeElevation;
    protected double maxEyeElevation;

    /** Creates a new BasicViewPropertyLimits with default limits. */
    public BasicViewPropertyLimits()
    {
        this.reset();
    }

    /** {@inheritDoc} */
    @Override
    public Sector getEyeLocationLimits()
    {
        return this.eyeLocationLimits;
    }

    /** {@inheritDoc} */
    @Override
    public void setEyeLocationLimits(Sector sector)
    {
        if (sector == null)
        {
            String message = Logging.getMessage("nullValue.SectorIsNull");
            Logging.logger().severe(message);
            throw new IllegalArgumentException(message);
        }

        this.eyeLocationLimits = sector;
    }

    /** {@inheritDoc} */
    @Override
    public double[] getEyeElevationLimits()
    {
        return new double[] {this.minEyeElevation, this.maxEyeElevation};
    }

    /** {@inheritDoc} */
    @Override
    public void setEyeElevationLimits(double minValue, double maxValue)
    {
        this.minEyeElevation = minValue;
        this.maxEyeElevation = maxValue;
    }

    /** {@inheritDoc} */
    @Override
    public Angle[] getHeadingLimits()
    {
        return new Angle[] {this.minHeading, this.maxHeading};
    }

    /** {@inheritDoc} */
    @Override
    public void setHeadingLimits(Angle minAngle, Angle maxAngle)
    {
        if (minAngle == null || maxAngle == null)
        {
            String message = Logging.getMessage("nullValue.MinOrMaxAngleIsNull");
            Logging.logger().severe(message);
            throw new IllegalArgumentException(message);
        }

        this.minHeading = minAngle;
        this.maxHeading = maxAngle;
    }

    /** {@inheritDoc} */
    @Override
    public Angle[] getPitchLimits()
    {
        return new Angle[] {this.minPitch, this.maxPitch};
    }

    /** {@inheritDoc} */
    @Override
    public void setPitchLimits(Angle minAngle, Angle maxAngle)
    {
        if (minAngle == null || maxAngle == null)
        {
            String message = Logging.getMessage("nullValue.MinOrMaxAngleIsNull");
            Logging.logger().severe(message);
            throw new IllegalArgumentException(message);
        }

        this.minPitch = minAngle;
        this.maxPitch = maxAngle;
    }

    /** {@inheritDoc} */
    @Override
    public Angle[] getRollLimits()
    {
        return new Angle[] {this.minRoll, this.maxRoll};
    }

    /** {@inheritDoc} */
    @Override
    public void setRollLimits(Angle minAngle, Angle maxAngle)
    {
        if (minAngle == null || maxAngle == null)
        {
            String message = Logging.getMessage("nullValue.MinOrMaxAngleIsNull");
            Logging.logger().severe(message);
            throw new IllegalArgumentException(message);
        }

        this.minRoll = minAngle;
        this.maxRoll = maxAngle;
    }

    /** {@inheritDoc} */
    public void reset()
    {
        this.eyeLocationLimits = Sector.FULL_SPHERE;
        this.minEyeElevation = -Double.MAX_VALUE;
        this.maxEyeElevation = Double.MAX_VALUE;
        this.minHeading = Angle.NEG180;
        this.maxHeading = Angle.POS180;
        this.minPitch = Angle.ZERO;
        this.maxPitch = Angle.POS90;
        this.minRoll = Angle.NEG180;
        this.maxRoll = Angle.POS180;
    }

    /** {@inheritDoc} */
    @Override
    public Position limitEyePosition(View view, Position position)
    {
        if (view == null)
        {
            String message = Logging.getMessage("nullValue.ViewIsNull");
            Logging.logger().severe(message);
            throw new IllegalArgumentException(message);
        }

        if (position == null)
        {
            String message = Logging.getMessage("nullValue.PositionIsNull");
            Logging.logger().severe(message);
            throw new IllegalArgumentException(message);
        }

        Sector sector = this.eyeLocationLimits;
        Angle lat = Angle.clamp(position.latitude, sector.getMinLatitude(), sector.getMaxLatitude());
        Angle lon = Angle.clamp(position.longitude, sector.getMinLongitude(), sector.getMaxLongitude());
        double alt = WWMath.clamp(position.elevation, this.minEyeElevation, this.maxEyeElevation);

        return new Position(lat, lon, alt);
    }

    /** {@inheritDoc} */
    @Override
    public Angle limitHeading(View view, Angle angle)
    {
        if (view == null)
        {
            String message = Logging.getMessage("nullValue.ViewIsNull");
            Logging.logger().severe(message);
            throw new IllegalArgumentException(message);
        }

        if (angle == null)
        {
            String message = Logging.getMessage("nullValue.AngleIsNull");
            Logging.logger().severe(message);
            throw new IllegalArgumentException(message);
        }

        if (this.isNonContinous2DGlobe(view.getGlobe()))
        {
            return angle; // ignore the heading limit on non-continuous 2D globes
        }

        return Angle.clamp(angle, this.minHeading, this.maxHeading);
    }

    /** {@inheritDoc} */
    @Override
    public Angle limitPitch(View view, Angle angle)
    {
        if (view == null)
        {
            String message = Logging.getMessage("nullValue.ViewIsNull");
            Logging.logger().severe(message);
            throw new IllegalArgumentException(message);
        }

        if (angle == null)
        {
            String message = Logging.getMessage("nullValue.AngleIsNull");
            Logging.logger().severe(message);
            throw new IllegalArgumentException(message);
        }

        if (this.is2DGlobe(view.getGlobe()) && !this.allow2DPitch())
        {
            return Angle.ZERO; // keep the view looking straight down on 2D globes
        }

        return Angle.clamp(angle, this.minPitch, this.maxPitch);
    }

    /** {@inheritDoc} */
    @Override
    public Angle limitRoll(View view, Angle angle)
    {
        if (view == null)
        {
            String message = Logging.getMessage("nullValue.ViewIsNull");
            Logging.logger().severe(message);
            throw new IllegalArgumentException(message);
        }

        if (angle == null)
        {
            String message = Logging.getMessage("nullValue.AngleIsNull");
            Logging.logger().severe(message);
            throw new IllegalArgumentException(message);
        }

        return Angle.clamp(angle, this.minRoll, this.maxRoll);
    }

    protected boolean is2DGlobe(Globe globe)
    {
        return globe instanceof Globe2D;
    }
    
    protected boolean allow2DPitch()
    {
        return Configuration.getBooleanValue(AVKey.ALLOW_2D_PITCH, Boolean.FALSE);
    }

    protected boolean isNonContinous2DGlobe(Globe globe)
    {
        return globe instanceof Globe2D && !((Globe2D) globe).isContinuous();
    }

    /**
     * Clamp a heading angle to the range specified in a limit object.
     *
     * @param angle      angle to clamp to the allowed range.
     * @param viewLimits defines the heading limits.
<<<<<<< HEAD
     * @return the clamped angle.
=======
     * @return The clamped angle.
>>>>>>> 1df700d1
     *
     * @throws IllegalArgumentException if any argument is null.
     * @deprecated Use {@link #limitHeading(gov.nasa.worldwind.View, gov.nasa.worldwind.geom.Angle)} instead.
     */
    @Deprecated
    public static Angle limitHeading(Angle angle, ViewPropertyLimits viewLimits)
    {
        if (angle == null)
        {
            String message = Logging.getMessage("nullValue.AngleIsNull");
            Logging.logger().severe(message);
            throw new IllegalArgumentException(message);
        }
        if (viewLimits == null)
        {
            String message = Logging.getMessage("nullValue.ViewLimitsIsNull");
            Logging.logger().severe(message);
            throw new IllegalArgumentException(message);
        }

        Angle[] limits = viewLimits.getHeadingLimits();
        Angle newAngle = angle;

        if (angle.compareTo(limits[0]) < 0)
        {
            newAngle = limits[0];
        }
        else if (angle.compareTo(limits[1]) > 0)
        {
            newAngle = limits[1];
        }

        return newAngle;
    }

    /**
     * Clamp a pitch angle to the range specified in a limit object.
     *
     * @param angle      angle to clamp to the allowed range.
     * @param viewLimits defines the pitch limits.
<<<<<<< HEAD
     * @return the clampled angle.
=======
     * @return The clamped angle.
>>>>>>> 1df700d1
     *
     * @throws IllegalArgumentException if any argument is null.
     * @deprecated Use {@link #limitPitch(gov.nasa.worldwind.View, gov.nasa.worldwind.geom.Angle)} instead.
     */
    @Deprecated
    public static Angle limitPitch(Angle angle, ViewPropertyLimits viewLimits)
    {
        if (angle == null)
        {
            String message = Logging.getMessage("nullValue.AngleIsNull");
            Logging.logger().severe(message);
            throw new IllegalArgumentException(message);
        }
        if (viewLimits == null)
        {
            String message = Logging.getMessage("nullValue.ViewLimitsIsNull");
            Logging.logger().severe(message);
            throw new IllegalArgumentException(message);
        }

        Angle[] limits = viewLimits.getPitchLimits();
        Angle newAngle = angle;
        if (angle.compareTo(limits[0]) < 0)
        {
            newAngle = limits[0];
        }
        else if (angle.compareTo(limits[1]) > 0)
        {
            newAngle = limits[1];
        }

        return newAngle;
    }

    /**
     * Clamp a roll angle to the range specified in a limit object.
     *
     * @param angle      angle to clamp to the allowed range.
     * @param viewLimits defines the roll limits.
<<<<<<< HEAD
     * @return the clamped angle.
=======
     * @return The clamped angle.
>>>>>>> 1df700d1
     *
     * @throws IllegalArgumentException if any argument is null.
     * @deprecated Use {@link #limitRoll(gov.nasa.worldwind.View, gov.nasa.worldwind.geom.Angle)} instead.
     */
    @Deprecated
    public static Angle limitRoll(Angle angle, ViewPropertyLimits viewLimits)
    {
        if (angle == null)
        {
            String message = Logging.getMessage("nullValue.AngleIsNull");
            Logging.logger().severe(message);
            throw new IllegalArgumentException(message);
        }
        if (viewLimits == null)
        {
            String message = Logging.getMessage("nullValue.ViewLimitsIsNull");
            Logging.logger().severe(message);
            throw new IllegalArgumentException(message);
        }

        Angle[] limits = viewLimits.getRollLimits();
        Angle newAngle = angle;
        if (angle.compareTo(limits[0]) < 0)
        {
            newAngle = limits[0];
        }
        else if (angle.compareTo(limits[1]) > 0)
        {
            newAngle = limits[1];
        }

        return newAngle;
    }

    /**
     * Clamp an eye elevation to the range specified in a limit object.
     *
     * @param elevation  elevation to clamp to the allowed range.
     * @param viewLimits defines the eye elevation limits.
<<<<<<< HEAD
     * @return the clamped angle.
=======
     * @return The clamped angle.
>>>>>>> 1df700d1
     *
     * @throws IllegalArgumentException if any argument is null.
     * @deprecated Use {@link #limitEyePosition(gov.nasa.worldwind.View, gov.nasa.worldwind.geom.Position)} instead.
     */
    @Deprecated
    public static double limitEyeElevation(double elevation, ViewPropertyLimits viewLimits)
    {
        if (viewLimits == null)
        {
            String message = Logging.getMessage("nullValue.ViewLimitsIsNull");
            Logging.logger().severe(message);
            throw new IllegalArgumentException(message);
        }
        double newElevation = elevation;
        double[] elevLimits = viewLimits.getEyeElevationLimits();

        if (elevation < elevLimits[0])
        {
            newElevation = elevLimits[0];
        }
        else if (elevation > elevLimits[1])
        {
            newElevation = elevLimits[1];
        }
        return (newElevation);
    }

    /**
     * Clamp eye location angles to the range specified in a limit object.
     *
     * @param latitude   latitude angle to clamp to the allowed range.
     * @param longitude  longitude angle to clamp to the allowed range.
     * @param viewLimits defines the eye location limits.
<<<<<<< HEAD
     * @return the clamped location angles
=======
     * @return The clamped angle.
>>>>>>> 1df700d1
     *
     * @throws IllegalArgumentException if any argument is null.
     * @deprecated Use {@link #limitEyePosition(gov.nasa.worldwind.View, gov.nasa.worldwind.geom.Position)} instead.
     */
    @Deprecated
    public static LatLon limitEyePositionLocation(Angle latitude, Angle longitude, ViewPropertyLimits viewLimits)
    {
        if (latitude == null || longitude == null)
        {
            String message = Logging.getMessage("nullValue.LatitudeOrLongitudeIsNull");
            Logging.logger().severe(message);
            throw new IllegalArgumentException(message);
        }
        if (viewLimits == null)
        {
            String message = Logging.getMessage("nullValue.ViewLimitsIsNull");
            Logging.logger().severe(message);
            throw new IllegalArgumentException(message);
        }

        Sector limits = viewLimits.getEyeLocationLimits();
        Angle newLatitude = latitude;
        Angle newLongitude = longitude;

        if (latitude.compareTo(limits.getMinLatitude()) < 0)
        {
            newLatitude = limits.getMinLatitude();
        }
        else if (latitude.compareTo(limits.getMaxLatitude()) > 0)
        {
            newLatitude = limits.getMaxLatitude();
        }

        if (longitude.compareTo(limits.getMinLongitude()) < 0)
        {
            newLongitude = limits.getMinLongitude();
        }
        else if (longitude.compareTo(limits.getMaxLongitude()) > 0)
        {
            newLongitude = limits.getMaxLongitude();
        }

        return new LatLon(newLatitude, newLongitude);
    }

    //**************************************************************//
    //******************** Restorable State  ***********************//
    //**************************************************************//

    @Override
    public void getRestorableState(RestorableSupport rs, RestorableSupport.StateObject context)
    {
        rs.addStateValueAsSector(context, "eyeLocationLimits", this.eyeLocationLimits);
        rs.addStateValueAsDouble(context, "minEyeElevation", this.minEyeElevation);
        rs.addStateValueAsDouble(context, "maxEyeElevation", this.maxEyeElevation);
        rs.addStateValueAsDouble(context, "minHeadingDegrees", this.minHeading.degrees);
        rs.addStateValueAsDouble(context, "maxHeadingDegrees", this.maxHeading.degrees);
        rs.addStateValueAsDouble(context, "minPitchDegrees", this.minPitch.degrees);
        rs.addStateValueAsDouble(context, "maxPitchDegrees", this.maxPitch.degrees);
    }

    @Override
    public void restoreState(RestorableSupport rs, RestorableSupport.StateObject context)
    {
        Sector sector = rs.getStateValueAsSector(context, "eyeLocationLimits");
        if (sector != null)
            this.setEyeLocationLimits(sector);

        // Min and max center elevation.
        double[] minAndMaxValue = this.getEyeElevationLimits();
        Double min = rs.getStateValueAsDouble(context, "minEyeElevation");
        if (min != null)
            minAndMaxValue[0] = min;

        Double max = rs.getStateValueAsDouble(context, "maxEyeElevation");
        if (max != null)
            minAndMaxValue[1] = max;

        if (min != null || max != null)
            this.setEyeElevationLimits(minAndMaxValue[0], minAndMaxValue[1]);

        // Min and max heading angle.
        Angle[] minAndMaxAngle = this.getHeadingLimits();
        min = rs.getStateValueAsDouble(context, "minHeadingDegrees");
        if (min != null)
            minAndMaxAngle[0] = Angle.fromDegrees(min);

        max = rs.getStateValueAsDouble(context, "maxHeadingDegrees");
        if (max != null)
            minAndMaxAngle[1] = Angle.fromDegrees(max);

        if (min != null || max != null)
            this.setHeadingLimits(minAndMaxAngle[0], minAndMaxAngle[1]);

        // Min and max pitch angle.
        minAndMaxAngle = this.getPitchLimits();
        min = rs.getStateValueAsDouble(context, "minPitchDegrees");
        if (min != null)
            minAndMaxAngle[0] = Angle.fromDegrees(min);

        max = rs.getStateValueAsDouble(context, "maxPitchDegrees");
        if (max != null)
            minAndMaxAngle[1] = Angle.fromDegrees(max);

        if (min != null || max != null)
            this.setPitchLimits(minAndMaxAngle[0], minAndMaxAngle[1]);
    }
}<|MERGE_RESOLUTION|>--- conflicted
+++ resolved
@@ -27,8 +27,7 @@
  */
 package gov.nasa.worldwind.view;
 
-import gov.nasa.worldwind.*;
-import gov.nasa.worldwind.avlist.AVKey;
+import gov.nasa.worldwind.View;
 import gov.nasa.worldwind.geom.*;
 import gov.nasa.worldwind.globes.*;
 import gov.nasa.worldwind.util.*;
@@ -243,7 +242,7 @@
             throw new IllegalArgumentException(message);
         }
 
-        if (this.is2DGlobe(view.getGlobe()) && !this.allow2DPitch())
+        if (this.is2DGlobe(view.getGlobe()))
         {
             return Angle.ZERO; // keep the view looking straight down on 2D globes
         }
@@ -275,11 +274,6 @@
     protected boolean is2DGlobe(Globe globe)
     {
         return globe instanceof Globe2D;
-    }
-    
-    protected boolean allow2DPitch()
-    {
-        return Configuration.getBooleanValue(AVKey.ALLOW_2D_PITCH, Boolean.FALSE);
     }
 
     protected boolean isNonContinous2DGlobe(Globe globe)
@@ -292,11 +286,7 @@
      *
      * @param angle      angle to clamp to the allowed range.
      * @param viewLimits defines the heading limits.
-<<<<<<< HEAD
-     * @return the clamped angle.
-=======
      * @return The clamped angle.
->>>>>>> 1df700d1
      *
      * @throws IllegalArgumentException if any argument is null.
      * @deprecated Use {@link #limitHeading(gov.nasa.worldwind.View, gov.nasa.worldwind.geom.Angle)} instead.
@@ -337,11 +327,7 @@
      *
      * @param angle      angle to clamp to the allowed range.
      * @param viewLimits defines the pitch limits.
-<<<<<<< HEAD
-     * @return the clampled angle.
-=======
      * @return The clamped angle.
->>>>>>> 1df700d1
      *
      * @throws IllegalArgumentException if any argument is null.
      * @deprecated Use {@link #limitPitch(gov.nasa.worldwind.View, gov.nasa.worldwind.geom.Angle)} instead.
@@ -381,11 +367,7 @@
      *
      * @param angle      angle to clamp to the allowed range.
      * @param viewLimits defines the roll limits.
-<<<<<<< HEAD
-     * @return the clamped angle.
-=======
      * @return The clamped angle.
->>>>>>> 1df700d1
      *
      * @throws IllegalArgumentException if any argument is null.
      * @deprecated Use {@link #limitRoll(gov.nasa.worldwind.View, gov.nasa.worldwind.geom.Angle)} instead.
@@ -425,11 +407,7 @@
      *
      * @param elevation  elevation to clamp to the allowed range.
      * @param viewLimits defines the eye elevation limits.
-<<<<<<< HEAD
-     * @return the clamped angle.
-=======
      * @return The clamped angle.
->>>>>>> 1df700d1
      *
      * @throws IllegalArgumentException if any argument is null.
      * @deprecated Use {@link #limitEyePosition(gov.nasa.worldwind.View, gov.nasa.worldwind.geom.Position)} instead.
@@ -463,11 +441,7 @@
      * @param latitude   latitude angle to clamp to the allowed range.
      * @param longitude  longitude angle to clamp to the allowed range.
      * @param viewLimits defines the eye location limits.
-<<<<<<< HEAD
-     * @return the clamped location angles
-=======
      * @return The clamped angle.
->>>>>>> 1df700d1
      *
      * @throws IllegalArgumentException if any argument is null.
      * @deprecated Use {@link #limitEyePosition(gov.nasa.worldwind.View, gov.nasa.worldwind.geom.Position)} instead.
