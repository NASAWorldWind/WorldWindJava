/*
 * Copyright (C) 2012 United States Government as represented by the Administrator of the
 * National Aeronautics and Space Administration.
 * All Rights Reserved.
 */

package gov.nasa.worldwind;

import gov.nasa.worldwind.avlist.AVKey;
import gov.nasa.worldwind.geom.Angle;
import gov.nasa.worldwind.util.*;
import org.w3c.dom.*;

import com.jogamp.opengl.*;
import javax.xml.xpath.*;
import java.io.*;
import java.util.*;
import java.util.logging.Level;

/**
 * This class manages the initial WorldWind configuration. It reads WorldWind configuration files and registers their
 * contents. Configurations files contain the names of classes to create at run-time, the initial model definition,
 * including the globe, elevation model and layers, and various control quantities such as cache sizes and data
 * retrieval timeouts.
 * <p/>
 * The Configuration class is a singleton, but its instance is not exposed publicly. It is addressed only via static
 * methods of the class. It is constructed upon first use of any of its static methods.
 * <p/>
 * When the Configuration class is first instantiated it reads the XML document <code>config/worldwind.xml</code> and
 * registers all the information there. The information can subsequently be retrieved via the class' various
 * <code>getValue</code> methods. Many WorldWind start-up objects query this information to determine the classes to
 * create. For example, the first WorldWind object created by an application is typically a {@link
 * gov.nasa.worldwind.awt.WorldWindowGLCanvas}. During construction that class causes WorldWind's internal classes to
 * be constructed, using the names of those classes drawn from the Configuration singleton, this class.
 * <p/>
 * The default WorldWind configuration document is <code>config/worldwind.xml</code>. This can be changed by setting
 * the Java property <code>gov.nasa.worldwind.config.file</code> to a different file name or a valid URL prior to
 * creating any WorldWind object or invoking any static methods of WorldWind classes, including the Configuration
 * class. When an application specifies a different configuration location it typically does so in its main method prior
 * to using WorldWind. If a file is specified its location must be on the classpath. (The contents of application and
 * WorldWind jar files are typically on the classpath, in which case the configuration file may be in the jar file.)
 * <p/>
 * Additionally, an application may set another Java property, <code>gov.nasa.worldwind.app.config.document</code>, to a
 * file name or URL whose contents contain configuration values to override those of the primary configuration document.
 * WorldWind overrides only those values in this application document, it leaves all others to the value specified in
 * the primary document. Applications usually specify an override document in order to specify the initial layers in the
 * model.
 * <p/>
 * See <code>config/worldwind.xml</code> for documentation on setting configuration values.
 * <p/>
 * Configuration values can also be set programatically via {@link Configuration#setValue(String, Object)}, but they are
 * not retroactive so affect only Configuration queries made subsequent to setting the value.
 * <p/>
 * <em>Note:</em> Prior to September of 2009, configuration properties were read from the file
 * <code>config/worldwind.properties</code>. An alternate file could be specified via the
 * <code>gov.nasa.worldwind.config.file</code> Java property. These mechanisms remain available but are deprecated.
 * WorldWind no longer contains a <code>worldwind.properties</code> file. If <code>worldwind.properties</code> or its
 * replacement as specified through the Java property exists at run-time and can be found via the classpath,
 * configuration values specified by that mechanism are given precedence over values specified by the new mechanism.
 *
 * @author Tom Gaskins
 * @version $Id: Configuration.java 1739 2013-12-04 03:38:19Z dcollins $
 */
public class Configuration // Singleton
{
    public static final String DEFAULT_LOGGER_NAME = "gov.nasa.worldwind";

    private static final String CONFIG_PROPERTIES_FILE_NAME = "config/worldwind.properties";
    private static final String CONFIG_FILE_PROPERTY_KEY = "gov.nasa.worldwind.config.file";

    private static final String CONFIG_WW_DOCUMENT_KEY = "gov.nasa.worldwind.config.document";
    private static final String CONFIG_WW_DOCUMENT_NAME = "config/worldwind.xml";

    private static final String CONFIG_APP_DOCUMENT_KEY = "gov.nasa.worldwind.app.config.document";

    private static Configuration ourInstance = new Configuration();

    private static Configuration getInstance()
    {
        return ourInstance;
    }

    private final Properties properties;
    private final ArrayList<Document> configDocs = new ArrayList<Document>();

    /** Private constructor invoked only internally. */
    private Configuration()
    {
        this.properties = initializeDefaults();

        // Load the app's configuration if there is one
        try
        {
            String appConfigLocation = System.getProperty(CONFIG_APP_DOCUMENT_KEY);
            if (appConfigLocation != null)
                this.loadConfigDoc(System.getProperty(CONFIG_APP_DOCUMENT_KEY)); // Load app's config first
        }
        catch (Exception e)
        {
            Logging.logger(DEFAULT_LOGGER_NAME).log(Level.WARNING, "Configuration.ConfigNotFound",
                System.getProperty(CONFIG_APP_DOCUMENT_KEY));
            // Don't stop if the app config file can't be found or parsed
        }

        try
        {
            // Load the default configuration
            this.loadConfigDoc(System.getProperty(CONFIG_WW_DOCUMENT_KEY, CONFIG_WW_DOCUMENT_NAME));

            // Load config properties, ensuring that the app's config takes precedence over wwj's
            for (int i = this.configDocs.size() - 1; i >= 0; i--)
            {
                this.loadConfigProperties(this.configDocs.get(i));
            }
        }
        catch (Exception e)
        {
            Logging.logger(DEFAULT_LOGGER_NAME).log(Level.WARNING, "Configuration.ConfigNotFound",
                System.getProperty(CONFIG_WW_DOCUMENT_KEY));
        }

        // To support old-style configuration, read an existing config properties file and give the properties
        // specified there precedence.
        this.initializeCustom();
    }

    private void loadConfigDoc(String configLocation)
    {
        if (!WWUtil.isEmpty(configLocation))
        {
            Document doc = WWXML.openDocument(configLocation);
            if (doc != null)
            {
                this.configDocs.add(doc);
//                this.loadConfigProperties(doc);
            }
        }
    }

    private void insertConfigDoc(String configLocation)
    {
        if (!WWUtil.isEmpty(configLocation))
        {
            Document doc = WWXML.openDocument(configLocation);
            if (doc != null)
            {
                this.configDocs.add(0, doc);
                this.loadConfigProperties(doc);
            }
        }
    }

    private void loadConfigProperties(Document doc)
    {
        try
        {
            XPath xpath = WWXML.makeXPath();

            NodeList nodes = (NodeList) xpath.evaluate("/WorldWindConfiguration/Property", doc, XPathConstants.NODESET);
            if (nodes == null || nodes.getLength() == 0)
                return;

            for (int i = 0; i < nodes.getLength(); i++)
            {
                Node node = nodes.item(i);
                String prop = xpath.evaluate("@name", node);
                String value = xpath.evaluate("@value", node);
                if (WWUtil.isEmpty(prop))// || WWUtil.isEmpty(value))
                    continue;

                this.properties.setProperty(prop, value);
            }
        }
        catch (XPathExpressionException e)
        {
            Logging.logger(DEFAULT_LOGGER_NAME).log(Level.WARNING, "XML.ParserConfigurationException");
        }
    }

    private Properties initializeDefaults()
    {
        Properties defaults = new Properties();
        java.util.TimeZone tz = java.util.Calendar.getInstance().getTimeZone();
        if (tz != null)
            defaults.setProperty(AVKey.INITIAL_LONGITUDE,
                Double.toString(
                    Angle.fromDegrees(180.0 * tz.getOffset(System.currentTimeMillis()) / (12.0 * 3.6e6)).degrees));
        return defaults;
    }

    private void initializeCustom()
    {
        // IMPORTANT NOTE: Always use the single argument version of Logging.logger in this method because the non-arg
        // method assumes an instance of Configuration already exists.

        String configFileName = System.getProperty(CONFIG_FILE_PROPERTY_KEY, CONFIG_PROPERTIES_FILE_NAME);
        try
        {
            java.io.InputStream propsStream = null;
            File file = new File(configFileName);
            if (file.exists())
            {
                try
                {
                    propsStream = new FileInputStream(file);
                }
                catch (FileNotFoundException e)
                {
                    Logging.logger(DEFAULT_LOGGER_NAME).log(Level.FINEST, "Configuration.LocalConfigFileNotFound",
                        configFileName);
                }
            }

            if (propsStream == null)
            {
                propsStream = this.getClass().getResourceAsStream("/" + configFileName);
            }

            if (propsStream != null)
                this.properties.load(propsStream);
        }
        // Use a named logger in all the catch statements below to prevent Logger from calling back into
        // Configuration when this Configuration instance is not yet fully instantiated.
        catch (IOException e)
        {
            Logging.logger(DEFAULT_LOGGER_NAME).log(Level.SEVERE, "Configuration.ExceptionReadingPropsFile", e);
        }
    }

    public static void insertConfigurationDocument(String fileName)
    {
        getInstance().insertConfigDoc(fileName);
    }

    /**
     * Return as a string the value associated with a specified key.
     *
     * @param key          the key for the desired value.
     * @param defaultValue the value to return if the key does not exist.
     *
     * @return the value associated with the key, or the specified default value if the key does not exist.
     */
    public static synchronized String getStringValue(String key, String defaultValue)
    {
        String v = getStringValue(key);
        return v != null ? v : defaultValue;
    }

    /**
     * Return as a string the value associated with a specified key.
     *
     * @param key the key for the desired value.
     *
     * @return the value associated with the key, or null if the key does not exist.
     */
    public static synchronized String getStringValue(String key)
    {
        Object o = getInstance().properties.getProperty(key);
        return o != null ? o.toString() : null;
    }

    /**
     * Return as an Integer the value associated with a specified key.
     *
     * @param key          the key for the desired value.
     * @param defaultValue the value to return if the key does not exist.
     *
     * @return the value associated with the key, or the specified default value if the key does not exist or is not an
     *         Integer or string representation of an Integer.
     */
    public static synchronized Integer getIntegerValue(String key, Integer defaultValue)
    {
        Integer v = getIntegerValue(key);
        return v != null ? v : defaultValue;
    }

    /**
     * Return as an Integer the value associated with a specified key.
     *
     * @param key the key for the desired value.
     *
     * @return the value associated with the key, or null if the key does not exist or is not an Integer or string
     *         representation of an Integer.
     */
    public static synchronized Integer getIntegerValue(String key)
    {
        String v = getStringValue(key);
        if (v == null)
            return null;

        try
        {
            return Integer.parseInt(v);
        }
        catch (NumberFormatException e)
        {
            Logging.logger().log(Level.SEVERE, "Configuration.ConversionError", v);
            return null;
        }
    }

    /**
     * Return as an Long the value associated with a specified key.
     *
     * @param key          the key for the desired value.
     * @param defaultValue the value to return if the key does not exist.
     *
     * @return the value associated with the key, or the specified default value if the key does not exist or is not a
     *         Long or string representation of a Long.
     */
    public static synchronized Long getLongValue(String key, Long defaultValue)
    {
        Long v = getLongValue(key);
        return v != null ? v : defaultValue;
    }

    /**
     * Return as an Long the value associated with a specified key.
     *
     * @param key the key for the desired value.
     *
     * @return the value associated with the key, or null if the key does not exist or is not a Long or string
     *         representation of a Long.
     */
    public static synchronized Long getLongValue(String key)
    {
        String v = getStringValue(key);
        if (v == null)
            return null;

        try
        {
            return Long.parseLong(v);
        }
        catch (NumberFormatException e)
        {
            Logging.logger().log(Level.SEVERE, "Configuration.ConversionError", v);
            return null;
        }
    }

    /**
     * Return as an Double the value associated with a specified key.
     *
     * @param key          the key for the desired value.
     * @param defaultValue the value to return if the key does not exist.
     *
     * @return the value associated with the key, or the specified default value if the key does not exist or is not an
     *         Double or string representation of an Double.
     */
    public static synchronized Double getDoubleValue(String key, Double defaultValue)
    {
        Double v = getDoubleValue(key);
        return v != null ? v : defaultValue;
    }

    /**
     * Return as an Double the value associated with a specified key.
     *
     * @param key the key for the desired value.
     *
     * @return the value associated with the key, or null if the key does not exist or is not an Double or string
     *         representation of an Double.
     */
    public static synchronized Double getDoubleValue(String key)
    {
        String v = getStringValue(key);
        if (v == null)
            return null;

        try
        {
            return Double.parseDouble(v);
        }
        catch (NumberFormatException e)
        {
            Logging.logger().log(Level.SEVERE, "Configuration.ConversionError", v);
            return null;
        }
    }

    /**
     * Return as a Boolean the value associated with a specified key.
     * <p/>
     * Valid values for true are '1' or anything that starts with 't' or 'T'. ie. 'true', 'True', 't' Valid values for
     * false are '0' or anything that starts with 'f' or 'F'. ie. 'false', 'False', 'f'
     *
     * @param key          the key for the desired value.
     * @param defaultValue the value to return if the key does not exist.
     *
     * @return the value associated with the key, or the specified default value if the key does not exist or is not a
     *         Boolean or string representation of an Boolean.
     */
    public static synchronized Boolean getBooleanValue(String key, Boolean defaultValue)
    {
        Boolean v = getBooleanValue(key);
        return v != null ? v : defaultValue;
    }

    /**
     * Return as a Boolean the value associated with a specified key.
     * <p/>
     * Valid values for true are '1' or anything that starts with 't' or 'T'. ie. 'true', 'True', 't' Valid values for
     * false are '0' or anything that starts with 'f' or 'F'. ie. 'false', 'False', 'f'
     *
     * @param key the key for the desired value.
     *
     * @return the value associated with the key, or null if the key does not exist or is not a Boolean or string
     *         representation of an Boolean.
     */
    public static synchronized Boolean getBooleanValue(String key)
    {
        String v = getStringValue(key);
        if (v == null)
            return null;

        if (v.trim().toUpperCase().startsWith("T") || v.trim().equals("1"))
        {
            return true;
        }
        else if (v.trim().toUpperCase().startsWith("F") || v.trim().equals("0"))
        {
            return false;
        }
        else
        {
            Logging.logger().log(Level.SEVERE, "Configuration.ConversionError", v);
            return null;
        }
    }

    /**
     * Determines whether a key exists in the configuration.
     *
     * @param key the key of interest.
     *
     * @return true if the key exists, otherwise false.
     */
    public static synchronized boolean hasKey(String key)
    {
        return getInstance().properties.contains(key);
    }

    /**
     * Removes a key and its value from the configuration if the configuration contains the key.
     *
     * @param key the key of interest.
     */
    public static synchronized void removeKey(String key)
    {
        getInstance().properties.remove(key);
    }

    /**
     * Adds a key and value to the configuration, or changes the value associated with the key if the key is already in
     * the configuration.
     *
     * @param key   the key to set.
     * @param value the value to associate with the key.
     */
    public static synchronized void setValue(String key, Object value)
    {
        getInstance().properties.put(key, value.toString());
    }

    // OS, user, and run-time specific system properties. //

    /**
     * Returns the path to the application's current working directory.
     *
     * @return the absolute path to the application's current working directory.
     */
    public static String getCurrentWorkingDirectory()
    {
        String dir = System.getProperty("user.dir");
        return (dir != null) ? dir : ".";
    }

    /**
     * Returns the path to the application user's home directory.
     *
     * @return the absolute path to the application user's home directory.
     */
    public static String getUserHomeDirectory()
    {
        String dir = System.getProperty("user.home");
        return (dir != null) ? dir : ".";
    }

    /**
     * Returns the path to the operating system's temp directory.
     *
     * @return the absolute path to the operating system's temporary directory.
     */
    public static String getSystemTempDirectory()
    {
        String dir = System.getProperty("java.io.tmpdir");
        return (dir != null) ? dir : ".";
    }

    /**
     * Returns the path to the current user's application data directory. The path returned depends on the operating
     * system on which the Java Virtual Machine is running. The following table provides the path for all supported
     * operating systems:
     * <p/>
     * <table> <tr><th>Operating System</th><th>Path</th></tr> <tr><td>Mac OS X</td><td>~/Library/Application
     * Support</td></tr> <tr><td>Windows</td><td>~\\Application Data</td></tr> <tr><td>Linux, Unix,
     * Solaris</td><td>~/</td></tr> </table>
     *
     * @return the absolute path to the current user's application data directory.
     */
    public static String getCurrentUserAppDataDirectory()
    {
        if (isMacOS())
        {
            // Return a path that Mac OS X has designated for app-specific data and support files. See the following URL
            // for details:
            // http://developer.apple.com/library/mac/#documentation/FileManagement/Conceptual/FileSystemProgrammingGUide/MacOSXDirectories/MacOSXDirectories.html#//apple_ref/doc/uid/TP40010672-CH10-SW1
            return getUserHomeDirectory() + "/Library/Application Support";
        }
        else if (isWindowsOS())
        {
            return getUserHomeDirectory() + "\\Application Data";
        }
        else if (isLinuxOS() || isUnixOS() || isSolarisOS())
        {
            return getUserHomeDirectory();
        }
        else
        {
            String msg = Logging.getMessage("generic.UnknownOperatingSystem");
            Logging.logger().fine(msg);
            return null;
        }
    }

    /**
     * Determines whether the operating system is a Mac operating system.
     *
     * @return true if the operating system is a Mac operating system, otherwise false.
     */
    public static boolean isMacOS()
    {
        String osName = System.getProperty("os.name");
        return osName != null && osName.toLowerCase().contains("mac");
    }

    /**
     * Determines whether the operating system is Windows operating system.
     *
     * @return true if the operating system is a Windows operating system, otherwise false.
     */
    public static boolean isWindowsOS()
    {
        String osName = System.getProperty("os.name");
        return osName != null && osName.toLowerCase().contains("windows");
    }

    /**
     * Determines whether the operating system is Windows XP operating system.
     *
     * @return true if the operating system is a Windows XP operating system, otherwise false.
     */
    public static boolean isWindowsXPOS()
    {
        String osName = System.getProperty("os.name");
        return osName != null && osName.toLowerCase().contains("windows") && osName.contains("xp");
    }

    /**
     * Determines whether the operating system is Windows Vista operating system.
     *
     * @return true if the operating system is a Windows Vista operating system, otherwise false.
     */
    public static boolean isWindowsVistaOS()
    {
        String osName = System.getProperty("os.name");
        return osName != null && osName.toLowerCase().contains("windows") && osName.contains("vista");
    }

    /**
     * Determines whether the operating system is Windows 7 operating system.
     *
     * @return true if the operating system is a Windows Vista operating system, otherwise false.
     */
    public static boolean isWindows7OS()
    {
        String osName = System.getProperty("os.name");
        return osName != null && osName.toLowerCase().contains("windows") && osName.contains("7");
    }

    /**
     * Determines whether the operating system is Linux operating system.
     *
     * @return true if the operating system is a Linux operating system, otherwise false.
     */
    public static boolean isLinuxOS()
    {
        String osName = System.getProperty("os.name");
        return osName != null && osName.toLowerCase().contains("linux");
    }

    /**
     * Determines whether the operating system is Unix operating system.
     *
     * @return true if the operating system is a Unix operating system, otherwise false.
     */
    public static boolean isUnixOS()
    {
        String osName = System.getProperty("os.name");
        return osName != null && osName.toLowerCase().contains("unix");
    }

    /**
     * Determines whether the operating system is Solaris operating system.
     *
     * @return true if the operating system is a Solaris operating system, otherwise false.
     */
    public static boolean isSolarisOS()
    {
        String osName = System.getProperty("os.name");
        return osName != null && osName.toLowerCase().contains("solaris");
    }

    /**
     * Returns the version of the Java virtual machine.
     *
     * @return the Java virtual machine version.
     */
    public static float getJavaVersion()
    {
        float ver = 0f;
        String s = System.getProperty("java.specification.version");
        if (null == s || s.length() == 0)
            s = System.getProperty("java.version");
        try
        {
            ver = Float.parseFloat(s.trim());
        }
        catch (NumberFormatException ignore)
        {
        }
        return ver;
    }

    /**
     * Returns the highest OpenGL profile available on the current graphics device that is compatible with WorldWind.
     * The returned profile favors hardware acceleration over software acceleration. With JOGL version 2.0, this returns
     * the highest available profile from the following list:
     * <p/>
     * <ul> <li>OpenGL compatibility profile 4.x</li> <li>OpenGL compatibility profile 3.x</li> <li>OpenGL profile 1.x
     * up to 3.0</li> </ul>
     *
     * @return the highest compatible OpenGL profile.
     */
    public static GLProfile getMaxCompatibleGLProfile()
    {
        return GLProfile.getMaxFixedFunc(true); // Favor a hardware rasterizer.
    }

    /**
<<<<<<< HEAD
     * Returns a {@link javax.media.opengl.GLCapabilities} identifying graphics features required by WorldWind. The
=======
     * Returns a {@link com.jogamp.opengl.GLCapabilities} identifying graphics features required by World Wind. The
>>>>>>> 52e2ae37
     * capabilities instance returned requests the maximum OpenGL profile supporting GL fixed function operations, a
     * frame buffer with 8 bits each of red, green, blue and alpha, a 24-bit depth buffer, double buffering, and if the
     * Java property "gov.nasa.worldwind.stereo.mode" is set to "device", device supported stereo.
     *
     * @return a new capabilities instance identifying required graphics features.
     */
    public static GLCapabilities getRequiredGLCapabilities()
    {
        GLCapabilities caps = new GLCapabilities(getMaxCompatibleGLProfile());

        caps.setAlphaBits(8);
        caps.setRedBits(8);
        caps.setGreenBits(8);
        caps.setBlueBits(8);
        caps.setDepthBits(24);
        caps.setDoubleBuffered(true);

        // Determine whether we should request a stereo canvas
        String stereo = System.getProperty(AVKey.STEREO_MODE);
        if ("device".equals(stereo))
            caps.setStereo(true);

        return caps;
    }

    /**
     * Returns a specified element of an XML configuration document.
     *
     * @param xpathExpression an XPath expression identifying the element of interest.
     *
     * @return the element of interest if the XPath expression is valid and the element exists, otherwise null.
     *
     * @throws NullPointerException if the XPath expression is null.
     */
    public static Element getElement(String xpathExpression)
    {
        XPath xpath = WWXML.makeXPath();

        for (Document doc : getInstance().configDocs)
        {
            try
            {
                Node node = (Node) xpath.evaluate(xpathExpression, doc.getDocumentElement(), XPathConstants.NODE);
                if (node != null)
                    return (Element) node;
            }
            catch (XPathExpressionException e)
            {
                return null;
            }
        }

        return null;
    }
}<|MERGE_RESOLUTION|>--- conflicted
+++ resolved
@@ -659,11 +659,7 @@
     }
 
     /**
-<<<<<<< HEAD
-     * Returns a {@link javax.media.opengl.GLCapabilities} identifying graphics features required by WorldWind. The
-=======
      * Returns a {@link com.jogamp.opengl.GLCapabilities} identifying graphics features required by World Wind. The
->>>>>>> 52e2ae37
      * capabilities instance returned requests the maximum OpenGL profile supporting GL fixed function operations, a
      * frame buffer with 8 bits each of red, green, blue and alpha, a 24-bit depth buffer, double buffering, and if the
      * Java property "gov.nasa.worldwind.stereo.mode" is set to "device", device supported stereo.
