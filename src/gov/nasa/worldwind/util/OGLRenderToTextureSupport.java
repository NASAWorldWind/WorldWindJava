--- conflicted
+++ resolved
@@ -49,28 +49,6 @@
  * #clear(gov.nasa.worldwind.render.DrawContext, java.awt.Color)} immediately after any call to {@link
  * #beginRendering(gov.nasa.worldwind.render.DrawContext, int, int, int, int)}.
  * <p>
-<<<<<<< HEAD
- * The common usage pattern for OGLRenderToTextureSupport is as follows: 
- * <pre>
- * <code> 
- * DrawContext dc = ...; 
- * // Typically passed in as an argument to the containing method.
- * Texture texture = TextureIO.newTexture(new TextureData(...);
- * // Setup the drawing rectangle to match the texture dimensions, and originate from the
- * texture's lower left corner.
- * OGLRenderToTextureSupport rttSupport = new OGLRenderToTextureSupport();
- * rttSupport.beginRendering(dc, 0, 0, texture.getWidth(), texture.getHeight());
- * try {
- *  // Bind the texture as the destination for color pixel writes.
- *  rttSupport.setColorTarget(dc, texture);
- *  // Clear the texture contents with transparent black.
- *  rttSupport.clear(dc, new Color(0, 0, 0, 0));
- *  // Invoke desired GLrendering commands.
- * } finally {
- * rttSupport.endRendering(dc);
- * }
- * </code></pre>
-=======
  * The common usage pattern for OGLRenderToTextureSupport is as follows: <br><code> DrawContext dc = ...; // Typically
  * passed in as an argument to the containing method.<br> Texture texture = TextureIO.newTexture(new
  * TextureData(...);<br> <br> // Setup the drawing rectangle to match the texture dimensions, and originate from the
@@ -79,7 +57,6 @@
  * texture as the destination for color pixel writes.<br> rttSupport.setColorTarget(dc, texture);<br> // Clear the
  * texture contents with transparent black.<br> rttSupport.clear(dc, new Color(0, 0, 0, 0));<br> // Invoke desired GL
  * rendering commands.<br> }<br> finally<br> {<br> rttSupport.endRendering(dc);<br> }<br> </code>
->>>>>>> 1df700d1
  *
  * @author dcollins
  * @version $Id: OGLRenderToTextureSupport.java 1676 2013-10-21 18:32:30Z dcollins $
