/*
 * Copyright 2006-2009, 2017, 2020 United States Government, as represented by the
 * Administrator of the National Aeronautics and Space Administration.
 * All rights reserved.
 * 
 * The NASA World Wind Java (WWJ) platform is licensed under the Apache License,
 * Version 2.0 (the "License"); you may not use this file except in compliance
 * with the License. You may obtain a copy of the License at
 * http://www.apache.org/licenses/LICENSE-2.0
 * 
 * Unless required by applicable law or agreed to in writing, software distributed
 * under the License is distributed on an "AS IS" BASIS, WITHOUT WARRANTIES OR
 * CONDITIONS OF ANY KIND, either express or implied. See the License for the
 * specific language governing permissions and limitations under the License.
 * 
 * NASA World Wind Java (WWJ) also contains the following 3rd party Open Source
 * software:
 * 
 *     Jackson Parser – Licensed under Apache 2.0
 *     GDAL – Licensed under MIT
 *     JOGL – Licensed under  Berkeley Software Distribution (BSD)
 *     Gluegen – Licensed under Berkeley Software Distribution (BSD)
 * 
 * A complete listing of 3rd Party software notices and licenses included in
 * NASA World Wind Java (WWJ)  can be found in the WorldWindJava-v2.2 3rd-party
 * notices and licenses PDF found in code directory.
 */
package gov.nasa.worldwind.util;

import gov.nasa.worldwind.geom.Angle;

/**
 * @author tag
 * @version $Id: TileKey.java 1171 2013-02-11 21:45:02Z dcollins $
 */
public class TileKey implements Comparable<TileKey>
{
    private final int level;
    private final int row;
    private final int col;
    private final String cacheName;
    private final int hash;

    /**
<<<<<<< HEAD
     * @param level the level
     * @param row the row
     * @param col the column
     * @param cacheName the cache name
=======
     * @param level Tile level.
     * @param row Tile row.
     * @param col Tile col.
     * @param cacheName Cache name.
>>>>>>> 1df700d1
     * @throws IllegalArgumentException if <code>level</code>, <code>row</code> or <code>column</code> is negative or if
     *                                  <code>cacheName</code> is null or empty
     */
    public TileKey(int level, int row, int col, String cacheName)
    {
        if (level < 0)
        {
            String msg = Logging.getMessage("TileKey.levelIsLessThanZero");
            Logging.logger().severe(msg);
            throw new IllegalArgumentException(msg);
        }
//        if (row < 0)
//        {
//            String msg = Logging.getMessage("generic.RowIndexOutOfRange", row);
//            Logging.logger().severe(msg);
//            throw new IllegalArgumentException(msg);
//        }
//        if (col < 0)
//        {
//            String msg = Logging.getMessage("generic.ColumnIndexOutOfRange", col);
//            Logging.logger().severe(msg);
//            throw new IllegalArgumentException(msg);
//        }
        if (cacheName == null || cacheName.length() < 1)
        {
            String msg = Logging.getMessage("TileKey.cacheNameIsNullOrEmpty");
            Logging.logger().severe(msg);
            throw new IllegalArgumentException(msg);
        }
        this.level = level;
        this.row = row;
        this.col = col;
        this.cacheName = cacheName;
        this.hash = this.computeHash();
    }

    /**
<<<<<<< HEAD
     * @param latitude the latitude
     * @param longitude the longitude
     * @param levelSet the level set
     * @param levelNumber the level number
=======
     * @param latitude Tile latitude.
     * @param longitude Tile longitude.
     * @param levelSet The level set.
     * @param levelNumber Tile level number.
>>>>>>> 1df700d1
     * @throws IllegalArgumentException if any parameter is null
     */
    public TileKey(Angle latitude, Angle longitude, LevelSet levelSet, int levelNumber)
    {
        if (latitude == null || longitude == null)
        {
            String msg = Logging.getMessage("nullValue.AngleIsNull");
            Logging.logger().severe(msg);
            throw new IllegalArgumentException(msg);
        }
        if (levelSet == null)
        {
            String msg = Logging.getMessage("nullValue.LevelSetIsNull");
            Logging.logger().severe(msg);
            throw new IllegalArgumentException(msg);
        }
        Level l = levelSet.getLevel(levelNumber);
        this.level = levelNumber;
        this.row = Tile.computeRow(l.getTileDelta().getLatitude(), latitude, levelSet.getTileOrigin().getLatitude());
        this.col = Tile.computeColumn(l.getTileDelta().getLongitude(), longitude, levelSet.getTileOrigin().getLongitude());
        this.cacheName = l.getCacheName();
        this.hash = this.computeHash();
    }

    /**
<<<<<<< HEAD
     * @param tile the tile.
=======
     * @param tile The source tile.
>>>>>>> 1df700d1
     * @throws IllegalArgumentException if <code>tile</code> is null
     */
    public TileKey(Tile tile)
    {
        if (tile == null)
        {
            String msg = Logging.getMessage("nullValue.TileIsNull");
            Logging.logger().severe(msg);
            throw new IllegalArgumentException(msg);
        }
        this.level = tile.getLevelNumber();
        this.row = tile.getRow();
        this.col = tile.getColumn();
        this.cacheName = tile.getCacheName();
        this.hash = this.computeHash();
    }

    public int getLevelNumber()
    {
        return level;
    }

    public int getRow()
    {
        return row;
    }

    public int getColumn()
    {
        return col;
    }

    public String getCacheName()
    {
        return cacheName;
    }

    private int computeHash()
    {
        int result;
        result = this.level;
        result = 29 * result + this.row;
        result = 29 * result + this.col;
        result = 29 * result + (this.cacheName != null ? this.cacheName.hashCode() : 0);
        return result;
    }

    /**
     * Compare two tile keys. Keys are ordered based on level, row, and column (in that order).
     *
     * @param key Key to compare with.
     *
     * @return 0 if the keys are equal. 1 if this key &gt; {@code key}. -1 if this key &lt; {@code key}.
     *
     * @throws IllegalArgumentException if <code>key</code> is null
     */
    public final int compareTo(TileKey key)
    {
        if (key == null)
        {
            String msg = Logging.getMessage("nullValue.KeyIsNull");
            Logging.logger().severe(msg);
            throw new IllegalArgumentException(msg);
        }

        // No need to compare Sectors because they are redundant with row and column
        if (key.level == this.level && key.row == this.row && key.col == this.col)
            return 0;

        if (this.level < key.level) // Lower-res levels compare lower than higher-res
            return -1;
        if (this.level > key.level)
            return 1;

        if (this.row < key.row)
            return -1;
        if (this.row > key.row)
            return 1;

        if (this.col < key.col)
            return -1;

        return 1; // tile.col must be > this.col because equality was tested above
    }

    @Override
    public boolean equals(Object o)
    {
        if (this == o)
            return true;
        if (o == null || getClass() != o.getClass())
            return false;

        final TileKey tileKey = (TileKey) o;

        if (this.col != tileKey.col)
            return false;
        if (this.level != tileKey.level)
            return false;
        //noinspection SimplifiableIfStatement
        if (this.row != tileKey.row)
            return false;

        return !(this.cacheName != null ? !this.cacheName.equals(tileKey.cacheName) : tileKey.cacheName != null);
    }

    @Override
    public int hashCode()
    {
        return this.hash;
    }

    @Override
    public String toString()
    {
        return this.cacheName + "/" + this.level + "/" + this.row + "/" + col;
    }
}<|MERGE_RESOLUTION|>--- conflicted
+++ resolved
@@ -42,17 +42,10 @@
     private final int hash;
 
     /**
-<<<<<<< HEAD
-     * @param level the level
-     * @param row the row
-     * @param col the column
-     * @param cacheName the cache name
-=======
      * @param level Tile level.
      * @param row Tile row.
      * @param col Tile col.
      * @param cacheName Cache name.
->>>>>>> 1df700d1
      * @throws IllegalArgumentException if <code>level</code>, <code>row</code> or <code>column</code> is negative or if
      *                                  <code>cacheName</code> is null or empty
      */
@@ -90,17 +83,10 @@
     }
 
     /**
-<<<<<<< HEAD
-     * @param latitude the latitude
-     * @param longitude the longitude
-     * @param levelSet the level set
-     * @param levelNumber the level number
-=======
      * @param latitude Tile latitude.
      * @param longitude Tile longitude.
      * @param levelSet The level set.
      * @param levelNumber Tile level number.
->>>>>>> 1df700d1
      * @throws IllegalArgumentException if any parameter is null
      */
     public TileKey(Angle latitude, Angle longitude, LevelSet levelSet, int levelNumber)
@@ -126,11 +112,7 @@
     }
 
     /**
-<<<<<<< HEAD
-     * @param tile the tile.
-=======
      * @param tile The source tile.
->>>>>>> 1df700d1
      * @throws IllegalArgumentException if <code>tile</code> is null
      */
     public TileKey(Tile tile)
