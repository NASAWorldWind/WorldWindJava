/*
 * Copyright 2006-2009, 2017, 2020 United States Government, as represented by the
 * Administrator of the National Aeronautics and Space Administration.
 * All rights reserved.
 * 
 * The NASA World Wind Java (WWJ) platform is licensed under the Apache License,
 * Version 2.0 (the "License"); you may not use this file except in compliance
 * with the License. You may obtain a copy of the License at
 * http://www.apache.org/licenses/LICENSE-2.0
 * 
 * Unless required by applicable law or agreed to in writing, software distributed
 * under the License is distributed on an "AS IS" BASIS, WITHOUT WARRANTIES OR
 * CONDITIONS OF ANY KIND, either express or implied. See the License for the
 * specific language governing permissions and limitations under the License.
 * 
 * NASA World Wind Java (WWJ) also contains the following 3rd party Open Source
 * software:
 * 
 *     Jackson Parser – Licensed under Apache 2.0
 *     GDAL – Licensed under MIT
 *     JOGL – Licensed under  Berkeley Software Distribution (BSD)
 *     Gluegen – Licensed under Berkeley Software Distribution (BSD)
 * 
 * A complete listing of 3rd Party software notices and licenses included in
 * NASA World Wind Java (WWJ)  can be found in the WorldWindJava-v2.2 3rd-party
 * notices and licenses PDF found in code directory.
 */

package gov.nasa.worldwind.util;

import gov.nasa.worldwind.Configuration;
import gov.nasa.worldwind.avlist.*;
import gov.nasa.worldwind.exception.WWRuntimeException;
import gov.nasa.worldwind.geom.*;
import gov.nasa.worldwind.render.*;
import org.w3c.dom.*;
import org.xml.sax.SAXException;

import javax.xml.parsers.*;
import javax.xml.stream.*;
import javax.xml.stream.events.*;
import javax.xml.transform.*;
import javax.xml.transform.dom.DOMSource;
import javax.xml.transform.stream.StreamResult;
import javax.xml.xpath.*;
import java.awt.*;
import java.io.*;
import java.lang.reflect.InvocationTargetException;
import java.net.URL;
import java.nio.ByteBuffer;
import java.text.*;
import java.util.*;

/**
 * A collection of static methods use for opening, reading and otherwise working with XML files.
 *
 * @author tag
 * @version $Id: WWXML.java 1583 2013-09-05 23:35:23Z dcollins $
 */
public class WWXML
{
    public static final String XLINK_URI = "http://www.w3.org/1999/xlink";

    private static Map<XMLEventReader, InputStream> inputSources = new HashMap<XMLEventReader, InputStream>();
    
    /**
     * Create a DOM builder.
     *
     * @param isNamespaceAware true if the builder is to be namespace aware, otherwise false.
     *
     * @return a {@link javax.xml.parsers.DocumentBuilder}.
     *
     * @throws WWRuntimeException if an error occurs.
     */
    public static DocumentBuilder createDocumentBuilder(boolean isNamespaceAware)
    {
        DocumentBuilderFactory docBuilderFactory = DocumentBuilderFactory.newInstance();

        docBuilderFactory.setNamespaceAware(isNamespaceAware);

        if (Configuration.getJavaVersion() >= 1.6)
        {
        	docBuilderFactory.setNamespaceAware(true);
        }

        try
        {
            return docBuilderFactory.newDocumentBuilder();
        }
        catch (ParserConfigurationException e)
        {
            String message = Logging.getMessage("XML.ParserConfigurationException");
            Logging.logger().finest(message);
            throw new WWRuntimeException(e);
        }
    }

    /**
     * Create a XML transformer.
     *
     * @return a {@link javax.xml.transform.Transformer}
     *
     * @throws WWRuntimeException if an error occurs.
     */
    public static Transformer createTransformer()
    {
        TransformerFactory transformerFactory = TransformerFactory.newInstance();

        try
        {
            return transformerFactory.newTransformer();
        }
        catch (TransformerConfigurationException e)
        {
            String message = Logging.getMessage("XML.TransformerConfigurationException");
            Logging.logger().finest(message);
            throw new WWRuntimeException(e);
        }
    }

    /**
     * Open and XML document from a general source. The source type may be one of the following: <ul> <li>a {@link
     * URL}</li> <li>an {@link InputStream}</li> <li>a {@link File}</li> <li>a {@link String} containing a valid URL
     * description or a file or resource name available on the classpath.</li> </ul>
     *
     * @param docSource the source of the XML document.
     *
     * @return the source document as a {@link Document}, or null if the source object is a string that does not
     *         identify a URL, a file or a resource available on the classpath.
     */
    public static Document openDocument(Object docSource)
    {
        if (docSource == null || WWUtil.isEmpty(docSource))
        {
            String message = Logging.getMessage("nullValue.DocumentSourceIsNull");
            throw new IllegalArgumentException(message);
        }

        if (docSource instanceof URL)
        {
            return openDocumentURL((URL) docSource);
        }
        else if (docSource instanceof InputStream)
        {
            return openDocumentStream((InputStream) docSource);
        }
        else if (docSource instanceof File)
        {
            return openDocumentFile(((File) docSource).getPath(), null);
        }
        else if (!(docSource instanceof String))
        {
            String message = Logging.getMessage("generic.UnrecognizedSourceType", docSource.toString());
            throw new IllegalArgumentException(message);
        }

        String sourceName = (String) docSource;

        URL url = WWIO.makeURL(sourceName);
        if (url != null)
            return openDocumentURL(url);

        return openDocumentFile(sourceName, null);
    }

    /**
     * Opens an XML file given the file's location in the file system or on the classpath.
     *
     * @param filePath the path to the file. Must be an absolute path or a path relative to a location in the
     *                 classpath.
     * @param c        the class that is used to find a path relative to the classpath.
     *
     * @return a DOM for the file, or null if the specified cannot be found.
     *
     * @throws IllegalArgumentException if the file path is null.
     * @throws WWRuntimeException       if an exception or error occurs while opening and parsing the file. The causing
     *                                  exception is included in this exception's {@link Throwable#initCause(Throwable)}
     *                                  .
     */
    public static Document openDocumentFile(String filePath, Class c)
    {
        if (filePath == null)
        {
            String message = Logging.getMessage("nullValue.FileIsNull");
            throw new IllegalArgumentException(message);
        }

        try (InputStream inputStream = WWIO.openFileOrResourceStream(filePath, c))
        {
            return inputStream != null ? openDocumentStream(inputStream) : null;
        }
        catch (IOException e)
        {
            String message = Logging.getMessage("generic.ExceptionClosingStream", filePath);
            Logging.logger().severe(message);
            return null;
        }
    }

    /**
     * Opens an XML document given a generic {@link java.net.URL} reference.
     *
     * @param url the URL to the document.
     *
     * @return a DOM for the URL.
     *
     * @throws IllegalArgumentException if the url is null.
     * @throws WWRuntimeException       if an exception or error occurs while opening and parsing the url. The causing
     *                                  exception is included in this exception's {@link Throwable#initCause(Throwable)}
     *                                  .
     */
    public static Document openDocumentURL(URL url)
    {
        if (url == null)
        {
            String message = Logging.getMessage("nullValue.URLIsNull");
            throw new IllegalArgumentException(message);
        }

        try
        {
            InputStream inputStream = url.openStream();
            return openDocumentStream(inputStream);
        }
        catch (IOException e)
        {
            String message = Logging.getMessage("generic.ExceptionAttemptingToParseXml", url.toString());
            throw new WWRuntimeException(message, e);
        }
    }

    /**
     * Opens an XML document given an input stream.
     *
     * @param inputStream the document as an input stream.
     *
     * @return a DOM for the stream content.
     *
     * @throws IllegalArgumentException if the input stream is null.
     * @throws WWRuntimeException       if an exception or error occurs while parsing the stream. The causing exception
     *                                  is included in this exception's {@link Throwable#initCause(Throwable)}
     */
    public static Document openDocumentStream(InputStream inputStream)
    {
        return openDocumentStream(inputStream, true);
    }

    public static Document openDocumentStream(InputStream inputStream, boolean isNamespaceAware)
    {
        if (inputStream == null)
        {
            String message = Logging.getMessage("nullValue.InputStreamIsNull");
            throw new IllegalArgumentException(message);
        }

        try
        {
            return WWXML.createDocumentBuilder(isNamespaceAware).parse(inputStream);
        }
        catch (SAXException e)
        {
            String message = Logging.getMessage("generic.ExceptionAttemptingToParseXml", inputStream);
            throw new WWRuntimeException(message, e);
        }
        catch (IOException e)
        {
            String message = Logging.getMessage("generic.ExceptionAttemptingToParseXml", inputStream);
            throw new WWRuntimeException(message, e);
        }
    }

    /**
     * Writes an XML document to a location in the file system.
     *
     * @param doc      the DOM document to save.
     * @param filePath the path to the file. Must be an absolute path in the file system.
     *
     * @throws IllegalArgumentException if either the document or file path is null.
     * @throws WWRuntimeException       if an exception or error occurs while writing the document. The causing
     *                                  exception is included in this exception's {@link Throwable#initCause(Throwable)}
     */
    public static void saveDocumentToFile(Document doc, String filePath)
    {
        if (doc == null)
        {
            String message = Logging.getMessage("nullValue.DocumentIsNull");
            Logging.logger().severe(message);
            throw new IllegalArgumentException(message);
        }

        if (filePath == null)
        {
            String message = Logging.getMessage("nullValue.FilePathIsNull");
            Logging.logger().severe(message);
            throw new IllegalArgumentException(message);
        }

        try (java.io.FileOutputStream outputStream = new java.io.FileOutputStream(filePath))
        {
            saveDocumentToStream(doc, outputStream);
        }
        catch (IOException e)
        {
            String message = Logging.getMessage("generic.ExceptionAttemptingToWriteXml", filePath);
            Logging.logger().severe(message);
            throw new WWRuntimeException(e);
        }
    }

    /**
     * Writes an XML document to a specified outputstream stream.
     *
     * @param doc          the DOM document to save.
     * @param outputStream the outputstream to save the document contents to.
     *
     * @throws IllegalArgumentException if either the document or input stream is null.
     * @throws WWRuntimeException       if an exception or error occurs while writing the document. The causing
     *                                  exception is included in this exception's {@link Throwable#initCause(Throwable)}
     */
    public static void saveDocumentToStream(Document doc, OutputStream outputStream)
    {
        if (doc == null)
        {
            String message = Logging.getMessage("nullValue.DocumentIsNull");
            Logging.logger().severe(message);
            throw new IllegalArgumentException(message);
        }

        if (outputStream == null)
        {
            String message = Logging.getMessage("nullValue.OutputStreamIsNull");
            Logging.logger().severe(message);
            throw new IllegalArgumentException(message);
        }

        Source source = new DOMSource(doc);
        Result result = new StreamResult(outputStream);

        try
        {
            Transformer transformer = createTransformer();
            transformer.transform(source, result);
        }
        catch (TransformerException e)
        {
            String message = Logging.getMessage("generic.ExceptionAttemptingToWriteXml", outputStream);
            Logging.logger().severe(message);
            throw new WWRuntimeException(e);
        }
    }

    /**
     * Opens an XML event stream given an input stream, and a namespace-aware processing mode.
     *
     * @param inputStream      an XML document as an input stream.
     * @param isNamespaceAware true to enable namespace-aware processing and false to disable it.
     *
     * @return an XMLEventReader for the stream content.
     *
     * @throws IllegalArgumentException if the input stream is null.
     * @throws WWRuntimeException       if an exception or error occurs while parsing the stream. The causing exception
     *                                  is included in this exception's {@link Throwable#initCause(Throwable)}
     */
    public static XMLEventReader openEventReaderStream(InputStream inputStream, boolean isNamespaceAware)
    {
        if (inputStream == null)
        {
            String message = Logging.getMessage("nullValue.InputStreamIsNull");
            Logging.logger().severe(message);
            throw new IllegalArgumentException(message);
        }

        XMLInputFactory inputFactory = XMLInputFactory.newInstance();
        inputFactory.setProperty(XMLInputFactory.IS_NAMESPACE_AWARE, isNamespaceAware);
        inputFactory.setProperty(XMLInputFactory.SUPPORT_DTD, false);

        try
        {
            XMLEventReader reader = inputFactory.createXMLEventReader(inputStream);
            inputSources.put(reader, inputStream);
            return reader;
        }
        catch (XMLStreamException e)
        {
            String message = Logging.getMessage("generic.ExceptionAttemptingToParseXml", inputStream);
            throw new WWRuntimeException(message, e);
        }
    }

    /**
     * Opens an XML event stream given an input stream.
     *
     * @param inputStream an XML document as an input stream.
     *
     * @return an XMLEventReader for the stream content.
     *
     * @throws IllegalArgumentException if the input stream is null.
     * @throws WWRuntimeException       if an exception or error occurs while parsing the stream. The causing exception
     *                                  is included in this exception's {@link Throwable#initCause(Throwable)}
     */
    public static XMLEventReader openEventReaderStream(InputStream inputStream)
    {
        if (inputStream == null)
        {
            String message = Logging.getMessage("nullValue.InputStreamIsNull");
            Logging.logger().severe(message);
            throw new IllegalArgumentException(message);
        }

        return openEventReaderStream(inputStream, true);
    }

    /**
     * Opens an XML event stream given the file's location in the file system or on the classpath.
     *
     * @param filePath         the path to the file. Must be an absolute path or a path relative to a location in the
     *                         classpath.
     * @param c                the class that is used to find a path relative to the classpath.
     * @param isNamespaceAware true to enable namespace-aware processing and false to disable it.
     *
     * @return an XMLEventReader for the file, or null if the specified cannot be found.
     *
     * @throws IllegalArgumentException if the file path is null.
     * @throws WWRuntimeException       if an exception or error occurs while opening and parsing the file. The causing
     *                                  exception is included in this exception's {@link Throwable#initCause(Throwable)}.
     */
    public static XMLEventReader openEventReaderFile(String filePath, Class c, boolean isNamespaceAware)
    {
        if (filePath == null)
        {
            String message = Logging.getMessage("nullValue.FileIsNull");
            Logging.logger().severe(message);
            throw new IllegalArgumentException(message);
        }

        InputStream inputStream = WWIO.openFileOrResourceStream(filePath, c);

        return inputStream != null ? openEventReaderStream(inputStream, isNamespaceAware) : null;
    }

    /**
     * Open an XML event stream given a generic {@link java.net.URL} reference.
     *
     * @param url              the URL to the document.
     * @param isNamespaceAware true to enable namespace-aware processing and false to disable it.
     *
     * @return an XMLEventReader for the URL.
     *
     * @throws IllegalArgumentException if the url is null.
     * @throws WWRuntimeException       if an exception or error occurs while opening and parsing the url. The causing
     *                                  exception is included in this exception's {@link Throwable#initCause(Throwable)}.
     */
    public static XMLEventReader openEventReaderURL(URL url, boolean isNamespaceAware)
    {
        if (url == null)
        {
            String message = Logging.getMessage("nullValue.URLIsNull");
            Logging.logger().severe(message);
            throw new IllegalArgumentException(message);
        }

        try
        {
            InputStream inputStream = url.openStream();
            XMLEventReader reader = openEventReaderStream(inputStream, isNamespaceAware);
            inputSources.put(reader, inputStream);
            return reader;
        }
        catch (IOException e)
        {
            String message = Logging.getMessage("generic.ExceptionAttemptingToParseXml", url.toString());
            throw new WWRuntimeException(message, e);
        }
    }

    /**
     * Open a namespace-aware XML event stream from a general source. The source type may be one of the following: <ul>
     * <li>{@link URL}</li> <li>{@link InputStream}</li> <li>{@link File}</li> <li>{@link String} containing a valid URL
     * description or a file or resource name available on the classpath.</li> </ul>
     *
     * @param docSource the source of the XML document.
     *
     * @return the source document as a {@link javax.xml.stream.XMLEventReader}, or null if the source object is a
     *         string that does not identify a URL, a file or a resource available on the classpath.
     */
    public static XMLEventReader openEventReader(Object docSource)
    {
        return openEventReader(docSource, true);
    }

    /**
     * Open an XML event stream from a general source. The source type may be one of the following: <ul> <li>{@link
     * URL}</li> <li>{@link InputStream}</li> <li>{@link File}</li> <li>{@link String} containing a valid URL
     * description or a file or resource name available on the classpath.</li> </ul>
     *
     * @param docSource        the source of the XML document.
     * @param isNamespaceAware true to enable namespace-aware processing and false to disable it.
     *
     * @return the source document as a {@link javax.xml.stream.XMLEventReader}, or null if the source object is a
     *         string that does not identify a URL, a file or a resource available on the classpath.
     */
    public static XMLEventReader openEventReader(Object docSource, boolean isNamespaceAware)
    {
        if (docSource == null || WWUtil.isEmpty(docSource))
        {
            String message = Logging.getMessage("nullValue.DocumentSourceIsNull");
            Logging.logger().severe(message);
            throw new IllegalArgumentException(message);
        }

        if (docSource instanceof URL)
        {
            return openEventReaderURL((URL) docSource, isNamespaceAware);
        }
        else if (docSource instanceof InputStream)
        {
            return openEventReaderStream((InputStream) docSource, isNamespaceAware);
        }
        else if (docSource instanceof File)
        {
            return openEventReaderFile(((File) docSource).getPath(), null, isNamespaceAware);
        }
        else if (docSource instanceof java.nio.ByteBuffer)
        {
            InputStream is = WWIO.getInputStreamFromByteBuffer((java.nio.ByteBuffer) docSource);
            return openEventReaderStream(is, isNamespaceAware);
        }
        else if (!(docSource instanceof String))
        {
            String message = Logging.getMessage("generic.UnrecognizedSourceType", docSource.toString());
            Logging.logger().severe(message);
            throw new IllegalArgumentException(message);
        }

        String sourceName = (String) docSource;

        URL url = WWIO.makeURL(sourceName);
        if (url != null)
            return openEventReaderURL(url, isNamespaceAware);

        return openEventReaderFile(sourceName, null, isNamespaceAware);
    }

    /**
     * Close an XML event stream and catch any {@link javax.xml.stream.XMLStreamException} generated in the process.
     *
     * @param eventReader the event reader to close. If null, this method does nothing.
     * @param name        the name of the event reader to place in the log message if an exception is encountered.
     */
    public static void closeEventReader(XMLEventReader eventReader, String name)
    {
        if (eventReader == null)
        {
            return;
        }

        try
        {
            eventReader.close();
            InputStream is = inputSources.get(eventReader);
            if (is != null)
            {
                try
                {
                    is.close();
                }
                catch (IOException e)
                {
                    String message = Logging.getMessage("generic.ExceptionClosingStream",
                        name != null ? name : "Unknown");
                    Logging.logger().severe(message);
                }
                inputSources.remove(eventReader);
            }
        }
        catch (XMLStreamException e)
        {
            String message = Logging.getMessage("generic.ExceptionClosingXmlEventReader",
                name != null ? name : "Unknown");
            Logging.logger().severe(message);
        }
    }

    /**
     * Opens an XML stream writer to a general output destination. The source type may be one of the following: <ul>
     * <li>{@link java.io.OutputStream}</li> <li>{@link java.io.Writer}</li> </ul> This returns <code>null</code> if the
     * <code>output</code> is not one of the recognized types.
     *
     * @param output the output destination for the XML document stream.
     *
     * @return the <code>XMLStreamWriter</code> that writes to the specified <code>output</code>, or <code>null</code>
     *         if the output type is not recognized.
     *
     * @throws IllegalArgumentException if <code>output</code> is <code>null</code>.
     * @throws XMLStreamException       if an exception occurs while attempting to open the <code>XMLStreamWriter</code>.
     */
    public static XMLStreamWriter openStreamWriter(Object output) throws XMLStreamException
    {
        if (output == null)
        {
            String message = Logging.getMessage("nullValue.OutputIsNull");
            Logging.logger().severe(message);
            throw new IllegalArgumentException(message);
        }

        if (output instanceof OutputStream)
            return XMLOutputFactory.newInstance().createXMLStreamWriter((OutputStream) output);
        else if (output instanceof Writer)
            return XMLOutputFactory.newInstance().createXMLStreamWriter((Writer) output);

        return null;
    }

    /**
     * Returns the next StartElement event from the specified XML event stream, or null if the stream has no remaining
     * StartElement events.
     *
     * @param eventReader the stream to poll for the next StartElement event.
     *
     * @return the next StartElementEvent, or null if none exists.
     *
     * @throws IllegalArgumentException if the event reader is null.
     */
    public static StartElement nextStartElementEvent(XMLEventReader eventReader)
    {
        if (eventReader == null)
        {
            String message = Logging.getMessage("nullValue.EventReaderIsNull");
            Logging.logger().severe(message);
            throw new IllegalArgumentException(message);
        }

        try
        {
            XMLEvent event = null;
            while (eventReader.hasNext())
            {
                event = eventReader.nextEvent();
                if (event != null && event.isStartElement())
                    break;
            }

            return (event != null && event.isStartElement()) ? (StartElement) event : null;
        }
        catch (XMLStreamException e)
        {
            String message = Logging.getMessage("generic.ExceptionAttemptingToParseXml", eventReader);
            Logging.logger().finest(message);
        }

        return null;
    }

    /**
     * Returns a string containing the text from all character nodes under the current element appended into a single
     * continuous string. After this method returns the specified eventReader is positioned at the end element
     * of the eventReader's current element.
     *
     * This returns the empty string if there are no character nodes under the current element, or if the element contains
     * only whitespace.
     *
     * @param eventReader the stream to poll for XML events.
     *
     * @return A string containing the text from character nodes under the current element.
     *
     * @throws IllegalArgumentException if the event reader is null.
     */
    public static String readCharacters(XMLEventReader eventReader)
    {
        if (eventReader == null)
        {
            String message = Logging.getMessage("nullValue.EventReaderIsNull");
            Logging.logger().severe(message);
            throw new IllegalArgumentException(message);
        }

        StringBuilder sb = new StringBuilder();

        try
        {
            int depth = 0;
            while (eventReader.hasNext())
            {
                XMLEvent nextEvent = eventReader.peek();
                if (nextEvent.isStartElement())
                {
                    ++depth;
                    eventReader.nextEvent(); // consume the event
                }
                else if (nextEvent.isEndElement())
                {
                    if (--depth > 0)
                    {
                        eventReader.nextEvent(); // consume the event
                    }
                    else
                    {
                        break; // stop parsing at the end element that corresponds to the root start element
                    }
                }
                else if (nextEvent.isCharacters())
                {
                    Characters characters = eventReader.nextEvent().asCharacters(); // consume the event
                    if (!characters.isWhiteSpace())
                        sb.append(characters.getData());
                }
                else
                {
                    eventReader.nextEvent(); // consume the event
                }
            }
        }
        catch (XMLStreamException e)
        {
            String message = Logging.getMessage("generic.ExceptionAttemptingToParseXml", eventReader);
            Logging.logger().finest(message);
        }

        return sb.toString();
    }

    /**
     * Shortcut method to create an {@link XPath}.
     *
     * @return a new XPath.
     */
    public static XPath makeXPath()
    {
        XPathFactory xpFactory = XPathFactory.newInstance();
        return xpFactory.newXPath();
    }

    public static String checkOGCException(Document doc)
    {
        if (doc == null)
        {
            String message = Logging.getMessage("nullValue.DocumentIsNull");
            Logging.logger().severe(message);
            throw new IllegalArgumentException(message);
        }

        try
        {
            XPath xpath = makeXPath();

            String exception = xpath.evaluate("ServiceExceptionReport", doc);

            if (exception == null || exception.length() == 0)
                return null;

            // TODO: Test this xpath expression for returning the text of the service exception.
            return xpath.evaluate("ServiceExceptionReport/ServiceException/text()", doc);
        }
        catch (XPathExpressionException e)
        {
            String message = Logging.getMessage("XML.XPathExpressionException");
            Logging.logger().warning(message);
            return null;
        }
    }

    @SuppressWarnings( {"UnusedParameters"})
    public static String extractOGCServiceException(ByteBuffer buffer)
    {
        return null; // TODO
    }

    /**
     * Returns the element node's unqualified name. If the element is qualified with a namespace, this returns the local
     * part of the qualified name. Otherwise, this returns the element's unqualified tag name.
     *
     * @param context the element who's unqualified name is returned.
     *
     * @return the unqualified tag name of the specified element.
     *
     * @throws IllegalArgumentException if the context is null.
     */
    public static String getUnqualifiedName(Element context)
    {
        if (context == null)
        {
            String message = Logging.getMessage("nullValue.ContextIsNull");
            Logging.logger().severe(message);
            throw new IllegalArgumentException(message);
        }

        return (context.getLocalName() != null) ? context.getLocalName() : context.getTagName();
    }

    /**
     * Returns the element event's unqualified name. If the element is qualified with a namespace, this returns the
     * local part of the qualified name. Otherwise, this returns the element's unqualified tag name.
     *
     * @param event the XML StartElement event who's unqualified name is returned.
     *
     * @return the unqualified tag name of the specified StartElement event.
     *
     * @throws IllegalArgumentException if the event is null.
     */
    public static String getUnqalifiedName(StartElement event)
    {
        if (event == null)
        {
            String message = Logging.getMessage("nullValue.EventIsNull");
            Logging.logger().severe(message);
            throw new IllegalArgumentException(message);
        }

        return (event.getName() != null) ? event.getName().getLocalPart() : null;
    }

    /**
     * Returns the text of the element identified by an XPath expression.
     *
     * @param context the context from which to start the XPath search.
     * @param path    the XPath expression.
     *
     * @return the text of an element matching the XPath expression, or null if no match is found.
     *
     * @throws IllegalArgumentException if the context or XPath expression are null.
     */
    public static String getText(Element context, String path)
    {
        return getText(context, path, null);
    }

    /**
     * Returns the text of the element identified by an XPath expression.
     *
     * @param context the context from which to start the XPath search.
     * @param path    the XPath expression.
     * @param xpath   an {@link XPath} object to use for the search. This allows the caller to re-use XPath objects when
     *                performing multiple searches. May be null.
     *
     * @return the text of an element matching the XPath expression, or null if no match is found.
     *
     * @throws IllegalArgumentException if the context or XPath expression are null.
     */
    public static String getText(Element context, String path, XPath xpath)
    {
        if (context == null)
        {
            String message = Logging.getMessage("nullValue.ContextIsNull");
            Logging.logger().severe(message);
            throw new IllegalArgumentException(message);
        }

        if (path == null)
        {
            String message = Logging.getMessage("nullValue.PathIsNull");
            Logging.logger().severe(message);
            throw new IllegalArgumentException(message);
        }

        if (xpath == null)
            xpath = makeXPath();

        try
        {
            return xpath.evaluate(path, context);
        }
        catch (XPathExpressionException e)
        {
            return null;
        }
    }

    /**
     * Returns the text of all elements identified by an XPath expression.
     *
     * @param context the context from which to start the XPath search.
     * @param path    the XPath expression.
     * @param xpath   an {@link XPath} object to use for the search. This allows the caller to re-use XPath objects when
     *                performing multiple searches. May be null.
     *
     * @return an array containing the text of each element matching the XPath expression.
     *
     * @throws IllegalArgumentException if the context or XPath expression are null.
     */
    public static String[] getTextArray(Element context, String path, XPath xpath)
    {
        if (context == null)
        {
            String message = Logging.getMessage("nullValue.ContextIsNull");
            Logging.logger().severe(message);
            throw new IllegalArgumentException(message);
        }

        if (path == null)
        {
            String message = Logging.getMessage("nullValue.PathIsNull");
            Logging.logger().severe(message);
            throw new IllegalArgumentException(message);
        }

        if (xpath == null)
            xpath = makeXPath();

        try
        {
            NodeList nodes = (NodeList) xpath.evaluate(path, context,
                XPathConstants.NODESET);
            if (nodes == null || nodes.getLength() == 0)
                return null;

            String[] strings = new String[nodes.getLength()];
            for (int i = 0; i < nodes.getLength(); i++)
            {
                strings[i] = nodes.item(i).getTextContent();
            }
            return strings;
        }
        catch (XPathExpressionException e)
        {
            return null;
        }
    }

    /**
     * Returns the text of all unique elements identified by an XPath expression.
     *
     * @param context the context from which to start the XPath search.
     * @param path    the XPath expression.
     * @param xpath   an {@link XPath} object to use for the search. This allows the caller to re-use XPath objects when
     *                performing multiple searches. May be null.
     *
     * @return an array containing the text of each element matching the XPath expression and containing unique text. If
     *         multiple elements contain the same text only the first one found is returned. Returns null if no matching
     *         element is found.
     *
     * @throws IllegalArgumentException if the context or XPath expression are null.
     */
    public static String[] getUniqueText(Element context, String path, XPath xpath)
    {
        if (context == null)
        {
            String message = Logging.getMessage("nullValue.ContextIsNull");
            Logging.logger().severe(message);
            throw new IllegalArgumentException(message);
        }

        if (path == null)
        {
            String message = Logging.getMessage("nullValue.PathIsNull");
            Logging.logger().severe(message);
            throw new IllegalArgumentException(message);
        }

        if (xpath == null)
            xpath = makeXPath();

        String[] strings = getTextArray(context, path, xpath);
        if (strings == null)
            return null;

        ArrayList<String> sarl = new ArrayList<String>();
        for (String s : strings)
        {
            if (!sarl.contains(s))
                sarl.add(s);
        }

        return sarl.toArray(new String[1]);
    }

    /**
     * Returns the element identified by an XPath expression.
     *
     * @param context the context from which to start the XPath search.
     * @param path    the XPath expression.
     * @param xpath   an {@link XPath} object to use for the search. This allows the caller to re-use XPath objects when
     *                performing multiple searches. May be null.
     *
     * @return the element matching the XPath expression, or null if no element matches.
     *
     * @throws IllegalArgumentException if the context or XPath expression are null.
     */
    public static Element getElement(Element context, String path, XPath xpath)
    {
        if (context == null)
        {
            String message = Logging.getMessage("nullValue.ContextIsNull");
            Logging.logger().severe(message);
            throw new IllegalArgumentException(message);
        }

        if (path == null)
        {
            String message = Logging.getMessage("nullValue.PathIsNull");
            Logging.logger().severe(message);
            throw new IllegalArgumentException(message);
        }

        if (xpath == null)
            xpath = makeXPath();

        try
        {
            Node node = (Node) xpath.evaluate(path, context, XPathConstants.NODE);
            if (node == null)
                return null;

            return node instanceof Element ? (Element) node : null;
        }
        catch (XPathExpressionException e)
        {
            String message = Logging.getMessage("XML.InvalidXPathExpression", "internal expression");
            Logging.logger().log(java.util.logging.Level.WARNING, message, e);
            return null;
        }
    }

    /**
     * Returns all elements identified by an XPath expression.
     *
     * @param context the context from which to start the XPath search.
     * @param path    the XPath expression.
     * @param xpath   an {@link XPath} object to use for the search. This allows the caller to re-use XPath objects when
     *                performing multiple searches. May be null.
     *
     * @return an array containing the elements matching the XPath expression.
     *
     * @throws IllegalArgumentException if the context or XPath expression are null.
     */
    public static Element[] getElements(Element context, String path, XPath xpath)
    {
        if (context == null)
        {
            String message = Logging.getMessage("nullValue.ContextIsNull");
            Logging.logger().severe(message);
            throw new IllegalArgumentException(message);
        }

        if (path == null)
        {
            String message = Logging.getMessage("nullValue.PathIsNull");
            Logging.logger().severe(message);
            throw new IllegalArgumentException(message);
        }

        if (xpath == null)
            xpath = makeXPath();

        try
        {
            NodeList nodes = (NodeList) xpath.evaluate(path, context, XPathConstants.NODESET);
            if (nodes == null || nodes.getLength() == 0)
                return null;

            Element[] elements = new Element[nodes.getLength()];
            for (int i = 0; i < nodes.getLength(); i++)
            {
                Node node = nodes.item(i);
                if (node instanceof Element)
                    elements[i] = (Element) node;
            }
            return elements;
        }
        catch (XPathExpressionException e)
        {
            String message = Logging.getMessage("XML.InvalidXPathExpression", "internal expression");
            Logging.logger().log(java.util.logging.Level.WARNING, message, e);
            return null;
        }
    }

    /**
     * Returns the unique elements identified by an XPath expression and a sub-expression.
     *
     * @param context   the context from which to start the XPath search.
     * @param path      the XPath expression.
     * @param uniqueTag an XPath expression to match with the elements matched with the above expression.
     * @param xpath     an {@link XPath} object to use for the search. This allows the caller to re-use XPath objects
     *                  when performing multiple searches. May be null.
     *
     * @return an array containing the unique elements matching the XPath expression and subexpression. If multiple
     *         elements have the same content only the first one found is returned. Returns null if no matching element
     *         is found.
     *
     * @throws IllegalArgumentException if either the context, XPath expression or XPath sub-expression are null.
     */
    public static Element[] getUniqueElements(Element context, String path, String uniqueTag, XPath xpath)
    {
        if (context == null)
        {
            String message = Logging.getMessage("nullValue.ContextIsNull");
            Logging.logger().severe(message);
            throw new IllegalArgumentException(message);
        }

        if (path == null)
        {
            String message = Logging.getMessage("nullValue.PathIsNull");
            Logging.logger().severe(message);
            throw new IllegalArgumentException(message);
        }

        if (uniqueTag == null)
        {
            String message = Logging.getMessage("nullValue.UniqueTagIsNull");
            Logging.logger().severe(message);
            throw new IllegalArgumentException(message);
        }

        if (xpath == null)
            xpath = makeXPath();

        Element[] elements = getElements(context, path, xpath);
        if (elements == null)
            return null;

        HashMap<String, Element> styles = new HashMap<String, Element>();
        for (Element e : elements)
        {
            String name = getText(e, uniqueTag, xpath);
            if (name != null)
                styles.put(name, e);
        }

        return styles.values().toArray(new Element[1]);
    }

    /**
     * Returns the {@link Double} value of an element identified by an XPath expression.
     *
     * @param context the context from which to start the XPath search.
     * @param path    the XPath expression.
     * @param xpath   an {@link XPath} object to use for the search. This allows the caller to re-use XPath objects when
     *                performing multiple searches. May be null.
     *
     * @return the value of an element matching the XPath expression, or null if no match is found or the match does not
     *         contain a {@link Double}.
     *
     * @throws IllegalArgumentException if the context or XPath expression are null.
     */
    public static Double getDouble(Element context, String path, XPath xpath)
    {
        if (context == null)
        {
            String message = Logging.getMessage("nullValue.ContextIsNull");
            Logging.logger().severe(message);
            throw new IllegalArgumentException(message);
        }

        if (path == null)
        {
            String message = Logging.getMessage("nullValue.PathIsNull");
            Logging.logger().severe(message);
            throw new IllegalArgumentException(message);
        }

        String s = null;

        try
        {
            s = getText(context, path, xpath);
            if (s == null || s.length() == 0)
                return null;

            return Double.valueOf(s);
        }
        catch (NumberFormatException e)
        {
            String message = Logging.getMessage("generic.ConversionError", s);
            Logging.logger().log(java.util.logging.Level.SEVERE, message, e);
            return null;
        }
    }

    /**
     * Returns the {@link Integer} value of an element identified by an XPath expression.
     *
     * @param context the context from which to start the XPath search.
     * @param path    the XPath expression.
     * @param xpath   an {@link XPath} object to use for the search. This allows the caller to re-use XPath objects when
     *                performing multiple searches. May be null.
     *
     * @return the value of an element matching the XPath expression, or null if no match is found or the match does not
     *         contain a {@link Integer}.
     *
     * @throws IllegalArgumentException if the context or XPath expression are null.
     */
    public static Integer getInteger(Element context, String path, XPath xpath)
    {
        if (context == null)
        {
            String message = Logging.getMessage("nullValue.ContextIsNull");
            Logging.logger().severe(message);
            throw new IllegalArgumentException(message);
        }

        if (path == null)
        {
            String message = Logging.getMessage("nullValue.PathIsNull");
            Logging.logger().severe(message);
            throw new IllegalArgumentException(message);
        }

        String s = null;

        try
        {
            s = getText(context, path, xpath);
            if (s == null || s.length() == 0)
                return null;

            return Integer.valueOf(s);
        }
        catch (NumberFormatException e)
        {
            String message = Logging.getMessage("generic.ConversionError", s);
            Logging.logger().log(java.util.logging.Level.SEVERE, message, e);
            return null;
        }
    }

    /**
     * Returns the {@link Long} value of an element identified by an XPath expression.
     *
     * @param context the context from which to start the XPath search.
     * @param path    the XPath expression.
     * @param xpath   an {@link XPath} object to use for the search. This allows the caller to re-use XPath objects when
     *                performing multiple searches. May be null.
     *
     * @return the value of an element matching the XPath expression, or null if no match is found or the match does not
     *         contain a {@link Integer}.
     *
     * @throws IllegalArgumentException if the context or XPath expression are null.
     */
    public static Long getLong(Element context, String path, XPath xpath)
    {
        if (context == null)
        {
            String message = Logging.getMessage("nullValue.ContextIsNull");
            Logging.logger().severe(message);
            throw new IllegalArgumentException(message);
        }

        if (path == null)
        {
            String message = Logging.getMessage("nullValue.PathIsNull");
            Logging.logger().severe(message);
            throw new IllegalArgumentException(message);
        }

        String s = null;

        try
        {
            s = getText(context, path, xpath);
            if (s == null || s.length() == 0)
                return null;

            return Long.valueOf(s);
        }
        catch (NumberFormatException e)
        {
            String message = Logging.getMessage("generic.ConversionError", s);
            Logging.logger().log(java.util.logging.Level.SEVERE, message, e);
            return null;
        }
    }

    /**
     * Returns the {@link Boolean} value of an element identified by an XPath expression.
     *
     * @param context the context from which to start the XPath search.
     * @param path    the XPath expression.
     * @param xpath   an {@link XPath} object to use for the search. This allows the caller to re-use XPath objects when
     *                performing multiple searches. May be null.
     *
     * @return the value of an element matching the XPath expression, or null if no match is found or the match does not
     *         contain a {@link Boolean}.
     *
     * @throws IllegalArgumentException if the context or XPath expression are null.
     */
    public static Boolean getBoolean(Element context, String path, XPath xpath)
    {
        if (context == null)
        {
            String message = Logging.getMessage("nullValue.ContextIsNull");
            Logging.logger().severe(message);
            throw new IllegalArgumentException(message);
        }

        if (path == null)
        {
            String message = Logging.getMessage("nullValue.PathIsNull");
            Logging.logger().severe(message);
            throw new IllegalArgumentException(message);
        }

        String s = null;

        try
        {
            s = getText(context, path, xpath);
            if (s == null || s.length() == 0)
                return null;

            return Boolean.valueOf(s);
        }
        catch (NumberFormatException e)
        {
            String message = Logging.getMessage("generic.ConversionError", s);
            Logging.logger().log(java.util.logging.Level.SEVERE, message, e);
            return null;
        }
    }

    /**
     * Returns the {@link gov.nasa.worldwind.geom.LatLon} value of an element identified by an XPath expression.
     *
     * @param context the context from which to start the XPath search.
     * @param path    the XPath expression. If null, indicates that the context is the LatLon element itself. If
     *                non-null, the context is searched for a LatLon element using the expression.
     * @param xpath   an {@link XPath} object to use for the search. This allows the caller to re-use XPath objects when
     *                performing multiple searches. May be null.
     *
     * @return the value of an element matching the XPath expression, or null if no match is found or the match does not
     *         contain a {@link gov.nasa.worldwind.geom.LatLon}.
     *
     * @throws IllegalArgumentException if the context is null.
     */
    public static LatLon getLatLon(Element context, String path, XPath xpath)
    {
        if (context == null)
        {
            String message = Logging.getMessage("nullValue.ContextIsNull");
            Logging.logger().severe(message);
            throw new IllegalArgumentException(message);
        }

        try
        {
            Element el = path == null ? context : getElement(context, path, xpath);
            if (el == null)
                return null;

            String units = getText(el, "@units", xpath);
            Double lat = getDouble(el, "@latitude", xpath);
            Double lon = getDouble(el, "@longitude", xpath);

            if (lat == null || lon == null)
                return null;

            if (units == null || units.equals("degrees"))
                return LatLon.fromDegrees(lat, lon);

            if (units.equals("radians"))
                return LatLon.fromRadians(lat, lon);

            // Warn that units are not recognized
            String message = Logging.getMessage("XML.UnitsUnrecognized", units);
            Logging.logger().warning(message);

            return null;
        }
        catch (NumberFormatException e)
        {
            String message = Logging.getMessage("generic.ConversionError", path);
            Logging.logger().log(java.util.logging.Level.SEVERE, message, e);
            return null;
        }
    }

    /**
     * Returns the {@link Color} value of an element identified by an XPath expression.
     *
     * @param context the context from which to start the XPath search.
     * @param path    the XPath expression. If null, indicates that the context is the Color element itself. If
     *                non-null, the context is searched for a Color element using the expression.
     * @param xpath   an {@link XPath} object to use for the search. This allows the caller to re-use XPath objects when
     *                performing multiple searches. May be null.
     *
     * @return the value of an element matching the XPath expression, or null if no match is found or the match does not
     *         contain a {@link Color}.
     *
     * @throws IllegalArgumentException if the context is null.
     */
    public static Color getColor(Element context, String path, XPath xpath)
    {
        if (context == null)
        {
            String message = Logging.getMessage("nullValue.ContextIsNull");
            Logging.logger().severe(message);
            throw new IllegalArgumentException(message);
        }

        try
        {
            Element el = path == null ? context : getElement(context, path, xpath);
            if (el == null)
                return null;

            Integer r = getInteger(el, "@red", xpath);
            Integer g = getInteger(el, "@green", xpath);
            Integer b = getInteger(el, "@blue", xpath);
            Integer a = getInteger(el, "@alpha", xpath);

            return new Color(r != null ? r : 0, g != null ? g : 0, b != null ? b : 0, a != null ? a : 255);
        }
        catch (NumberFormatException e)
        {
            String message = Logging.getMessage("generic.ConversionError", path);
            Logging.logger().log(java.util.logging.Level.SEVERE, message, e);
            return null;
        }
    }

    /**
     * Returns the {@link gov.nasa.worldwind.geom.Sector} value of an element identified by an XPath expression.
     *
     * @param context the context from which to start the XPath search.
     * @param path    the XPath expression. If null, indicates that the context is the Sector element itself. If
     *                non-null, the context is searched for a Sector element using the expression.
     * @param xpath   an {@link XPath} object to use for the search. This allows the caller to re-use XPath objects when
     *                performing multiple searches. May be null.
     *
     * @return the value of an element matching the XPath expression, or null if no match is found or the match does not
     *         contain a {@link gov.nasa.worldwind.geom.Sector}.
     *
     * @throws IllegalArgumentException if the context is null.
     */
    public static Sector getSector(Element context, String path, XPath xpath)
    {
        if (context == null)
        {
            String message = Logging.getMessage("nullValue.ContextIsNull");
            Logging.logger().severe(message);
            throw new IllegalArgumentException(message);
        }

        Element el = path == null ? context : getElement(context, path, xpath);
        if (el == null)
            return null;

        LatLon sw = getLatLon(el, "SouthWest/LatLon", xpath);
        LatLon ne = getLatLon(el, "NorthEast/LatLon", xpath);

        if (sw == null || ne == null)
            return null;

        return new Sector(sw.latitude, ne.latitude, sw.longitude, ne.longitude);
    }

    /**
     * Returns the {@link gov.nasa.worldwind.util.LevelSet.SectorResolution} value of an element identified by an XPath
     * expression.
     *
     * @param context the context from which to start the XPath search.
     * @param path    the XPath expression. If null, indicates that the context is the SectorResolution element itself.
     *                If non-null, the context is searched for a SectorResolution element using the expression.
     * @param xpath   an {@link XPath} object to use for the search. This allows the caller to re-use XPath objects when
     *                performing multiple searches. May be null.
     *
     * @return the value of an element matching the XPath expression, or null if no match is found or the match does not
     *         contain a {@link gov.nasa.worldwind.util.LevelSet.SectorResolution}.
     *
     * @throws IllegalArgumentException if the context is null.
     */
    public static LevelSet.SectorResolution getSectorResolutionLimit(Element context, String path, XPath xpath)
    {
        if (context == null)
        {
            String message = Logging.getMessage("nullValue.ContextIsNull");
            Logging.logger().severe(message);
            throw new IllegalArgumentException(message);
        }

        Element el = path == null ? context : getElement(context, path, xpath);
        if (el == null)
            return null;

        Integer maxLevelNum = getInteger(el, "@maxLevelNum", xpath);
        Sector sector = getSector(el, "Sector", xpath);

        if (maxLevelNum == null || sector == null)
            return null;

        return new LevelSet.SectorResolution(sector, maxLevelNum);
    }

    /**
     * Returns the time in milliseconds of an element identified by an XPath expression.
     *
     * @param context the context from which to start the XPath search.
     * @param path    the XPath expression. If null, indicates that the context is the Time element itself. If non-null,
     *                the context is searched for a Time element using the expression.
     * @param xpath   an {@link XPath} object to use for the search. This allows the caller to re-use XPath objects when
     *                performing multiple searches. May be null.
     *
     * @return the value of an element matching the XPath expression, or null if no match is found or the match does not
     *         contain a {@link gov.nasa.worldwind.geom.LatLon}.
     *
     * @throws IllegalArgumentException if the context is null.
     */
    public static Long getTimeInMillis(Element context, String path, XPath xpath)
    {
        if (context == null)
        {
            String message = Logging.getMessage("nullValue.ContextIsNull");
            Logging.logger().severe(message);
            throw new IllegalArgumentException(message);
        }

        try
        {
            Element el = path == null ? context : getElement(context, path, xpath);
            if (el == null)
                return null;

            String units = getText(el, "@units", xpath);
            Double value = getDouble(el, "@value", xpath);

            if (value == null)
                return null;

            if (units == null || units.equals("milliseconds"))
                return value.longValue();

            if (units.equals("seconds"))
                return (long) WWMath.convertSecondsToMillis(value);

            if (units.equals("minutes"))
                return (long) WWMath.convertMinutesToMillis(value);

            if (units.equals("hours"))
                return (long) WWMath.convertHoursToMillis(value);

            // Warn that units are not recognized
            String message = Logging.getMessage("XML.UnitsUnrecognized", units);
            Logging.logger().warning(message);

            return null;
        }
        catch (NumberFormatException e)
        {
            String message = Logging.getMessage("generic.ConversionError", path);
            Logging.logger().log(java.util.logging.Level.SEVERE, message, e);
            return null;
        }
    }

    /**
     * Returns the date and time in milliseconds of an element identified by an XPath expression.
     *
     * @param context the context from which to start the XPath search.
     * @param path    the XPath expression. If null, indicates that the context is the element itself. If non-null, the
     *                context is searched for an element matching the expression.
     * @param pattern the format pattern of the date. See {@link java.text.DateFormat} for the pattern symbols. The
     *                element content must either match the pattern or be directly convertible to a long.
     * @param xpath   an {@link XPath} object to use for the search. This allows the caller to re-use XPath objects when
     *                performing multiple searches. May be null.
     *
     * @return the value of an element matching the XPath expression, or null if no match is found.
     *
     * @throws IllegalArgumentException if the context or pattern is null.
     */
    public static Long getDateTimeInMillis(Element context, String path, String pattern, XPath xpath)
    {
        if (context == null)
        {
            String message = Logging.getMessage("nullValue.ContextIsNull");
            Logging.logger().severe(message);
            throw new IllegalArgumentException(message);
        }

        if (WWUtil.isEmpty(pattern))
        {
            String message = Logging.getMessage("nullValue.PatternIsNull");
            Logging.logger().severe(message);
            throw new IllegalArgumentException(message);
        }

        try
        {
            Element el = path == null ? context : getElement(context, path, xpath);
            if (el == null)
                return null;

            String s = getText(context, path, xpath);
            if (s == null || s.length() == 0)
                return null;

            // See if the value is already a long
            Long longValue = WWUtil.makeLong(s);
            if (longValue != null)
                return longValue;

            return new SimpleDateFormat(pattern).parse(s).getTime();
        }
        catch (ParseException e)
        {
            String message = Logging.getMessage("generic.ConversionError", path);
            Logging.logger().log(java.util.logging.Level.SEVERE, message, e);
            return null;
        }
    }

    /**
     * Returns the {@link gov.nasa.worldwind.render.ScreenCredit} value of an element identified by an XPath
     * expression.
     *
     * @param context the context from which to start the XPath search.
     * @param path    the XPath expression. If null, indicates that the context is the ScreenCredit element itself. If
     *                non-null, the context is searched for a ScreenCredit element using the expression.
     * @param xpath   an {@link XPath} object to use for the search. This allows the caller to re-use XPath objects when
     *                performing multiple searches. May be null.
     *
     * @return the value of an element matching the XPath expression, or null if no match is found or the match does not
     *         contain a ScreenCredit.
     *
     * @throws IllegalArgumentException if the context is null.
     */
    public static ScreenCredit getScreenCredit(Element context, String path, XPath xpath)
    {
        if (context == null)
        {
            String message = Logging.getMessage("nullValue.ContextIsNull");
            Logging.logger().severe(message);
            throw new IllegalArgumentException(message);
        }

        Element el = path == null ? context : WWXML.getElement(context, path, xpath);
        if (el == null)
            return null;

        String type = WWXML.getText(el, "@creditType", xpath);

        if (type != null && type.equals("ScreenImage"))
        {
            String fileName = WWXML.getText(el, "FileName", xpath);
            if (fileName != null && fileName.length() > 0)
            {
                ScreenCredit credit = new ScreenCreditImage(WWIO.getFilename(fileName), fileName);

                String link = WWXML.getText(el, "Link", xpath);
                if (link != null && link.length() > 0)
                    credit.setLink(link);

                return credit;
            }
            else
            {
                // Warn that the FileName property is missing.
                String message = Logging.getMessage("generic.FileNameIsMissing");
                Logging.logger().warning(message);

                return null;
            }
        }

        // Warn that the screen credit type is unrecognized.
        String message = Logging.getMessage("generic.UnrecognizedScreenCreditType", type);
        Logging.logger().warning(message);

        return null;
    }

    /**
     * Sets the specified document's root element to a new element node with the specified name. If the document already
     * has a root element, this replaces the existing root node with the new element node.
     *
     * @param doc  the document which receives the new root element.
     * @param name the name of the document's new root element node.
     *
     * @return the document's new root element node.
     *
     * @throws IllegalArgumentException if the document is null, if the name is null, or if the name is empty.
     */
    public static Element setDocumentElement(Document doc, String name)
    {
        if (doc == null)
        {
            String message = Logging.getMessage("nullValue.DocumentIsNull");
            Logging.logger().severe(message);
            throw new IllegalArgumentException(message);
        }

        if (WWUtil.isEmpty(name))
        {
            String message = Logging.getMessage("nullValue.NameIsNull");
            Logging.logger().severe(message);
            throw new IllegalArgumentException(message);
        }

        // Create a namespace-aware Element node, which supports DOM Level 1 and Level 2 features. This ensures the
        // constructed DOM node is consistent with Element nodes created by parsing an XML document in namespace-aware
        // mode.
        Element el = doc.createElementNS(null, name);

        if (doc.getDocumentElement() != null)
        {
            doc.replaceChild(el, doc.getDocumentElement());
        }
        else
        {
            doc.appendChild(el);
        }

        return el;
    }

    /**
     * Append a new element with a specified name to a context element. If the element name is null or empty, this
     * returns the context element, and does not make any modifications to the context.
     *
     * @param context the context on which to append a new element.
     * @param name    the new element name to append.
     *
     * @return the new element appended to the context, or the context if the element name is null or empty.
     *
     * @throws IllegalArgumentException if the context is null.
     */
    public static Element appendElement(Element context, String name)
    {
        if (context == null)
        {
            String message = Logging.getMessage("nullValue.ContextIsNull");
            Logging.logger().severe(message);
            throw new IllegalArgumentException(message);
        }

        if (WWUtil.isEmpty(name))
        {
            return context;
        }

        Document doc = context.getOwnerDocument();

        // Create a namespace-aware element node, which supports DOM Level 1 and Level 2 features. This ensures the
        // constructed DOM node is consistent with element nodes created by parsing an XML document in namespace-aware
        // mode.
        Element el = doc.createElementNS(null, name);
        context.appendChild(el);

        return el;
    }

    /**
     * Append a heirarcy of new elements with a path to a context element. The path is treated as a list of descendant
     * elements which created and appended to the context. Each new element in the path is delimited by the "/"
     * character. For example, the path "A/B/C" appends A to context, B to A, and C to B. If the path is null or empty,
     * this returns the context element, and does not make any modifications to the context. If any element name in the
     * path is empty, that element is skipped.
     *
     * @param context the context on which to append new elements.
     * @param path    the element path to append.
     *
     * @return the new element appended to the context, or the context if the element path is null or empty.
     *
     * @throws IllegalArgumentException if the context is null.
     */
    public static Element appendElementPath(Element context, String path)
    {
        if (context == null)
        {
            String message = Logging.getMessage("nullValue.ContextIsNull");
            Logging.logger().severe(message);
            throw new IllegalArgumentException(message);
        }

        if (WWUtil.isEmpty(path))
        {
            return context;
        }

        String[] names = path.split("/");
        if (names == null || names.length == 0)
        {
            return context;
        }

        Document doc = context.getOwnerDocument();
        Element cur = context;

        for (String s : names)
        {
            if (s != null && s.length() > 0)
            {
                // Create a namespace-aware element node, which supports DOM Level 1 and Level 2 features. This ensures
                // the constructed DOM node is consistent with element nodes created by parsing an XML document in
                // namespace-aware mode.
                Element el = doc.createElementNS(null, s);
                cur.appendChild(el);
                cur = el;
            }
        }

        return cur;
    }

    /**
     * Append a heirarcy of new elements with a path to a context element, ending with a text element with a specified
     * value. Elements are added to the context as in {@link #appendElementPath(org.w3c.dom.Element, String)}, except
     * that a terminating text element is appended to the last element.
     *
     * @param context the context on which to append new elements.
     * @param path    the element path to append.
     * @param string  the text element value.
     *
     * @return the new element appended to the context, or the context if the element path is null or empty.
     *
     * @throws IllegalArgumentException if the context is null.
     */
    public static Element appendText(Element context, String path, String string)
    {
        if (context == null)
        {
            String message = Logging.getMessage("nullValue.ContextIsNull");
            Logging.logger().severe(message);
            throw new IllegalArgumentException(message);
        }

        if (string == null)
        {
            String message = Logging.getMessage("nullValue.StringIsNull");
            Logging.logger().severe(message);
            throw new IllegalArgumentException(message);
        }

        Element el = appendElementPath(context, path);

        Document doc = context.getOwnerDocument();
        Text text = doc.createTextNode(string);
        el.appendChild(text);

        return el;
    }

    /**
     * For each non-null string in a specified array, appends a heirarcy of new elements with a path to a context
     * element, ending with a text element with a specified value. Elements are added to the context as in {@link
     * #appendElementPath(org.w3c.dom.Element, String)}, except that a terminating text element is appended to the last
     * element.
     *
     * @param context the context on which to append new elements.
     * @param path    the element path to append.
     * @param strings the text element values.
     *
     * @return array of new elements appended to the context.
     *
     * @throws IllegalArgumentException if the context is null.
     */
    public static Element[] appendTextArray(Element context, String path, String[] strings)
    {
        if (context == null)
        {
            String message = Logging.getMessage("nullValue.ContextIsNull");
            Logging.logger().severe(message);
            throw new IllegalArgumentException(message);
        }

        if (strings == null)
        {
            String message = Logging.getMessage("nullValue.ArrayIsNull");
            Logging.logger().severe(message);
            throw new IllegalArgumentException(message);
        }

        Element[] els = new Element[strings.length];

        for (int i = 0; i < strings.length; i++)
        {
            String s = strings[i];

            if (s != null && s.length() > 0)
            {
                els[i] = appendText(context, path, s);
            }
        }

        return els;
    }

    /**
     * Append a heirarcy of new elements with a path to a context element, ending with a text element with a specified
     * value. Elements are added to the context as in {@link #appendElementPath(org.w3c.dom.Element, String)}, except
     * that a terminating text element is appended to the last element.
     *
     * @param context the context on which to append new elements.
     * @param path    the element path to append.
     * @param value   the text element value.
     *
     * @return the new element appended to the context, or the context if the element path is null or empty.
     *
     * @throws IllegalArgumentException if the context is null.
     */
    public static Element appendDouble(Element context, String path, double value)
    {
        if (context == null)
        {
            String message = Logging.getMessage("nullValue.ContextIsNull");
            Logging.logger().severe(message);
            throw new IllegalArgumentException(message);
        }

        return appendText(context, path, Double.toString(value));
    }

    /**
     * Append a heirarcy of new elements with a path to a context element, ending with a text element with a specified
     * value. Elements are added to the context as in {@link #appendElementPath(org.w3c.dom.Element, String)}, except
     * that a terminating text element is appended to the last element.
     *
     * @param context the context on which to append new elements.
     * @param path    the element path to append.
     * @param value   the text element value.
     *
     * @return the new element appended to the context, or the context if the element path is null or empty.
     *
     * @throws IllegalArgumentException if the context is null.
     */
    public static Element appendInteger(Element context, String path, int value)
    {
        if (context == null)
        {
            String message = Logging.getMessage("nullValue.ContextIsNull");
            Logging.logger().severe(message);
            throw new IllegalArgumentException(message);
        }

        return appendText(context, path, Integer.toString(value));
    }

    /**
     * Append a heirarcy of new elements with a path to a context element, ending with a text element with a specified
     * value. Elements are added to the context as in {@link #appendElementPath(org.w3c.dom.Element, String)}, except
     * that a terminating text element is appended to the last element.
     *
     * @param context the context on which to append new elements.
     * @param path    the element path to append.
     * @param value   the text element value.
     *
     * @return the new element appended to the context, or the context if the element path is null or empty.
     *
     * @throws IllegalArgumentException if the context is null.
     */
    public static Element appendLong(Element context, String path, long value)
    {
        if (context == null)
        {
            String message = Logging.getMessage("nullValue.ContextIsNull");
            Logging.logger().severe(message);
            throw new IllegalArgumentException(message);
        }

        return appendText(context, path, Long.toString(value));
    }

    /**
     * Append a heirarcy of new elements with a path to a context element, ending with a text element with a specified
     * value. Elements are added to the context as in {@link #appendElementPath(org.w3c.dom.Element, String)}, except
     * that a terminating text element is appended to the last element.
     *
     * @param context the context on which to append new elements.
     * @param path    the element path to append.
     * @param value   the text element value.
     *
     * @return the new element appended to the context, or the context if the element path is null or empty.
     *
     * @throws IllegalArgumentException if the context is null.
     */
    public static Element appendBoolean(Element context, String path, boolean value)
    {
        if (context == null)
        {
            String message = Logging.getMessage("nullValue.ContextIsNull");
            Logging.logger().severe(message);
            throw new IllegalArgumentException(message);
        }

        return appendText(context, path, Boolean.toString(value));
    }

    /**
     * Append a heirarcy of new elements with a path to a context element, ending with an element formatted as a LatLon.
     * Elements are added to the context as in {@link #appendElementPath(org.w3c.dom.Element, String)}, except that a
     * terminating text element is appended to the last element.
     *
     * @param context the context on which to append new elements.
     * @param path    the element path to append.
     * @param ll      the LatLon value to create.
     *
     * @return the new element appended to the context, or the context if the element path is null or empty.
     *
     * @throws IllegalArgumentException if the context is null.
     */
    public static Element appendLatLon(Element context, String path, LatLon ll)
    {
        if (context == null)
        {
            String message = Logging.getMessage("nullValue.ContextIsNull");
            Logging.logger().severe(message);
            throw new IllegalArgumentException(message);
        }

        if (ll == null)
        {
            String message = Logging.getMessage("nullValue.LatLonIsNull");
            Logging.logger().severe(message);
            throw new IllegalArgumentException(message);
        }

        Element el = appendElementPath(context, path);
        setTextAttribute(el, "units", "degrees");
        setDoubleAttribute(el, "latitude", ll.getLatitude().degrees);
        setDoubleAttribute(el, "longitude", ll.getLongitude().degrees);

        return el;
    }

    /**
     * Append a heirarcy of new elements with a path to a context element, ending with an element formatted as a Sector.
     * Elements are added to the context as in {@link #appendElementPath(org.w3c.dom.Element, String)}, except that a
     * terminating text element is appended to the last element.
     *
     * @param context the context on which to append new elements.
     * @param path    the element path to append.
     * @param sector  the Sector value to create.
     *
     * @return the new element appended to the context, or the context if the element path is null or empty.
     *
     * @throws IllegalArgumentException if the context is null.
     */
    public static Element appendSector(Element context, String path, Sector sector)
    {
        if (context == null)
        {
            String message = Logging.getMessage("nullValue.ContextIsNull");
            Logging.logger().severe(message);
            throw new IllegalArgumentException(message);
        }

        if (sector == null)
        {
            String message = Logging.getMessage("nullValue.SectorIsNull");
            Logging.logger().severe(message);
            throw new IllegalArgumentException(message);
        }

        Element el = appendElementPath(context, path);
        appendLatLon(el, "SouthWest/LatLon", new LatLon(sector.getMinLatitude(), sector.getMinLongitude()));
        appendLatLon(el, "NorthEast/LatLon", new LatLon(sector.getMaxLatitude(), sector.getMaxLongitude()));

        return el;
    }

    /**
     * Append a heirarcy of new elements with a path to a context element, ending with an element formatted as a
     * LevelSet.SectorResolutionLimit. Elements are added to the context as in {@link
     * #appendElementPath(org.w3c.dom.Element, String)}, except that a terminating text element is appended to the last
     * element.
     *
     * @param context          the context on which to append new elements.
     * @param path             the element path to append.
     * @param sectorResolution the LevelSet.SectorResolutionLimit value to create.
     *
     * @return the new element appended to the context, or the context if the element path is null or empty.
     *
     * @throws IllegalArgumentException if the context is null.
     */
    public static Element appendSectorResolutionLimit(Element context, String path,
        LevelSet.SectorResolution sectorResolution)
    {
        if (context == null)
        {
            String message = Logging.getMessage("nullValue.ContextIsNull");
            Logging.logger().severe(message);
            throw new IllegalArgumentException(message);
        }

        if (sectorResolution == null)
        {
            String message = Logging.getMessage("nullValue.LevelSet.SectorResolutionIsNull");
            Logging.logger().severe(message);
            throw new IllegalArgumentException(message);
        }

        Element el = appendElementPath(context, path);
        setIntegerAttribute(el, "maxLevelNum", sectorResolution.getLevelNumber());
        appendSector(el, "Sector", sectorResolution.getSector());

        return el;
    }

    /**
     * Append a heirarcy of new elements with a path to a context element, ending with an element formatted as a time in
     * milliseconds. Elements are added to the context as in {@link #appendElementPath(org.w3c.dom.Element, String)},
     * except that a terminating text element is appended to the last element.
     *
     * @param context      the context on which to append new elements.
     * @param path         the element path to append.
     * @param timeInMillis the time value in milliseconds to create.
     *
     * @return the new element appended to the context, or the context if the element path is null or empty.
     *
     * @throws IllegalArgumentException if the context is null.
     */
    public static Element appendTimeInMillis(Element context, String path, long timeInMillis)
    {
        if (context == null)
        {
            String message = Logging.getMessage("nullValue.ContextIsNull");
            Logging.logger().severe(message);
            throw new IllegalArgumentException(message);
        }

        Element el = appendElementPath(context, path);
        setTextAttribute(el, "units", "milliseconds");
        setLongAttribute(el, "value", timeInMillis);

        return el;
    }

    /**
     * Append a heirarcy of new elements with a path to a context element, ending with an element formatted as a
     * ScreenCredit. Elements are added to the context as in {@link WWXML#appendElementPath(org.w3c.dom.Element,
     * String)}, except that a terminating text element is appended to the last element.
     *
     * @param context      the context on which to append new elements.
     * @param path         the element path to append.
     * @param screenCredit the ScreenCredit value to create.
     *
     * @return the new element appended to the context, or the context if the element path is null or empty.
     *
     * @throws IllegalArgumentException if the context is null.
     */
    public static Element appendScreenCredit(Element context, String path, ScreenCredit screenCredit)
    {
        if (context == null)
        {
            String message = Logging.getMessage("nullValue.ContextIsNull");
            Logging.logger().severe(message);
            throw new IllegalArgumentException(message);
        }

        if (screenCredit == null)
        {
            String message = Logging.getMessage("nullValue.ScreenCreditIsNull");
            Logging.logger().severe(message);
            throw new IllegalArgumentException(message);
        }

        if (screenCredit instanceof ScreenCreditImage)
        {
            Element el = WWXML.appendElementPath(context, path);
            setTextAttribute(el, "creditType", "ScreenImage");

            String link = screenCredit.getLink();
            if (link != null && link.length() > 0)
                WWXML.appendText(el, "Link", link);

            Object imageSource = ((ScreenCreditImage) screenCredit).getImageSource();
            if (imageSource != null && imageSource instanceof String)
            {
                WWXML.appendText(el, "FileName", (String) imageSource);
            }
            else
            {
                // Warn that the image source property cannot be written to the document.
                String message = Logging.getMessage("generic.UnrecognizedImageSourceType",
                    (imageSource != null) ? imageSource.getClass().getName() : null);
                Logging.logger().warning(message);
            }

            return el;
        }

        // Warn that the screen credit type is unrecognized.
        String message = Logging.getMessage("generic.UnrecognizedScreenCreditType", screenCredit);
        Logging.logger().warning(message);

        return null;
    }

    /**
     * Sets the element's attribute with the specified name to the specified String value. If the element already has an
     * attribute with this name, its value is repaced with the specified value.
     *
     * @param context the element on which to set the attribute.
     * @param name    the attribute's name.
     * @param value   the attribute's value.
     *
     * @throws IllegalArgumentException if the context is null, if the name is null, or if the name is empty.
     */
    public static void setTextAttribute(Element context, String name, String value)
    {
        if (context == null)
        {
            String message = Logging.getMessage("nullValue.ContextIsNull");
            Logging.logger().severe(message);
            throw new IllegalArgumentException(message);
        }

        if (WWUtil.isEmpty(name))
        {
            String message = Logging.getMessage("nullValue.NameIsNull");
            Logging.logger().severe(message);
            throw new IllegalArgumentException(message);
        }

        // Create a namespace-aware attribute node, which supports DOM Level 1 and Level 2 features. This ensures the
        // constructed DOM node is consistent with attribute nodes created by parsing an XML document in namespace-aware
        // mode.
        context.setAttributeNS(null, name, value);
    }

    /**
     * Sets the element's attribute with the specified name to the specified double value, converted to a String. If the
     * element already has an attribute with this name, its value is repaced with the specified value.
     *
     * @param context the Element on which to set the attribute.
     * @param name    the attribute's name.
     * @param value   the attribute's value.
     *
     * @throws IllegalArgumentException if the context is null, if the name is null, or if the name is empty.
     */
    public static void setDoubleAttribute(Element context, String name, double value)
    {
        if (context == null)
        {
            String message = Logging.getMessage("nullValue.ContextIsNull");
            Logging.logger().severe(message);
            throw new IllegalArgumentException(message);
        }

        if (name == null)
        {
            String message = Logging.getMessage("nullValue.NameIsNull");
            Logging.logger().severe(message);
            throw new IllegalArgumentException(message);
        }

        setTextAttribute(context, name, Double.toString(value));
    }

    /**
     * Sets the element's attribute with the specified name to the specified integer value, converted to a String. If
     * the element already has an attribute with this name, its value is repaced with the specified value.
     *
     * @param context the element on which to set the attribute.
     * @param name    the attribute's name.
     * @param value   the attribute's value.
     *
     * @throws IllegalArgumentException if the context is null, if the name is null, or if the name is empty.
     */
    public static void setIntegerAttribute(Element context, String name, int value)
    {
        if (context == null)
        {
            String message = Logging.getMessage("nullValue.ContextIsNull");
            Logging.logger().severe(message);
            throw new IllegalArgumentException(message);
        }

        if (name == null)
        {
            String message = Logging.getMessage("nullValue.NameIsNull");
            Logging.logger().severe(message);
            throw new IllegalArgumentException(message);
        }

        setTextAttribute(context, name, Integer.toString(value));
    }

    /**
     * Sets the element's attribute with the specified name to the specified long integer value, converted to a String.
     * If the element already has an attribute with this name, its value is repaced with the specified value.
     *
     * @param context the element on which to set the attribute.
     * @param name    the attribute's name.
     * @param value   the attribute's value.
     *
     * @throws IllegalArgumentException if the context is null, if the name is null, or if the name is empty.
     */
    public static void setLongAttribute(Element context, String name, long value)
    {
        if (context == null)
        {
            String message = Logging.getMessage("nullValue.ContextIsNull");
            Logging.logger().severe(message);
            throw new IllegalArgumentException(message);
        }

        if (name == null)
        {
            String message = Logging.getMessage("nullValue.NameIsNull");
            Logging.logger().severe(message);
            throw new IllegalArgumentException(message);
        }

        setTextAttribute(context, name, Long.toString(value));
    }

    /**
     * Sets the element's attribute with the specified name to the specified boolean value, converted to a String. If
     * the element already has an attribute with this name, its value is repaced with the specified value.
     *
     * @param context the element on which to set the attribute.
     * @param name    the attribute's name.
     * @param value   the attribute's value.
     *
     * @throws IllegalArgumentException if the context is null, if the name is null, or if the name is empty.
     */
    public static void setBooleanAttribute(Element context, String name, boolean value)
    {
        if (context == null)
        {
            String message = Logging.getMessage("nullValue.ContextIsNull");
            Logging.logger().severe(message);
            throw new IllegalArgumentException(message);
        }

        if (name == null)
        {
            String message = Logging.getMessage("nullValue.NameIsNull");
            Logging.logger().severe(message);
            throw new IllegalArgumentException(message);
        }

        setTextAttribute(context, name, Boolean.toString(value));
    }

    /**
     * Checks a parameter list for a specified key and if not present attempts to find a value for the key from an
     * element matched by an XPath expression. If found, the key and value are added to the parameter list.
     *
     * @param context   the context from which to start the XPath search.
     * @param params    the parameter list.
     * @param paramKey  the key used to identify the paramater in the parameter list.
     * @param paramName the Xpath expression identifying the parameter value within the specified context.
     * @param xpath     an {@link XPath} object to use for the search. This allows the caller to re-use XPath objects
     *                  when performing multiple searches. May be null.
     *
     * @throws IllegalArgumentException if either the context, parameter list, parameter key or parameter name are
     *                                  null.
     */
    public static void checkAndSetStringParam(Element context, AVList params, String paramKey, String paramName,
        XPath xpath)
    {
        if (context == null)
        {
            String message = Logging.getMessage("nullValue.ElementIsNull");
            Logging.logger().severe(message);
            throw new IllegalArgumentException(message);
        }

        if (params == null)
        {
            String message = Logging.getMessage("nullValue.ParametersIsNull");
            Logging.logger().severe(message);
            throw new IllegalArgumentException(message);
        }

        if (paramKey == null)
        {
            String message = Logging.getMessage("nullValue.ParameterKeyIsNull");
            Logging.logger().severe(message);
            throw new IllegalArgumentException(message);
        }

        if (paramName == null)
        {
            String message = Logging.getMessage("nullValue.ParameterNameIsNull");
            Logging.logger().severe(message);
            throw new IllegalArgumentException(message);
        }

        String s = params.getStringValue(paramKey);
        if (s == null)
        {
            s = getText(context, paramName, xpath);
            if (s != null && s.length() > 0)
                params.setValue(paramKey, s.trim());
        }
    }

    /**
     * Checks a parameter list for a specified key and if not present attempts to find a value for the key from an
     * element matched by an XPath expression. If found, the key and value are added to the parameter list.
     *
     * @param context   the context from which to start the XPath search.
     * @param params    the parameter list.
     * @param paramKey  the key used to identify the paramater in the parameter list.
     * @param paramName the Xpath expression identifying the parameter value within the specified context.
     * @param xpath     an {@link XPath} object to use for the search. This allows the caller to re-use XPath objects
     *                  when performing multiple searches. May be null.
     *
     * @throws IllegalArgumentException if either the context, parameter list, parameter key or parameter name are
     *                                  null.
     */
    public static void checkAndSetStringArrayParam(Element context, AVList params, String paramKey, String paramName,
        XPath xpath)
    {
        if (context == null)
        {
            String message = Logging.getMessage("nullValue.ElementIsNull");
            Logging.logger().severe(message);
            throw new IllegalArgumentException(message);
        }

        if (params == null)
        {
            String message = Logging.getMessage("nullValue.ParametersIsNull");
            Logging.logger().severe(message);
            throw new IllegalArgumentException(message);
        }

        if (paramKey == null)
        {
            String message = Logging.getMessage("nullValue.ParameterKeyIsNull");
            Logging.logger().severe(message);
            throw new IllegalArgumentException(message);
        }

        if (paramName == null)
        {
            String message = Logging.getMessage("nullValue.ParameterNameIsNull");
            Logging.logger().severe(message);
            throw new IllegalArgumentException(message);
        }

        Object o = params.getValue(paramKey);
        if (o == null)
        {
            String[] strings = getTextArray(context, paramName, xpath);
            if (strings != null && strings.length > 0)
                params.setValue(paramKey, strings);
        }
    }

    /**
     * Checks a parameter list for a specified key and if not present attempts to find a value for the key from an
     * element matched by an XPath expression. If found, the key and value are added to the parameter list.
     *
     * @param context   the context from which to start the XPath search.
     * @param params    the parameter list.
     * @param paramKey  the key used to identify the paramater in the parameter list.
     * @param paramName the Xpath expression identifying the parameter value within the specified context.
     * @param xpath     an {@link XPath} object to use for the search. This allows the caller to re-use XPath objects
     *                  when performing multiple searches. May be null.
     *
     * @throws IllegalArgumentException if either the context, parameter list, parameter key or parameter name are
     *                                  null.
     */
    public static void checkAndSetUniqueStringsParam(Element context, AVList params, String paramKey, String paramName,
        XPath xpath)
    {
        if (context == null)
        {
            String message = Logging.getMessage("nullValue.ElementIsNull");
            Logging.logger().severe(message);
            throw new IllegalArgumentException(message);
        }

        if (params == null)
        {
            String message = Logging.getMessage("nullValue.ParametersIsNull");
            Logging.logger().severe(message);
            throw new IllegalArgumentException(message);
        }

        if (paramKey == null)
        {
            String message = Logging.getMessage("nullValue.ParameterKeyIsNull");
            Logging.logger().severe(message);
            throw new IllegalArgumentException(message);
        }

        if (paramName == null)
        {
            String message = Logging.getMessage("nullValue.ParameterNameIsNull");
            Logging.logger().severe(message);
            throw new IllegalArgumentException(message);
        }

        Object o = params.getValue(paramKey);
        if (o == null)
        {
            String[] strings = getUniqueText(context, paramName, xpath);
            if (strings != null && strings.length > 0)
                params.setValue(paramKey, strings);
        }
    }

    /**
     * Checks a parameter list for a specified key and if not present attempts to find a value for the key from an
     * element matched by an XPath expression. If found, the key and value are added to the parameter list.
     *
     * @param context   the context from which to start the XPath search.
     * @param params    the parameter list.
     * @param paramKey  the key used to identify the paramater in the parameter list.
     * @param paramName the Xpath expression identifying the parameter value within the specified context.
     * @param xpath     an {@link XPath} object to use for the search. This allows the caller to re-use XPath objects
     *                  when performing multiple searches. May be null.
     *
     * @throws IllegalArgumentException if either the context, parameter list, parameter key or parameter name are
     *                                  null.
     */
    public static void checkAndSetDoubleParam(Element context, AVList params, String paramKey, String paramName,
        XPath xpath)
    {
        if (context == null)
        {
            String message = Logging.getMessage("nullValue.ElementIsNull");
            Logging.logger().severe(message);
            throw new IllegalArgumentException(message);
        }

        if (params == null)
        {
            String message = Logging.getMessage("nullValue.ParametersIsNull");
            Logging.logger().severe(message);
            throw new IllegalArgumentException(message);
        }

        if (paramKey == null)
        {
            String message = Logging.getMessage("nullValue.ParameterKeyIsNull");
            Logging.logger().severe(message);
            throw new IllegalArgumentException(message);
        }

        if (paramName == null)
        {
            String message = Logging.getMessage("nullValue.ParameterNameIsNull");
            Logging.logger().severe(message);
            throw new IllegalArgumentException(message);
        }

        Object o = params.getValue(paramKey);
        if (o == null)
        {
            Double d = getDouble(context, paramName, xpath);
            if (d != null)
                params.setValue(paramKey, d);
        }
    }

    /**
     * Checks a parameter list for a specified key and if not present attempts to find a value for the key from an
     * element matched by an XPath expression. If found, the key and value are added to the parameter list.
     *
     * @param context   the context from which to start the XPath search.
     * @param params    the parameter list.
     * @param paramKey  the key used to identify the paramater in the parameter list.
     * @param paramName the Xpath expression identifying the parameter value within the specified context.
     * @param xpath     an {@link XPath} object to use for the search. This allows the caller to re-use XPath objects
     *                  when performing multiple searches. May be null.
     *
     * @throws IllegalArgumentException if either the context, parameter list, parameter key or parameter name are
     *                                  null.
     */
    public static void checkAndSetIntegerParam(Element context, AVList params, String paramKey, String paramName,
        XPath xpath)
    {
        if (context == null)
        {
            String message = Logging.getMessage("nullValue.ElementIsNull");
            Logging.logger().severe(message);
            throw new IllegalArgumentException(message);
        }

        if (params == null)
        {
            String message = Logging.getMessage("nullValue.ParametersIsNull");
            Logging.logger().severe(message);
            throw new IllegalArgumentException(message);
        }

        if (paramKey == null)
        {
            String message = Logging.getMessage("nullValue.ParameterKeyIsNull");
            Logging.logger().severe(message);
            throw new IllegalArgumentException(message);
        }

        if (paramName == null)
        {
            String message = Logging.getMessage("nullValue.ParameterNameIsNull");
            Logging.logger().severe(message);
            throw new IllegalArgumentException(message);
        }

        Object o = params.getValue(paramKey);
        if (o == null)
        {
            Integer d = getInteger(context, paramName, xpath);
            if (d != null)
                params.setValue(paramKey, d);
        }
    }

    /**
     * Checks a parameter list for a specified key and if not present attempts to find a value for the key from an
     * element matched by an XPath expression. If found, the key and value are added to the parameter list.
     *
     * @param context   the context from which to start the XPath search.
     * @param params    the parameter list.
     * @param paramKey  the key used to identify the paramater in the parameter list.
     * @param paramName the Xpath expression identifying the parameter value within the specified context.
     * @param xpath     an {@link XPath} object to use for the search. This allows the caller to re-use XPath objects
     *                  when performing multiple searches. May be null.
     *
     * @throws IllegalArgumentException if either the context, parameter list, parameter key or parameter name are
     *                                  null.
     */
    public static void checkAndSetLongParam(Element context, AVList params, String paramKey, String paramName,
        XPath xpath)
    {
        if (context == null)
        {
            String message = Logging.getMessage("nullValue.ElementIsNull");
            Logging.logger().severe(message);
            throw new IllegalArgumentException(message);
        }

        if (params == null)
        {
            String message = Logging.getMessage("nullValue.ParametersIsNull");
            Logging.logger().severe(message);
            throw new IllegalArgumentException(message);
        }

        if (paramKey == null)
        {
            String message = Logging.getMessage("nullValue.ParameterKeyIsNull");
            Logging.logger().severe(message);
            throw new IllegalArgumentException(message);
        }

        if (paramName == null)
        {
            String message = Logging.getMessage("nullValue.ParameterNameIsNull");
            Logging.logger().severe(message);
            throw new IllegalArgumentException(message);
        }

        Object o = params.getValue(paramKey);
        if (o == null)
        {
            Long d = getLong(context, paramName, xpath);
            if (d != null)
                params.setValue(paramKey, d);
        }
    }

    /**
     * Checks a parameter list for a specified key and if not present attempts to find a value for the key from an
     * element matched by an XPath expression. If found, the key and value are added to the parameter list.
     *
     * @param context   the context from which to start the XPath search.
     * @param params    the parameter list.
     * @param paramKey  the key used to identify the paramater in the parameter list.
     * @param paramName the Xpath expression identifying the parameter value within the specified context.
     * @param xpath     an {@link XPath} object to use for the search. This allows the caller to re-use XPath objects
     *                  when performing multiple searches. May be null.
     *
     * @throws IllegalArgumentException if either the context, parameter list, parameter key or parameter name are
     *                                  null.
     */
    public static void checkAndSetBooleanParam(Element context, AVList params, String paramKey, String paramName,
        XPath xpath)
    {
        if (context == null)
        {
            String message = Logging.getMessage("nullValue.ElementIsNull");
            Logging.logger().severe(message);
            throw new IllegalArgumentException(message);
        }

        if (params == null)
        {
            String message = Logging.getMessage("nullValue.ParametersIsNull");
            Logging.logger().severe(message);
            throw new IllegalArgumentException(message);
        }

        if (paramKey == null)
        {
            String message = Logging.getMessage("nullValue.ParameterKeyIsNull");
            Logging.logger().severe(message);
            throw new IllegalArgumentException(message);
        }

        if (paramName == null)
        {
            String message = Logging.getMessage("nullValue.ParameterNameIsNull");
            Logging.logger().severe(message);
            throw new IllegalArgumentException(message);
        }

        Object o = params.getValue(paramKey);
        if (o == null)
        {
            Boolean d = getBoolean(context, paramName, xpath);
            if (d != null)
                params.setValue(paramKey, d);
        }
    }

    /**
     * Checks a parameter list for a specified key and if not present attempts to find a value for the key from an
     * element matched by an XPath expression. If found, the key and value are added to the parameter list.
     *
     * @param context   the context from which to start the XPath search.
     * @param params    the parameter list.
     * @param paramKey  the key used to identify the paramater in the parameter list.
     * @param paramName the Xpath expression identifying the parameter value within the specified context.
     * @param xpath     an {@link XPath} object to use for the search. This allows the caller to re-use XPath objects
     *                  when performing multiple searches. May be null.
     *
     * @throws IllegalArgumentException if either the context, parameter list, parameter key or parameter name are
     *                                  null.
     */
    public static void checkAndSetLatLonParam(Element context, AVList params, String paramKey, String paramName,
        XPath xpath)
    {
        if (context == null)
        {
            String message = Logging.getMessage("nullValue.ElementIsNull");
            Logging.logger().severe(message);
            throw new IllegalArgumentException(message);
        }

        if (params == null)
        {
            String message = Logging.getMessage("nullValue.ParametersIsNull");
            Logging.logger().severe(message);
            throw new IllegalArgumentException(message);
        }

        if (paramKey == null)
        {
            String message = Logging.getMessage("nullValue.ParameterKeyIsNull");
            Logging.logger().severe(message);
            throw new IllegalArgumentException(message);
        }

        if (paramName == null)
        {
            String message = Logging.getMessage("nullValue.ParameterNameIsNull");
            Logging.logger().severe(message);
            throw new IllegalArgumentException(message);
        }

        Object o = params.getValue(paramKey);
        if (o == null)
        {
            LatLon ll = getLatLon(context, paramName, xpath);
            if (ll != null)
                params.setValue(paramKey, ll);
        }
    }

    /**
     * Checks a parameter list for a specified key and if not present attempts to find a value for the key from an
     * element matched by an XPath expression. If found, the key and value are added to the parameter list.
     *
     * @param context   the context from which to start the XPath search.
     * @param params    the parameter list.
     * @param paramKey  the key used to identify the paramater in the parameter list.
     * @param paramName the Xpath expression identifying the parameter value within the specified context.
     * @param xpath     an {@link XPath} object to use for the search. This allows the caller to re-use XPath objects
     *                  when performing multiple searches. May be null.
     *
     * @throws IllegalArgumentException if either the context, parameter list, parameter key or parameter name are
     *                                  null.
     */
    public static void checkAndSetColorParam(Element context, AVList params, String paramKey, String paramName,
        XPath xpath)
    {
        if (context == null)
        {
            String message = Logging.getMessage("nullValue.ElementIsNull");
            Logging.logger().severe(message);
            throw new IllegalArgumentException(message);
        }

        if (params == null)
        {
            String message = Logging.getMessage("nullValue.ParametersIsNull");
            Logging.logger().severe(message);
            throw new IllegalArgumentException(message);
        }

        if (paramKey == null)
        {
            String message = Logging.getMessage("nullValue.ParameterKeyIsNull");
            Logging.logger().severe(message);
            throw new IllegalArgumentException(message);
        }

        if (paramName == null)
        {
            String message = Logging.getMessage("nullValue.ParameterNameIsNull");
            Logging.logger().severe(message);
            throw new IllegalArgumentException(message);
        }

        Object o = params.getValue(paramKey);
        if (o == null)
        {
            Color color = getColor(context, paramName, xpath);
            if (color != null)
                params.setValue(paramKey, color);
        }
    }

    public static void checkAndSetColorArrayParam(Element context, AVList params, String paramKey, String paramName,
        XPath xpath)
    {
        if (context == null)
        {
            String message = Logging.getMessage("nullValue.ElementIsNull");
            Logging.logger().severe(message);
            throw new IllegalArgumentException(message);
        }

        if (params == null)
        {
            String message = Logging.getMessage("nullValue.ParametersIsNull");
            Logging.logger().severe(message);
            throw new IllegalArgumentException(message);
        }

        if (paramKey == null)
        {
            String message = Logging.getMessage("nullValue.ParameterKeyIsNull");
            Logging.logger().severe(message);
            throw new IllegalArgumentException(message);
        }

        if (paramName == null)
        {
            String message = Logging.getMessage("nullValue.ParameterNameIsNull");
            Logging.logger().severe(message);
            throw new IllegalArgumentException(message);
        }

        Object o = params.getValue(paramKey);
        if (o == null)
        {
            Element[] els = getElements(context, paramName, xpath);
            if (els == null || els.length == 0)
                return;

            int[] colors = new int[els.length];

            for (int i = 0; i < els.length; i++)
            {
                Color color = getColor(context, paramName, xpath);
                if (color != null)
                    colors[i] = color.getRGB();
            }

            params.setValue(paramKey, colors);
        }
    }

    /**
     * Checks a parameter list for a specified key and if not present attempts to find a value for the key from an
     * element matched by an XPath expression. If found, the key and value are added to the parameter list.
     *
     * @param context   the context from which to start the XPath search.
     * @param params    the parameter list.
     * @param paramKey  the key used to identify the paramater in the parameter list.
     * @param paramName the Xpath expression identifying the parameter value within the specified context.
     * @param xpath     an {@link XPath} object to use for the search. This allows the caller to re-use XPath objects
     *                  when performing multiple searches. May be null.
     *
     * @throws IllegalArgumentException if either the context, parameter list, parameter key or parameter name are
     *                                  null.
     */
    public static void checkAndSetSectorParam(Element context, AVList params, String paramKey, String paramName,
        XPath xpath)
    {
        if (context == null)
        {
            String message = Logging.getMessage("nullValue.ElementIsNull");
            Logging.logger().severe(message);
            throw new IllegalArgumentException(message);
        }

        if (params == null)
        {
            String message = Logging.getMessage("nullValue.ParametersIsNull");
            Logging.logger().severe(message);
            throw new IllegalArgumentException(message);
        }

        if (paramKey == null)
        {
            String message = Logging.getMessage("nullValue.ParameterKeyIsNull");
            Logging.logger().severe(message);
            throw new IllegalArgumentException(message);
        }

        if (paramName == null)
        {
            String message = Logging.getMessage("nullValue.ParameterNameIsNull");
            Logging.logger().severe(message);
            throw new IllegalArgumentException(message);
        }

        Object o = params.getValue(paramKey);
        if (o == null)
        {
            Sector sector = getSector(context, paramName, xpath);
            if (sector != null)
                params.setValue(paramKey, sector);
        }
    }

    /**
     * Checks a parameter list for a specified key and if not present attempts to find a value for the key from an
     * element matched by an XPath expression. If found, the key and value are added to the parameter list.
     *
     * @param context   the context from which to start the XPath search.
     * @param params    the parameter list.
     * @param paramKey  the key used to identify the paramater in the parameter list.
     * @param paramName the Xpath expression identifying the parameter value within the specified context.
     * @param xpath     an {@link XPath} object to use for the search. This allows the caller to re-use XPath objects
     *                  when performing multiple searches. May be null.
     *
     * @throws IllegalArgumentException if either the context, parameter list, parameter key or parameter name are
     *                                  null.
     */
    public static void checkAndSetSectorResolutionParam(Element context, AVList params, String paramKey,
        String paramName, XPath xpath)
    {
        if (context == null)
        {
            String message = Logging.getMessage("nullValue.ElementIsNull");
            Logging.logger().severe(message);
            throw new IllegalArgumentException(message);
        }

        if (params == null)
        {
            String message = Logging.getMessage("nullValue.ParametersIsNull");
            Logging.logger().severe(message);
            throw new IllegalArgumentException(message);
        }

        if (paramKey == null)
        {
            String message = Logging.getMessage("nullValue.ParameterKeyIsNull");
            Logging.logger().severe(message);
            throw new IllegalArgumentException(message);
        }

        if (paramName == null)
        {
            String message = Logging.getMessage("nullValue.ParameterNameIsNull");
            Logging.logger().severe(message);
            throw new IllegalArgumentException(message);
        }

        Object o = params.getValue(paramKey);
        if (o == null)
        {
            Element[] els = getElements(context, paramName, xpath);
            if (els == null || els.length == 0)
                return;

            LevelSet.SectorResolution[] srs = new LevelSet.SectorResolution[els.length];

            for (int i = 0; i < els.length; i++)
            {
                LevelSet.SectorResolution sr = getSectorResolutionLimit(els[i], null, xpath);
                if (sr != null)
                    srs[i] = sr;
            }

            params.setValue(paramKey, srs);
        }
    }

    /**
     * Checks a parameter list for a specified key and if not present attempts to find a value for the key from an
     * element matched by an XPath expression. If found, the key and value are added to the parameter list.
     *
     * @param context   the context from which to start the XPath search.
     * @param params    the parameter list.
     * @param paramKey  the key used to identify the paramater in the parameter list.
     * @param paramName the Xpath expression identifying the parameter value within the specified context.
     * @param xpath     an {@link XPath} object to use for the search. This allows the caller to re-use XPath objects
     *                  when performing multiple searches. May be null.
     *
     * @throws IllegalArgumentException if either the context, parameter list, parameter key or parameter name are
     *                                  null.
     */
    public static void checkAndSetTimeParam(Element context, AVList params, String paramKey, String paramName,
        XPath xpath)
    {
        if (context == null)
        {
            String message = Logging.getMessage("nullValue.ElementIsNull");
            Logging.logger().severe(message);
            throw new IllegalArgumentException(message);
        }

        if (params == null)
        {
            String message = Logging.getMessage("nullValue.ParametersIsNull");
            Logging.logger().severe(message);
            throw new IllegalArgumentException(message);
        }

        if (paramKey == null)
        {
            String message = Logging.getMessage("nullValue.ParameterKeyIsNull");
            Logging.logger().severe(message);
            throw new IllegalArgumentException(message);
        }

        if (paramName == null)
        {
            String message = Logging.getMessage("nullValue.ParameterNameIsNull");
            Logging.logger().severe(message);
            throw new IllegalArgumentException(message);
        }

        Object o = params.getValue(paramKey);
        if (o == null)
        {
            Long d = getTimeInMillis(context, paramName, xpath);
            if (d != null)
                params.setValue(paramKey, d);
        }
    }

    /**
     * Checks a parameter list for a specified key and if not present attempts to find a value for the key from an
     * element matched by an XPath expression. If found, the key and value are added to the parameter list.
     *
     * @param context   the context from which to start the XPath search.
     * @param params    the parameter list.
     * @param paramKey  the key used to identify the paramater in the parameter list.
     * @param paramName the Xpath expression identifying the parameter value within the specified context.
     * @param xpath     an {@link XPath} object to use for the search. This allows the caller to re-use XPath objects
     *                  when performing multiple searches. May be null.
     *
     * @throws IllegalArgumentException if either the context, parameter list, parameter key or parameter name are
     *                                  null.
     */
    public static void checkAndSetTimeParamAsInteger(Element context, AVList params, String paramKey, String paramName,
        XPath xpath)
    {
        if (context == null)
        {
            String message = Logging.getMessage("nullValue.ElementIsNull");
            Logging.logger().severe(message);
            throw new IllegalArgumentException(message);
        }

        if (params == null)
        {
            String message = Logging.getMessage("nullValue.ParametersIsNull");
            Logging.logger().severe(message);
            throw new IllegalArgumentException(message);
        }

        if (paramKey == null)
        {
            String message = Logging.getMessage("nullValue.ParameterKeyIsNull");
            Logging.logger().severe(message);
            throw new IllegalArgumentException(message);
        }

        if (paramName == null)
        {
            String message = Logging.getMessage("nullValue.ParameterNameIsNull");
            Logging.logger().severe(message);
            throw new IllegalArgumentException(message);
        }

        Object o = params.getValue(paramKey);
        if (o == null)
        {
            Long d = WWXML.getTimeInMillis(context, paramName, xpath);
            if (d != null)
                params.setValue(paramKey, d.intValue());
        }
    }

    /**
     * Checks a parameter list for a specified key and if not present attempts to find a value for the key from an
     * element matched by an XPath expression. If found, the key and value are added to the parameter list.
     *
     * @param context   the context from which to start the XPath search.
     * @param params    the parameter list.
     * @param paramKey  the key used to identify the paramater in the parameter list.
     * @param paramName the Xpath expression identifying the parameter value within the specified context.
     * @param pattern   the format pattern of the date. See {@link java.text.DateFormat} for the pattern symbols. The
     *                  element content must either match the pattern or be directly convertible to a long.
     * @param xpath     an {@link XPath} object to use for the search. This allows the caller to re-use XPath objects
     *                  when performing multiple searches. May be null.
     *
     * @throws IllegalArgumentException if either the context, parameter list, parameter key, pattern or parameter name
     *                                  are null.
     */
    public static void checkAndSetDateTimeParam(Element context, AVList params, String paramKey, String paramName,
        String pattern, XPath xpath)
    {
        if (context == null)
        {
            String message = Logging.getMessage("nullValue.ElementIsNull");
            Logging.logger().severe(message);
            throw new IllegalArgumentException(message);
        }

        if (params == null)
        {
            String message = Logging.getMessage("nullValue.ParametersIsNull");
            Logging.logger().severe(message);
            throw new IllegalArgumentException(message);
        }

        if (paramKey == null)
        {
            String message = Logging.getMessage("nullValue.ParameterKeyIsNull");
            Logging.logger().severe(message);
            throw new IllegalArgumentException(message);
        }

        if (paramName == null)
        {
            String message = Logging.getMessage("nullValue.ParameterNameIsNull");
            Logging.logger().severe(message);
            throw new IllegalArgumentException(message);
        }

        if (WWUtil.isEmpty(pattern))
        {
            String message = Logging.getMessage("nullValue.PatternIsNull");
            Logging.logger().severe(message);
            throw new IllegalArgumentException(message);
        }

        Object o = params.getValue(paramKey);
        if (o == null)
        {
            Long d = getDateTimeInMillis(context, paramName, pattern, xpath);
            if (d != null)
                params.setValue(paramKey, d);
        }
    }

    /**
     * Checks a parameter list for a specified key and if not present attempts to find a value for the key from an
     * element matched by an XPath expression. If found, the key and value are added to the parameter list.
     *
     * @param context   the context from which to start the XPath search.
     * @param params    the parameter list.
     * @param paramKey  the key used to identify the paramater in the parameter list.
     * @param paramName the Xpath expression identifying the parameter value within the specified context.
     * @param xpath     an {@link XPath} object to use for the search. This allows the caller to re-use XPath objects
     *                  when performing multiple searches. May be null.
     *
     * @throws IllegalArgumentException if either the context, parameter list, parameter key or parameter name are
     *                                  null.
     */
    public static void checkAndSetScreenCreditParam(Element context, AVList params, String paramKey, String paramName,
        XPath xpath)
    {
        if (context == null)
        {
            String message = Logging.getMessage("nullValue.ElementIsNull");
            Logging.logger().severe(message);
            throw new IllegalArgumentException(message);
        }

        if (params == null)
        {
            String message = Logging.getMessage("nullValue.ParametersIsNull");
            Logging.logger().severe(message);
            throw new IllegalArgumentException(message);
        }

        if (paramKey == null)
        {
            String message = Logging.getMessage("nullValue.ParameterKeyIsNull");
            Logging.logger().severe(message);
            throw new IllegalArgumentException(message);
        }

        if (paramName == null)
        {
            String message = Logging.getMessage("nullValue.ParameterNameIsNull");
            Logging.logger().severe(message);
            throw new IllegalArgumentException(message);
        }

        Object o = params.getValue(paramKey);
        if (o == null)
        {
            ScreenCredit sc = getScreenCredit(context, paramName, xpath);
            if (sc != null)
                params.setValue(paramKey, sc);
        }
    }

    /**
     * Checks a parameter list for a specified key and if present attempts to append new elements represeting the
     * parameter to a specified context.
     *
     * @param context  the context on which to append new elements.
     * @param params   the parameter list.
     * @param paramKey the key used to identify the paramater in the parameter list.
     * @param path     the element path to append.
     *
     * @throws IllegalArgumentException if either the parameter list  parameter key, or context are null.
     */
    public static void checkAndAppendTextElement(AVList params, String paramKey, Element context, String path)
    {
        if (params == null)
        {
            String message = Logging.getMessage("nullValue.ParametersIsNull");
            Logging.logger().severe(message);
            throw new IllegalArgumentException(message);
        }

        if (paramKey == null)
        {
            String message = Logging.getMessage("nullValue.ParameterKeyIsNull");
            Logging.logger().severe(message);
            throw new IllegalArgumentException(message);
        }

        if (context == null)
        {
            String message = Logging.getMessage("nullValue.ElementIsNull");
            Logging.logger().severe(message);
            throw new IllegalArgumentException(message);
        }

        String s = params.getStringValue(paramKey);
        if (s != null && s.length() > 0)
        {
            appendText(context, path, s.trim());
        }
    }

    /**
     * Checks a parameter list for a specified key and if present attempts to append new elements represeting the
     * parameter to a specified context.
     *
     * @param context  the context on which to append new elements.
     * @param params   the parameter list.
     * @param paramKey the key used to identify the paramater in the parameter list.
     * @param path     the element path to append.
     *
     * @throws IllegalArgumentException if either the parameter list  parameter key, or context are null.
     */
    public static void checkAndAppendTextArrayElement(AVList params, String paramKey, Element context, String path)
    {
        if (params == null)
        {
            String message = Logging.getMessage("nullValue.ParametersIsNull");
            Logging.logger().severe(message);
            throw new IllegalArgumentException(message);
        }

        if (paramKey == null)
        {
            String message = Logging.getMessage("nullValue.ParameterKeyIsNull");
            Logging.logger().severe(message);
            throw new IllegalArgumentException(message);
        }

        if (context == null)
        {
            String message = Logging.getMessage("nullValue.ElementIsNull");
            Logging.logger().severe(message);
            throw new IllegalArgumentException(message);
        }

        Object o = params.getValue(paramKey);
        if (o != null && o instanceof String[])
        {
            String[] strings = (String[]) o;
            if (strings.length > 0)
            {
                appendTextArray(context, path, (String[]) o);
            }
        }
    }

    /**
     * Checks a parameter list for a specified key and if present attempts to append new elements represeting the
     * parameter to a specified context.
     *
     * @param context  the context on which to append new elements.
     * @param params   the parameter list.
     * @param paramKey the key used to identify the paramater in the parameter list.
     * @param path     the element path to append.
     *
     * @throws IllegalArgumentException if either the parameter list  parameter key, or context are null.
     */
    public static void checkAndAppendDoubleElement(AVList params, String paramKey, Element context, String path)
    {
        if (params == null)
        {
            String message = Logging.getMessage("nullValue.ParametersIsNull");
            Logging.logger().severe(message);
            throw new IllegalArgumentException(message);
        }

        if (paramKey == null)
        {
            String message = Logging.getMessage("nullValue.ParameterKeyIsNull");
            Logging.logger().severe(message);
            throw new IllegalArgumentException(message);
        }

        if (context == null)
        {
            String message = Logging.getMessage("nullValue.ElementIsNull");
            Logging.logger().severe(message);
            throw new IllegalArgumentException(message);
        }

        Double d = AVListImpl.getDoubleValue(params, paramKey);
        if (d != null)
        {
            appendDouble(context, path, d);
        }
    }

    /**
     * Checks a parameter list for a specified key and if present attempts to append new elements represeting the
     * parameter to a specified context.
     *
     * @param context  the context on which to append new elements.
     * @param params   the parameter list.
     * @param paramKey the key used to identify the paramater in the parameter list.
     * @param path     the element path to append.
     *
     * @throws IllegalArgumentException if either the parameter list  parameter key, or context are null.
     */
    public static void checkAndAppendIntegerlement(AVList params, String paramKey, Element context, String path)
    {
        if (params == null)
        {
            String message = Logging.getMessage("nullValue.ParametersIsNull");
            Logging.logger().severe(message);
            throw new IllegalArgumentException(message);
        }

        if (paramKey == null)
        {
            String message = Logging.getMessage("nullValue.ParameterKeyIsNull");
            Logging.logger().severe(message);
            throw new IllegalArgumentException(message);
        }

        if (context == null)
        {
            String message = Logging.getMessage("nullValue.ElementIsNull");
            Logging.logger().severe(message);
            throw new IllegalArgumentException(message);
        }

        Integer i = AVListImpl.getIntegerValue(params, paramKey);
        if (i != null)
        {
            appendInteger(context, path, i);
        }
    }

    /**
     * Checks a parameter list for a specified key and if present attempts to append new elements represeting the
     * parameter to a specified context.
     *
     * @param context  the context on which to append new elements.
     * @param params   the parameter list.
     * @param paramKey the key used to identify the paramater in the parameter list.
     * @param path     the element path to append.
     *
     * @throws IllegalArgumentException if either the parameter list  parameter key, or context are null.
     */
    public static void checkAndAppendLongElement(AVList params, String paramKey, Element context, String path)
    {
        if (params == null)
        {
            String message = Logging.getMessage("nullValue.ParametersIsNull");
            Logging.logger().severe(message);
            throw new IllegalArgumentException(message);
        }

        if (paramKey == null)
        {
            String message = Logging.getMessage("nullValue.ParameterKeyIsNull");
            Logging.logger().severe(message);
            throw new IllegalArgumentException(message);
        }

        if (context == null)
        {
            String message = Logging.getMessage("nullValue.ElementIsNull");
            Logging.logger().severe(message);
            throw new IllegalArgumentException(message);
        }

        Long l = AVListImpl.getLongValue(params, paramKey);
        if (l != null)
        {
            appendLong(context, path, l);
        }
    }

    /**
     * Checks a parameter list for a specified key and if present attempts to append new elements represeting the
     * parameter to a specified context.
     *
     * @param context  the context on which to append new elements.
     * @param params   the parameter list.
     * @param paramKey the key used to identify the paramater in the parameter list.
     * @param path     the element path to append.
     *
     * @throws IllegalArgumentException if either the parameter list  parameter key, or context are null.
     */
    public static void checkAndAppendBooleanElement(AVList params, String paramKey, Element context, String path)
    {
        if (params == null)
        {
            String message = Logging.getMessage("nullValue.ParametersIsNull");
            Logging.logger().severe(message);
            throw new IllegalArgumentException(message);
        }

        if (paramKey == null)
        {
            String message = Logging.getMessage("nullValue.ParameterKeyIsNull");
            Logging.logger().severe(message);
            throw new IllegalArgumentException(message);
        }

        if (context == null)
        {
            String message = Logging.getMessage("nullValue.ElementIsNull");
            Logging.logger().severe(message);
            throw new IllegalArgumentException(message);
        }

        Object o = params.getValue(paramKey);
        if (o != null && o instanceof Boolean)
        {
            appendBoolean(context, path, (Boolean) o);
        }
    }

    /**
     * Checks a parameter list for a specified key and if present attempts to append new elements represeting the
     * parameter to a specified context.
     *
     * @param context  the context on which to append new elements.
     * @param params   the parameter list.
     * @param paramKey the key used to identify the paramater in the parameter list.
     * @param path     the element path to append.
     *
     * @throws IllegalArgumentException if either the parameter list  parameter key, or context are null.
     */
    public static void checkAndAppendLatLonElement(AVList params, String paramKey, Element context, String path)
    {
        if (params == null)
        {
            String message = Logging.getMessage("nullValue.ParametersIsNull");
            Logging.logger().severe(message);
            throw new IllegalArgumentException(message);
        }

        if (paramKey == null)
        {
            String message = Logging.getMessage("nullValue.ParameterKeyIsNull");
            Logging.logger().severe(message);
            throw new IllegalArgumentException(message);
        }

        if (context == null)
        {
            String message = Logging.getMessage("nullValue.ElementIsNull");
            Logging.logger().severe(message);
            throw new IllegalArgumentException(message);
        }

        Object o = params.getValue(paramKey);
        if (o != null && o instanceof LatLon)
        {
            appendLatLon(context, path, (LatLon) o);
        }
    }

    /**
     * Checks a parameter list for a specified key and if present attempts to append new elements represeting the
     * parameter to a specified context.
     *
     * @param context  the context on which to append new elements.
     * @param params   the parameter list.
     * @param paramKey the key used to identify the paramater in the parameter list.
     * @param path     the element path to append.
     *
     * @throws IllegalArgumentException if either the parameter list  parameter key, or context are null.
     */
    public static void checkAndAppendSectorElement(AVList params, String paramKey, Element context, String path)
    {
        if (params == null)
        {
            String message = Logging.getMessage("nullValue.ParametersIsNull");
            Logging.logger().severe(message);
            throw new IllegalArgumentException(message);
        }

        if (paramKey == null)
        {
            String message = Logging.getMessage("nullValue.ParameterKeyIsNull");
            Logging.logger().severe(message);
            throw new IllegalArgumentException(message);
        }

        if (context == null)
        {
            String message = Logging.getMessage("nullValue.ElementIsNull");
            Logging.logger().severe(message);
            throw new IllegalArgumentException(message);
        }

        Object o = params.getValue(paramKey);
        if (o != null && o instanceof Sector)
        {
            appendSector(context, path, (Sector) o);
        }
    }

    /**
     * Checks a parameter list for a specified key and if present attempts to append new elements represeting the
     * parameter to a specified context.
     *
     * @param context  the context on which to append new elements.
     * @param params   the parameter list.
     * @param paramKey the key used to identify the paramater in the parameter list.
     * @param path     the element path to append.
     *
     * @throws IllegalArgumentException if either the parameter list  parameter key, or context are null.
     */
    public static void checkAndAppendSectorResolutionElement(AVList params, String paramKey, Element context,
        String path)
    {
        if (params == null)
        {
            String message = Logging.getMessage("nullValue.ParametersIsNull");
            Logging.logger().severe(message);
            throw new IllegalArgumentException(message);
        }

        if (paramKey == null)
        {
            String message = Logging.getMessage("nullValue.ParameterKeyIsNull");
            Logging.logger().severe(message);
            throw new IllegalArgumentException(message);
        }

        if (context == null)
        {
            String message = Logging.getMessage("nullValue.ElementIsNull");
            Logging.logger().severe(message);
            throw new IllegalArgumentException(message);
        }

        Object o = params.getValue(paramKey);
        if (o != null && o instanceof LevelSet.SectorResolution[])
        {
            LevelSet.SectorResolution[] srs = (LevelSet.SectorResolution[]) o;

            for (LevelSet.SectorResolution sr : srs)
            {
                if (sr != null)
                {
                    appendSectorResolutionLimit(context, path, sr);
                }
            }
        }
    }

    /**
     * Checks a parameter list for a specified key and if present attempts to append new elements represeting the
     * parameter to a specified context.
     *
     * @param context  the context on which to append new elements.
     * @param params   the parameter list.
     * @param paramKey the key used to identify the paramater in the parameter list.
     * @param path     the element path to append.
     *
     * @throws IllegalArgumentException if either the parameter list  parameter key, or context are null.
     */
    public static void checkAndAppendTimeElement(AVList params, String paramKey, Element context,
        String path)
    {
        if (params == null)
        {
            String message = Logging.getMessage("nullValue.ParametersIsNull");
            Logging.logger().severe(message);
            throw new IllegalArgumentException(message);
        }

        if (paramKey == null)
        {
            String message = Logging.getMessage("nullValue.ParameterKeyIsNull");
            Logging.logger().severe(message);
            throw new IllegalArgumentException(message);
        }

        if (context == null)
        {
            String message = Logging.getMessage("nullValue.ElementIsNull");
            Logging.logger().severe(message);
            throw new IllegalArgumentException(message);
        }

        Object o = params.getValue(paramKey);
        if (o != null && o instanceof Number)
        {
            Number num = (Number) o;
            appendTimeInMillis(context, path, num.longValue());
        }
    }

    /**
     * Checks a parameter list for a specified key and if present attempts to append new elements represeting the
     * parameter to a specified context.
     *
     * @param context  the context on which to append new elements.
     * @param params   the parameter list.
     * @param paramKey the key used to identify the paramater in the parameter list.
     * @param path     the element path to append.
     *
     * @throws IllegalArgumentException if either the parameter list  parameter key, or context are null.
     */
    public static void checkAndAppendScreenCreditElement(AVList params, String paramKey, Element context, String path)
    {
        if (params == null)
        {
            String message = Logging.getMessage("nullValue.ParametersIsNull");
            Logging.logger().severe(message);
            throw new IllegalArgumentException(message);
        }

        if (paramKey == null)
        {
            String message = Logging.getMessage("nullValue.ParameterKeyIsNull");
            Logging.logger().severe(message);
            throw new IllegalArgumentException(message);
        }

        if (context == null)
        {
            String message = Logging.getMessage("nullValue.ElementIsNull");
            Logging.logger().severe(message);
            throw new IllegalArgumentException(message);
        }

        Object o = params.getValue(paramKey);
        if (o != null && o instanceof ScreenCredit)
        {
            appendScreenCredit(context, path, (ScreenCredit) o);
        }
    }

    public static String fixGetMapString(String gms)
    {
        if (gms == null)
        {
            String message = Logging.getMessage("nullValue.StringIsNull");
            Logging.logger().severe(message);
            throw new IllegalArgumentException(message);
        }

        gms = gms.trim();
        int qMarkIndex = gms.indexOf("?");
        if (qMarkIndex < 0)
            gms += "?";
        else if (qMarkIndex != gms.length() - 1)
            if (gms.lastIndexOf("&") != gms.length() - 1)
                gms += "&";

        return gms;
    }

    /**
     * Returns the byte order constant for a specified string. This performs a mapping between text and an AVKey
<<<<<<< HEAD
     * constant: 
     * <table><caption>Key/Values</caption>
     * <tr><th>Text</th><th>Constant</th></tr> 
     * <tr><td>LittleEndian</td><td>{@link AVKey#LITTLE_ENDIAN}</td></tr> 
     * <tr><td>BigEndian</td><td>{@link AVKey#BIG_ENDIAN}</td></tr> 
     * </table>
=======
     * constant: <table> <caption style="font-weight: bold;">Mapping</caption><tr><th>Text</th><th>Constant</th></tr> <tr><td>LittleEndian</td><td>{@link
     * AVKey#LITTLE_ENDIAN}</td></tr> <tr><td>BigEndian</td><td>{@link AVKey#BIG_ENDIAN}</td></tr> </table>
>>>>>>> 1df700d1
     *
     * @param s the string to parse as a byte order.
     *
     * @return a byte order constant, or null if the string text is not recognized.
     *
     * @throws IllegalArgumentException if the string is null.
     */
    public static String parseByteOrder(String s)
    {
        if (s == null)
        {
            String message = Logging.getMessage("nullValue.StringIsNull");
            Logging.logger().severe(message);
            throw new IllegalArgumentException(message);
        }

        s = s.trim().toLowerCase();
        if (s.startsWith("little"))
            return AVKey.LITTLE_ENDIAN;
        else if (s.startsWith("big"))
            return AVKey.BIG_ENDIAN;

        // Warn that the byte order is unrecognized.
        String message = Logging.getMessage("generic.UnrecognizedByteOrder", s);
        Logging.logger().warning(message);

        return null;
    }

    /**
     * Returns the string text for a specified byte order constant. This performs a mapping between text and an AVKey
<<<<<<< HEAD
     * constant: 
     * <table><caption>Key/Values</caption>
     * <tr><th>Text</th><th>Constant</th></tr> 
     * <tr><td>LittleEndian</td><td>{@link AVKey#LITTLE_ENDIAN}</td></tr> 
     * <tr><td>BigEndian</td><td>{@link AVKey#BIG_ENDIAN}</td></tr> 
     * </table>
=======
     * constant: <table> <caption style="font-weight: bold;">Mapping</caption><tr><th>Text</th><th>Constant</th></tr> <tr><td>LittleEndian</td><td>{@link
     * AVKey#LITTLE_ENDIAN}</td></tr> <tr><td>BigEndian</td><td>{@link AVKey#BIG_ENDIAN}</td></tr> </table>
>>>>>>> 1df700d1
     *
     * @param byteOrder the byte order constant to encode as a string.
     *
     * @return a string representing the byte order constant, or null if the byte order constant is not recognized.
     *
     * @throws IllegalArgumentException if the byte order is null.
     */
    public static String byteOrderAsText(String byteOrder)
    {
        if (byteOrder == null)
        {
            String message = Logging.getMessage("nullValue.ByteOrderIsNull");
            Logging.logger().severe(message);
            throw new IllegalArgumentException(message);
        }

        if (byteOrder.equals(AVKey.LITTLE_ENDIAN))
            return "LittleEndian";
        else if (byteOrder.equals(AVKey.BIG_ENDIAN))
            return "BigEndian";

        // Warn that the byte order is unrecognized.
        String message = Logging.getMessage("generic.UnrecognizedByteOrder", byteOrder);
        Logging.logger().warning(message);

        return null;
    }

    /**
     * Returns the data type constant for a specified string. This performs a mapping between text and an AVKey
<<<<<<< HEAD
     * constant: 
     * <table><caption>Key/Values</caption>
     * <tr><th>Text</th><th>Constant</th></tr> 
     * <tr><td>Float32</td><td>{@link AVKey#FLOAT32}</td></tr>
     * <tr><td>Int32</td><td>{@link AVKey#INT32}</td></tr> 
     * <tr><td>Int16</td><td>{@link AVKey#INT16}</td></tr>
     * <tr><td>Int8</td><td>{@link AVKey#INT8}</td></tr> 
     * </table>
=======
     * constant: <table> <caption style="font-weight: bold;">Mapping</caption><tr><th>Text</th><th>Constant</th></tr> <tr><td>Float32</td><td>{@link AVKey#FLOAT32}</td></tr>
     * <tr><td>Int32</td><td>{@link AVKey#INT32}</td></tr> <tr><td>Int16</td><td>{@link AVKey#INT16}</td></tr>
     * <tr><td>Int8</td><td>{@link AVKey#INT8}</td></tr> </table>
>>>>>>> 1df700d1
     *
     * @param s the string to parse as a data type.
     *
     * @return a data type constant, or null if the string text is not recognized.
     *
     * @throws IllegalArgumentException if the string is null.
     */
    public static String parseDataType(String s)
    {
        if (s == null)
        {
            String message = Logging.getMessage("nullValue.StringIsNull");
            Logging.logger().severe(message);
            throw new IllegalArgumentException(message);
        }

        if (s.equals("Float32"))
            return AVKey.FLOAT32;
        else if (s.equals("Int32"))
            return AVKey.INT32;
        else if (s.equals("Int16"))
            return AVKey.INT16;
        else if (s.equals("Int8"))
            return AVKey.INT8;

        // Warn that the data type is unrecognized.
        String message = Logging.getMessage("generic.UnrecognizedDataType", s);
        Logging.logger().warning(message);

        return null;
    }

    /**
     * Returns the string text for a specified data type constant. This performs a mapping between text and an AVKey
<<<<<<< HEAD
     * constant: 
     * <table><caption>Key/Values</caption>
     * <tr><th>Text</th><th>Constant</th></tr> 
     * <tr><td>Float32</td><td>{@link AVKey#FLOAT32}</td></tr>
=======
     * constant: <table> <caption style="font-weight: bold;">Mapping</caption><tr><th>Text</th><th>Constant</th></tr> <tr><td>Float32</td><td>{@link AVKey#FLOAT32}</td></tr>
>>>>>>> 1df700d1
     * <tr><td>Int32</td><td>{@link AVKey#INT32}</td></tr> <tr><td>Int16</td><td>{@link AVKey#INT16}</td></tr>
     * <tr><td>Int8</td><td>{@link AVKey#INT8}</td></tr> </table>
     *
     * @param dataType the data type constant to encode as a string.
     *
     * @return a string representing the data type constant, or null if the data type constant is not recognized.
     *
     * @throws IllegalArgumentException if the data type is null.
     */
    public static String dataTypeAsText(String dataType)
    {
        if (dataType == null)
        {
            String message = Logging.getMessage("nullValue.DataTypeIsNull");
            Logging.logger().severe(message);
            throw new IllegalArgumentException(message);
        }

        if (dataType.equals(AVKey.FLOAT32))
            return "Float32";
        else if (dataType.equals(AVKey.INT32))
            return "Int32";
        else if (dataType.equals(AVKey.INT16))
            return "Int16";
        else if (dataType.equals(AVKey.INT8))
            return "Int8";

        // Warn that the data type is unrecognized.
        String message = Logging.getMessage("generic.UnrecognizedDataType", dataType);
        Logging.logger().warning(message);

        return null;
    }

    /**
     * Copy any <code>Property</code> elements in an XML document to an attribute-value list.
     *
     * @param element the XML element potentially containing <code>Property</code> elements.
     * @param params  an attribute-value list to copy the properties to.
     *
     * @return if an attribute-value list is specified, the reference to that list now containing any properties copied
     *         from the XML element. If an attribute-value list is not specified and properties exist in the XML
     *         element, a new attribute-value list containing those properties. Otherwise null is returned.
     *
     * @throws IllegalArgumentException if the specified element is null.
     */
    public static AVList copyProperties(Element element, AVList params)
    {
        if (element == null)
        {
            String message = Logging.getMessage("nullValue.ElementIsNull");
            Logging.logger().severe(message);
            throw new IllegalArgumentException(message);
        }

        try
        {
            XPath xpath = makeXPath();
            Element[] elements = getElements(element, "Property", xpath);
            if (elements == null || elements.length == 0)
                return params;

            if (params == null)
                params = new AVListImpl();

            for (Element el : elements)
            {
                String prop = xpath.evaluate("@name", el);
                String value = xpath.evaluate("@value", el);
                if (WWUtil.isEmpty(prop) || WWUtil.isEmpty(value))
                    continue;

                params.setValue(prop, value);
            }
        }
        catch (XPathExpressionException e) // should not occur, but log just if it does
        {
            String message = Logging.getMessage("XML.InvalidXPathExpression", "internal expression");
            Logging.logger().log(java.util.logging.Level.WARNING, message, e);
        }

        return params;
    }

    /**
     * Uses reflection to invoke property methods on an object, with the properties specified in an XML document. For
     * each element named "Property" in the document, the corresponding <i>set</i> method is called on the specified
     * object, if such a method exists.
     *
     * @param parent     the object on which to set the properties.
     * @param domElement the XML document containing the properties.
     *
     * @throws IllegalArgumentException if the specified object or XML document element is null.
     * @see WWUtil#invokePropertyMethod(Object, String, String)
     */
    public static void invokePropertySetters(Object parent, Element domElement)
    {
        if (parent == null)
        {
            String message = Logging.getMessage("nullValue.nullValue.ParentIsNull");
            Logging.logger().severe(message);
            throw new IllegalArgumentException(message);
        }

        if (domElement == null)
        {
            String message = Logging.getMessage("nullValue.DocumentElementIsNull");
            Logging.logger().severe(message);
            throw new IllegalArgumentException(message);
        }

        Element[] elements = WWXML.getElements(domElement, "Property", null);
        if (elements == null || elements.length == 0)
            return;

        for (Element element : elements)
        {
            String propertyName = element.getAttribute("name");
            if (WWUtil.isEmpty(propertyName))
                continue;

            String propertyValue = element.getAttribute("value");

            try
            {
                WWUtil.invokePropertyMethod(parent, propertyName, propertyValue);
            }
            catch (NoSuchMethodException e)
            {
                // No property method, so just add the property to the object's AVList if it has one.
                if (parent instanceof AVList)
                    ((AVList) parent).setValue(propertyName, propertyValue);
                continue; // This is a benign exception; not all properties have set methods.
            }
            catch (InvocationTargetException e)
            {
                String message = Logging.getMessage("generic.ExceptionInvokingPropertyMethod", propertyName, e);
                Logging.logger().warning(message);
            }
            catch (IllegalAccessException e)
            {
                String message = Logging.getMessage("generic.ExceptionInvokingPropertyMethod", propertyName, e);
                Logging.logger().warning(message);
            }
        }
    }
}<|MERGE_RESOLUTION|>--- conflicted
+++ resolved
@@ -61,8 +61,6 @@
 {
     public static final String XLINK_URI = "http://www.w3.org/1999/xlink";
 
-    private static Map<XMLEventReader, InputStream> inputSources = new HashMap<XMLEventReader, InputStream>();
-    
     /**
      * Create a DOM builder.
      *
@@ -80,7 +78,16 @@
 
         if (Configuration.getJavaVersion() >= 1.6)
         {
-        	docBuilderFactory.setNamespaceAware(true);
+            try
+            {
+                docBuilderFactory.setFeature("http://apache.org/xml/features/nonvalidating/load-external-dtd",
+                    false);
+            }
+            catch (ParserConfigurationException e)
+            {   // Note it and continue on. Some Java5 parsers don't support the feature.
+                String message = Logging.getMessage("XML.NonvalidatingNotSupported");
+                Logging.logger().finest(message);
+            }
         }
 
         try
@@ -185,16 +192,9 @@
             throw new IllegalArgumentException(message);
         }
 
-        try (InputStream inputStream = WWIO.openFileOrResourceStream(filePath, c))
-        {
-            return inputStream != null ? openDocumentStream(inputStream) : null;
-        }
-        catch (IOException e)
-        {
-            String message = Logging.getMessage("generic.ExceptionClosingStream", filePath);
-            Logging.logger().severe(message);
-            return null;
-        }
+        InputStream inputStream = WWIO.openFileOrResourceStream(filePath, c);
+
+        return inputStream != null ? openDocumentStream(inputStream) : null;
     }
 
     /**
@@ -295,8 +295,10 @@
             throw new IllegalArgumentException(message);
         }
 
-        try (java.io.FileOutputStream outputStream = new java.io.FileOutputStream(filePath))
-        {
+        try
+        {
+            java.io.FileOutputStream outputStream = new java.io.FileOutputStream(filePath);
+
             saveDocumentToStream(doc, outputStream);
         }
         catch (IOException e)
@@ -376,9 +378,7 @@
 
         try
         {
-            XMLEventReader reader = inputFactory.createXMLEventReader(inputStream);
-            inputSources.put(reader, inputStream);
-            return reader;
+            return inputFactory.createXMLEventReader(inputStream);
         }
         catch (XMLStreamException e)
         {
@@ -462,9 +462,7 @@
         try
         {
             InputStream inputStream = url.openStream();
-            XMLEventReader reader = openEventReaderStream(inputStream, isNamespaceAware);
-            inputSources.put(reader, inputStream);
-            return reader;
+            return openEventReaderStream(inputStream, isNamespaceAware);
         }
         catch (IOException e)
         {
@@ -550,28 +548,11 @@
     public static void closeEventReader(XMLEventReader eventReader, String name)
     {
         if (eventReader == null)
-        {
             return;
-        }
 
         try
         {
             eventReader.close();
-            InputStream is = inputSources.get(eventReader);
-            if (is != null)
-            {
-                try
-                {
-                    is.close();
-                }
-                catch (IOException e)
-                {
-                    String message = Logging.getMessage("generic.ExceptionClosingStream",
-                        name != null ? name : "Unknown");
-                    Logging.logger().severe(message);
-                }
-                inputSources.remove(eventReader);
-            }
         }
         catch (XMLStreamException e)
         {
@@ -3692,17 +3673,8 @@
 
     /**
      * Returns the byte order constant for a specified string. This performs a mapping between text and an AVKey
-<<<<<<< HEAD
-     * constant: 
-     * <table><caption>Key/Values</caption>
-     * <tr><th>Text</th><th>Constant</th></tr> 
-     * <tr><td>LittleEndian</td><td>{@link AVKey#LITTLE_ENDIAN}</td></tr> 
-     * <tr><td>BigEndian</td><td>{@link AVKey#BIG_ENDIAN}</td></tr> 
-     * </table>
-=======
      * constant: <table> <caption style="font-weight: bold;">Mapping</caption><tr><th>Text</th><th>Constant</th></tr> <tr><td>LittleEndian</td><td>{@link
      * AVKey#LITTLE_ENDIAN}</td></tr> <tr><td>BigEndian</td><td>{@link AVKey#BIG_ENDIAN}</td></tr> </table>
->>>>>>> 1df700d1
      *
      * @param s the string to parse as a byte order.
      *
@@ -3734,17 +3706,8 @@
 
     /**
      * Returns the string text for a specified byte order constant. This performs a mapping between text and an AVKey
-<<<<<<< HEAD
-     * constant: 
-     * <table><caption>Key/Values</caption>
-     * <tr><th>Text</th><th>Constant</th></tr> 
-     * <tr><td>LittleEndian</td><td>{@link AVKey#LITTLE_ENDIAN}</td></tr> 
-     * <tr><td>BigEndian</td><td>{@link AVKey#BIG_ENDIAN}</td></tr> 
-     * </table>
-=======
      * constant: <table> <caption style="font-weight: bold;">Mapping</caption><tr><th>Text</th><th>Constant</th></tr> <tr><td>LittleEndian</td><td>{@link
      * AVKey#LITTLE_ENDIAN}</td></tr> <tr><td>BigEndian</td><td>{@link AVKey#BIG_ENDIAN}</td></tr> </table>
->>>>>>> 1df700d1
      *
      * @param byteOrder the byte order constant to encode as a string.
      *
@@ -3775,20 +3738,9 @@
 
     /**
      * Returns the data type constant for a specified string. This performs a mapping between text and an AVKey
-<<<<<<< HEAD
-     * constant: 
-     * <table><caption>Key/Values</caption>
-     * <tr><th>Text</th><th>Constant</th></tr> 
-     * <tr><td>Float32</td><td>{@link AVKey#FLOAT32}</td></tr>
-     * <tr><td>Int32</td><td>{@link AVKey#INT32}</td></tr> 
-     * <tr><td>Int16</td><td>{@link AVKey#INT16}</td></tr>
-     * <tr><td>Int8</td><td>{@link AVKey#INT8}</td></tr> 
-     * </table>
-=======
      * constant: <table> <caption style="font-weight: bold;">Mapping</caption><tr><th>Text</th><th>Constant</th></tr> <tr><td>Float32</td><td>{@link AVKey#FLOAT32}</td></tr>
      * <tr><td>Int32</td><td>{@link AVKey#INT32}</td></tr> <tr><td>Int16</td><td>{@link AVKey#INT16}</td></tr>
      * <tr><td>Int8</td><td>{@link AVKey#INT8}</td></tr> </table>
->>>>>>> 1df700d1
      *
      * @param s the string to parse as a data type.
      *
@@ -3823,14 +3775,7 @@
 
     /**
      * Returns the string text for a specified data type constant. This performs a mapping between text and an AVKey
-<<<<<<< HEAD
-     * constant: 
-     * <table><caption>Key/Values</caption>
-     * <tr><th>Text</th><th>Constant</th></tr> 
-     * <tr><td>Float32</td><td>{@link AVKey#FLOAT32}</td></tr>
-=======
      * constant: <table> <caption style="font-weight: bold;">Mapping</caption><tr><th>Text</th><th>Constant</th></tr> <tr><td>Float32</td><td>{@link AVKey#FLOAT32}</td></tr>
->>>>>>> 1df700d1
      * <tr><td>Int32</td><td>{@link AVKey#INT32}</td></tr> <tr><td>Int16</td><td>{@link AVKey#INT16}</td></tr>
      * <tr><td>Int8</td><td>{@link AVKey#INT8}</td></tr> </table>
      *
