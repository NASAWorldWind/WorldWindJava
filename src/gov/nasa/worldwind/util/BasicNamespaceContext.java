/*
 * Copyright 2006-2009, 2017, 2020 United States Government, as represented by the
 * Administrator of the National Aeronautics and Space Administration.
 * All rights reserved.
 * 
 * The NASA World Wind Java (WWJ) platform is licensed under the Apache License,
 * Version 2.0 (the "License"); you may not use this file except in compliance
 * with the License. You may obtain a copy of the License at
 * http://www.apache.org/licenses/LICENSE-2.0
 * 
 * Unless required by applicable law or agreed to in writing, software distributed
 * under the License is distributed on an "AS IS" BASIS, WITHOUT WARRANTIES OR
 * CONDITIONS OF ANY KIND, either express or implied. See the License for the
 * specific language governing permissions and limitations under the License.
 * 
 * NASA World Wind Java (WWJ) also contains the following 3rd party Open Source
 * software:
 * 
 *     Jackson Parser – Licensed under Apache 2.0
 *     GDAL – Licensed under MIT
 *     JOGL – Licensed under  Berkeley Software Distribution (BSD)
 *     Gluegen – Licensed under Berkeley Software Distribution (BSD)
 * 
 * A complete listing of 3rd Party software notices and licenses included in
 * NASA World Wind Java (WWJ)  can be found in the WorldWindJava-v2.2 3rd-party
 * notices and licenses PDF found in code directory.
 */
package gov.nasa.worldwind.util;

import javax.xml.XMLConstants;
import javax.xml.namespace.NamespaceContext;
import java.util.*;

/**
 * BasicNamespaceContext provides a mutable implementation of the {@link javax.xml.namespace.NamespaceContext}
 * interface.
 *
 * @author dcollins
 * @version $Id: BasicNamespaceContext.java 1171 2013-02-11 21:45:02Z dcollins $
 */
public class BasicNamespaceContext implements NamespaceContext {

    public static final String XLINK_NS_PREFIX = "xlink";
    public static final String XLINK_NS_URI = "http://www.w3.org/1999/xlink";

    private final Map<String, String> urisByPrefix = new HashMap<>();
    private final Map<String, Set<String>> prefixesByURI = new HashMap<>();

    /**
<<<<<<< HEAD
     * Sole constructor for BasicNamespaceContext. This configures the following namespaces: 
     * <table><caption>Namespaces</caption>
     * <tr><th>Prefix</th><th>URI</th></tr> 
     * <tr><td>xml</td><td>http://www.w3.org/XML/1998/namespace</td></tr>
     * <tr><td>xmlns</td><td>http://www.w3.org/2000/xmlns/</td></tr> 
=======
     * Sole constructor for BasicNamespaceContext. This configures the following namespaces:
     * <table><caption style="font-weight: bold;">Namespaces</caption>
     * <tr><th>Prefix</th><th>URI</th></tr> <tr><td>xml</td><td>http://www.w3.org/XML/1998/namespace</td></tr>
     * <tr><td>xmlns</td><td>http://www.w3.org/2000/xmlns/</td></tr>
>>>>>>> 1df700d1
     * <tr><td>xlink</td><td>http://www.w3.org/1999/xlink</td></tr>
     * </table>
     */
    public BasicNamespaceContext() {
        // Configure the default xml and xmlns namespaces according to the documentation of the NamespaceContext
        // interface.
        this.addNamespace(XMLConstants.XML_NS_PREFIX, XMLConstants.XML_NS_URI);
        this.addNamespace(XMLConstants.XMLNS_ATTRIBUTE, XMLConstants.XMLNS_ATTRIBUTE_NS_URI);
        this.addNamespace(XLINK_NS_PREFIX, XLINK_NS_URI);
    }

    /**
     * Adds a namepsace binding to this XML namespace context. The specified URI is bound to the specified prefix.
     *
     * @param prefix the namespace prefix.
     * @param namespaceURI the namespace URI.
     *
     * @throws IllegalArgumentException if either the prefix or the namepsace URI are null.
     */
    public synchronized void addNamespace(String prefix, String namespaceURI) {
        if (prefix == null) {
            String message = Logging.getMessage("nullValue.PrefixIsNull");
            Logging.logger().severe(message);
            throw new IllegalArgumentException(message);
        }

        if (namespaceURI == null) {
            String message = Logging.getMessage("nullValue.NamespaceURIIsNull");
            Logging.logger().severe(message);
            throw new IllegalArgumentException(message);
        }

        this.urisByPrefix.put(prefix, namespaceURI);

        if (this.prefixesByURI.containsKey(namespaceURI)) {
            this.prefixesByURI.get(namespaceURI).add(prefix);
        } else {
            Set<String> set = new HashSet<>();
            set.add(prefix);
            this.prefixesByURI.put(namespaceURI, set);
        }
    }

    /**
     * {@inheritDoc}
     */
    @Override
    public String getNamespaceURI(String prefix) {
        if (prefix == null) {
            String message = Logging.getMessage("nullValue.PrefixIsNull");
            Logging.logger().severe(message);
            throw new IllegalArgumentException(message);
        }

        if (this.urisByPrefix.containsKey(prefix)) {
            return this.urisByPrefix.get(prefix);
        } else {
            return XMLConstants.NULL_NS_URI;
        }
    }

    /**
     * {@inheritDoc}
     */
    @Override
    public String getPrefix(String namespaceURI) {
        if (namespaceURI == null) {
            String message = Logging.getMessage("nullValue.NamespaceURIIsNull");
            Logging.logger().severe(message);
            throw new IllegalArgumentException(message);
        }

        return (String) this.getPrefixes(namespaceURI).next();
    }

    /**
     * {@inheritDoc}
     */
    @Override
    public Iterator<String> getPrefixes(String namespaceURI) {
        if (namespaceURI == null) {
            String message = Logging.getMessage("nullValue.NamespaceURIIsNull");
            Logging.logger().severe(message);
            throw new IllegalArgumentException(message);
        }

        Set<String> returnSet;
        if (this.prefixesByURI.containsKey(namespaceURI)) {
            returnSet = this.prefixesByURI.get(namespaceURI);
        } else {
            returnSet = new HashSet<>();
        }
        return Collections.unmodifiableSet(returnSet).iterator();
    }
}<|MERGE_RESOLUTION|>--- conflicted
+++ resolved
@@ -47,18 +47,10 @@
     private final Map<String, Set<String>> prefixesByURI = new HashMap<>();
 
     /**
-<<<<<<< HEAD
-     * Sole constructor for BasicNamespaceContext. This configures the following namespaces: 
-     * <table><caption>Namespaces</caption>
-     * <tr><th>Prefix</th><th>URI</th></tr> 
-     * <tr><td>xml</td><td>http://www.w3.org/XML/1998/namespace</td></tr>
-     * <tr><td>xmlns</td><td>http://www.w3.org/2000/xmlns/</td></tr> 
-=======
      * Sole constructor for BasicNamespaceContext. This configures the following namespaces:
      * <table><caption style="font-weight: bold;">Namespaces</caption>
      * <tr><th>Prefix</th><th>URI</th></tr> <tr><td>xml</td><td>http://www.w3.org/XML/1998/namespace</td></tr>
      * <tr><td>xmlns</td><td>http://www.w3.org/2000/xmlns/</td></tr>
->>>>>>> 1df700d1
      * <tr><td>xlink</td><td>http://www.w3.org/1999/xlink</td></tr>
      * </table>
      */
