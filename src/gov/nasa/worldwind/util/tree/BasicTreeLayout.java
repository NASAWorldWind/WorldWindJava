--- conflicted
+++ resolved
@@ -1769,22 +1769,12 @@
      * Toggles the selection state of the specified <code>node</code>. In order to provide an intuitive tree selection
      * model to the application, this changes the selection state of the <code>node</code>'s ancestors and descendants
      * as follows:
-<<<<<<< HEAD
-     * <ul>
-     * <li>The branch beneath the node it also set to the node's new selection state. Toggling an interior node's
-     * selection state causes that entire branch to toggle.</li>
-     * <li>The node's ancestors are set to match the node's new selection state. If the new state is <code>false</code>,
-     * this stops at the first ancestor with another branch that has a selected node. When an interior or leaf node is
-     * toggled, the path to that node is also toggled, except when doing so would clear a selected path to another
-     * interior or leaf node.</li> </ul>
-=======
      * <ul> <li>The branch beneath the node it also set to the node's new selection state. Toggling an interior node's
      * selection state causes that entire branch to toggle.</li> <li>The node's ancestors are set to match the node's
      * new selection state. If the new state is <code>false</code>, this stops at the first ancestor with another branch
      * that has a selected node. When an interior or leaf node is toggled, the path to that node is also toggled, except
      * when doing so would clear a selected path to another interior or leaf node.</li> </ul>
      * <p>
->>>>>>> 1df700d1
      *
      * @param node the <code>TreeNode</code> who's selection state should be toggled.
      */
