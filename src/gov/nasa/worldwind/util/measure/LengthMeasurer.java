--- conflicted
+++ resolved
@@ -38,15 +38,6 @@
 /**
  * Utility class to measure length along a path on a globe.
  * <p>
-<<<<<<< HEAD
- * The measurer must be provided a list of at least two positions to be able to compute a distance.
- * <p>
- * Segments which are longer then the current maxSegmentLength will be subdivided along lines following the current
- * pathType - Polyline.LINEAR, Polyline.RHUMB_LINE or Polyline.GREAT_CIRCLE.
- * <p>
- * If the measurer is set to follow terrain, the computed length will account for terrain deformations as if someone was
- * walking along that path. Otherwise the length is the sum of the cartesian distance between the positions.
-=======
  * The measurer must be provided a list of at least two positions to be able to compute a distance.</p>
  * <p>
  * Segments which are longer then the current maxSegmentLength will be subdivided along lines following the current
@@ -54,7 +45,6 @@
  * <p>
  * If the measurer is set to follow terrain, the computed length will account for terrain deformations as if someone was
  * walking along that path. Otherwise the length is the sum of the cartesian distance between the positions.</p>
->>>>>>> 1df700d1
  * <p>
  * When following terrain the measurer will sample terrain elevations at regular intervals along the path. The minimum
  * number of samples used for the whole length can be set with setLengthTerrainSamplingSteps(). However, the minimum
@@ -314,19 +304,11 @@
     }
 
     /**
-<<<<<<< HEAD
-     * Get the path length in meter. 
-     * <p>
-     * If the measurer is set to follow terrain, the computed length will account
-     * for terrain deformations as if someone was walking along that path. Otherwise the length is the sum of the
-     * cartesian distance between each positions.
-=======
      * Get the path length in meter.
      * <p>
      * If the measurer is set to follow terrain, the computed length will account for terrain deformations as if someone
      * was walking along that path. Otherwise the length is the sum of the cartesian distance between each
      * positions.</p>
->>>>>>> 1df700d1
      *
      * @param globe the globe to draw terrain information from.
      *
@@ -382,25 +364,15 @@
     /**
      * Subdivide a list of positions so that no segment is longer then the provided maxLength.
      * <p>
-<<<<<<< HEAD
-     * If needed, new intermediate positions will be created along lines that follow the given pathType - one of
-     * Polyline.LINEAR, Polyline.RHUMB_LINE or Polyline.GREAT_CIRCLE. All position elevations will be either at the
-     * terrain surface if followTerrain is true, or interpolated according to the original elevations.
-=======
      * If needed, new intermediate positions will be created along lines that follow the given PathType - one of
      * AVKey.LINEAR, AVKey.RHUMB_LINE or AVKey.GREAT_CIRCLE. All position elevations will be either at the terrain
      * surface if followTerrain is true, or interpolated according to the original elevations.</p>
->>>>>>> 1df700d1
      *
      * @param globe the globe to draw elevations and points from.
      * @param positions the original position list
      * @param maxLength the maximum length for one segment.
      * @param followTerrain true if the positions should be on the terrain surface.
-<<<<<<< HEAD
-     * @param pathType the type of path to use in between two positions.
-=======
      * @param avkeyPathType the type of path to use in between two positions.
->>>>>>> 1df700d1
      *
      * @return a list of positions with no segment longer then maxLength and elevations following terrain or not.
      */
@@ -413,17 +385,10 @@
     /**
      * Subdivide a list of positions so that no segment is longer then the provided maxLength. Only the positions
      * between start and start + count - 1 will be processed.
-<<<<<<< HEAD
-     * <p> 
-     * If needed, new intermediate positions will be created along lines that follow the given pathType - one of
-     * Polyline.LINEAR, Polyline.RHUMB_LINE or Polyline.GREAT_CIRCLE. All position elevations will be either at the
-     * terrain surface if followTerrain is true, or interpolated according to the original elevations.
-=======
      * <p>
      * If needed, new intermediate positions will be created along lines that follow the given pathType - one of
      * AVKey.LINEAR, AVKey.RHUMB_LINE or AVKey.GREAT_CIRCLE. All position elevations will be either at the terrain
      * surface if followTerrain is true, or interpolated according to the original elevations.</p>
->>>>>>> 1df700d1
      *
      * @param globe the globe to draw elevations and points from.
      * @param positions the original position list
