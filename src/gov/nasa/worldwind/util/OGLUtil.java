--- conflicted
+++ resolved
@@ -253,12 +253,7 @@
 
     /**
      * Returns an OpenGL pixel format corresponding to the specified texture internal format. This maps internal format
-<<<<<<< HEAD
-     * to pixel format as follows: 
-     * <table><caption>Formats</caption>
-=======
      * to pixel format as follows:<table><caption style="font-weight: bold;">Mapping</caption>
->>>>>>> 1df700d1
      * <tr><th>Internal Format</th><th>Pixel Format</th></tr>
      * <tr><td>GL2.GL_ALPHA</td><td>GL2.GL_ALPHA</td></tr> <tr><td>GL2.GL_ALPHA4</td><td>GL2.GL_ALPHA</td></tr>
      * <tr><td>GL2.GL_ALPHA8</td><td>GL2.GL_ALPHA</td></tr> <tr><td>GL2.GL_ALPHA12</td><td>GL2.GL_ALPHA</td></tr>
@@ -287,13 +282,8 @@
      * <tr><td>GL2.GL_SLUMINANCE</td><td>GL2.GL_LUMINANCE</td></tr> <tr><td>GL2.GL_SLUMINANCE8</td><td>GL2.GL_LUMINANCE</td></tr>
      * <tr><td>GL2.GL_SLUMINANCE_ALPHA</td><td>GL2.GL_LUMINANCE_ALPHA</td></tr> <tr><td>GL2.GL_SLUMINANCE8_ALPHA8</td><td>GL2.GL_LUMINANCE_ALPHA<td></tr>
      * <tr><td>GL2.GL_SRGB</td><td>GL2.GL_RGB</td></tr> <tr><td>GL2.GL_SRGB8</td><td>GL2.GL_RGB</td></tr>
-<<<<<<< HEAD
-     * <tr><td>GL2.GL_SRGB_ALPHA</td><td>GL2.GL_RGBA</td></tr> <tr><td>GL2.GL_SRGB8_ALPHA8</td><td>GL2.GL_RGBA</td></tr>
-     * </table>
-=======
      * <tr><td>GL2.GL_SRGB_ALPHA</td><td>GL2.GL_RGBA</td></tr> <tr><td>GL2.GL_SRGB8_ALPHA8</td><td>GL2.GL_RGBA</td></tr></table>
      * 
->>>>>>> 1df700d1
      * <p>
      * This returns 0 if the internal format is not one of the recognized types.
      *
@@ -381,12 +371,7 @@
 
     /**
      * Returns an OpenGL pixel format corresponding to the specified texture internal format. This maps internal format
-<<<<<<< HEAD
-     * to pixel format as follows: 
-     * <table><caption>Pixel Formats</caption>
-=======
      * to pixel format as follows: <table> <caption style="font-weight: bold;">Mapping</caption>
->>>>>>> 1df700d1
      * <tr><th>Internal Format</th><th>Estimated Bits Per Pixel</th></tr>
      * <tr><td>GL2.GL_ALPHA</td><td>8</td></tr> <tr><td>GL2.GL_ALPHA4</td><td>4</td></tr>
      * <tr><td>GL2.GL_ALPHA8</td><td>8</td></tr> <tr><td>GL2.GL_ALPHA12</td><td>12</td></tr>
@@ -416,12 +401,7 @@
      * <tr><td>GL2.GL_SLUMINANCE8</td><td>8</td></tr> <tr><td>GL2.GL_SLUMINANCE_ALPHA</td><td>16</td></tr>
      * <tr><td>GL2.GL_SLUMINANCE8_ALPHA8</td><td>16<td></tr> <tr><td>GL2.GL_SRGB</td><td>24</td></tr>
      * <tr><td>GL2.GL_SRGB8</td><td>24</td></tr> <tr><td>GL2.GL_SRGB_ALPHA</td><td>32</td></tr>
-<<<<<<< HEAD
-     * <tr><td>GL2.GL_SRGB8_ALPHA8</td><td>32</td></tr> 
-     * </table>
-=======
      * <tr><td>GL2.GL_SRGB8_ALPHA8</td><td>32</td></tr> </table>
->>>>>>> 1df700d1
      * <p>
      * The returned estimate assumes that the driver provides does not convert the formats to another supported, such
      * converting as <code>GL2.GL_ALPHA4</code> to <code>GL2.GL_ALPHA8</code>. This returns 0 if the internal format is
