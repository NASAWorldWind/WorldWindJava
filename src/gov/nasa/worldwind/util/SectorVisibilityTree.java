--- conflicted
+++ resolved
@@ -128,11 +128,7 @@
      *
      * @param dc         the current draw context
      * @param sectorSize the granularity of sector visibility, in degrees. All visible sectors of this size are found.
-<<<<<<< HEAD
-     *                   The value must be in the range, {@code 1 second <= sectorSize <= 180 degrees}.
-=======
      *                   The value must be in the range, 1 second &lt;= sectorSize &lt;= 180 degrees.
->>>>>>> 1df700d1
      *
      * @return the list of visible sectors. The list will be empty if no sectors are visible.
      *
@@ -171,11 +167,7 @@
      *
      * @param dc           the current draw context
      * @param sectorSize   the granularity of sector visibility, in degrees. All visible sectors of this size are found.
-<<<<<<< HEAD
-     *                     The value must be in the range,{@code 1 second <= sectorSize <= 180 degrees}.
-=======
      *                     The value must be in the range, 1 second &lt;= sectorSize &lt;= 180 degrees.
->>>>>>> 1df700d1
      * @param searchSector the overall sector for which to determine visibility. May be null, in which case the current
      *                     visible sector of the draw context is used.
      *
@@ -223,11 +215,7 @@
      *
      * @param dc            the current draw context
      * @param sectorSize    the granularity of sector visibility, in degrees. All visible sectors of this size are The
-<<<<<<< HEAD
-     *                      value must be in the range, {@code 1 second <= sectorSize <= 180 degrees}. found.
-=======
      *                      value must be in the range, 1 second &lt;= sectorSize &lt;= 180 degrees. found.
->>>>>>> 1df700d1
      * @param searchSectors the sectors for which to determine visibility.
      *
      * @return the list of visible sectors. The list will be empty if no sectors are visible.
