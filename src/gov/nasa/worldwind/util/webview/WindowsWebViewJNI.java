--- conflicted
+++ resolved
@@ -51,12 +51,7 @@
  * <p>
  * Here is an example of creating and running  a message loop:
  * <pre>
- * {@code
  * long webViewMessageLoop = 0;
-<<<<<<< HEAD
- * 
-=======
->>>>>>> 1df700d1
  * // Create a new thread to run the WebView message loop.
  * webViewUI = new Thread("WebView UI")
  * {
@@ -65,29 +60,17 @@
  *          // Create a message loop in native code. This call must return
  *          // before any messages are sent to the WebView.
  *          webViewMessageLoop = WindowsWebViewJNI.newMessageLoop();
-<<<<<<< HEAD
- * 
-=======
->>>>>>> 1df700d1
  *          // Notify the outer thread that the message loop is ready.
  *          synchronized (webViewUILock)
  *          {
  *              webViewUILock.notify();
  *          }
-<<<<<<< HEAD
- * 
-=======
->>>>>>> 1df700d1
  *          // Process messages in native code until the message loop
  *          // is terminated.
  *          WindowsWebViewJNI.runMessageLoop(webViewMessageloop);
  *      }
  *  };
  *  webViewUI.start();
-<<<<<<< HEAD
- * 
-=======
->>>>>>> 1df700d1
  *  // Wait for the newly started thread to create the message loop. We cannot
  *  // safely use the WebView until the message loop has been initialized.
  *  while (webViewMessageLoop == 0)
@@ -100,7 +83,6 @@
  *      {
  *      }
  *  }
- * }
  * </pre>
  *
  * @author pabercrombie
