--- conflicted
+++ resolved
@@ -70,17 +70,8 @@
     /**
      * Specifies this <code>WebView's</code> HTML content as a string. The specified <code>htmlString</code> may be one
      * of the following:
-<<<<<<< HEAD
-     * <ul> 
-     * <li>HTML document</li> 
-     * <li>HTML fragment</li> 
-     * <li>Simple text</li> 
-     * <li><code>null</code></li> 
-     * </ul>
-=======
      * <ul> <li>HTML document</li> <li>HTML fragment</li> <li>Simple text</li> <li><code>null</code></li> </ul>
      * <p>
->>>>>>> 1df700d1
      * The WebView displays nothing if <code>htmlString</code> is <code>null</code> or empty. If the
      * <code>htmlString</code> contains relative paths, they are not resolved and are interpreted as unresolved
      * references.
@@ -96,16 +87,7 @@
     /**
      * Specifies this <code>WebView's</code> HTML content as a string. The specified <code>htmlString</code> may be one
      * of the following:
-<<<<<<< HEAD
-     * <ul> 
-     * <li>HTML document</li> 
-     * <li>HTML fragment</li> 
-     * <li>Simple text</li> 
-     * <li><code>null</code></li> 
-     * </ul>
-=======
      * <ul> <li>HTML document</li> <li>HTML fragment</li> <li>Simple text</li> <li><code>null</code></li> </ul>
->>>>>>> 1df700d1
      * <p>
      * The WebView displays nothing if <code>htmlString</code> is <code>null</code> or empty. The <code>baseURL</code>
      * is used to resolve relative paths in the specified <code>htmlString</code>. If the <code>baseURL</code> is
@@ -126,16 +108,7 @@
     /**
      * Specifies this <code>WebView's</code> HTML content as a string. The specified <code>htmlString</code> may be one
      * of the following:
-<<<<<<< HEAD
-     * <ul> 
-     * <li>HTML document</li> 
-     * <li>HTML fragment</li> 
-     * <li>Simple text</li> 
-     * <li><code>null</code></li> 
-     * </ul>
-=======
      * <ul> <li>HTML document</li> <li>HTML fragment</li> <li>Simple text</li> <li><code>null</code></li> </ul>
->>>>>>> 1df700d1
      * <p>
      * The WebView displays nothing if <code>htmlString</code> is <code>null</code> or empty. The
      * <code>WebResourceResolver</code> is used to resolve relative paths in the specified <code>htmlString</code>. If
@@ -226,28 +199,13 @@
      * returned iterable has no elements if this <code>WebView</code> has no links, or if none of the links are
      * currently in the <code>WebView's</code> visible area. Each <code>AVList</code> describes the parameters for one
      * link as follows:
-<<<<<<< HEAD
-     * <ul> 
-     * <li><code>AVKey.URL</code> - a <code>String</code> containing the link's destination.</li>
-=======
      * <ul> <li><code>AVKey.URL</code> - a <code>String</code> containing the link's destination.</li>
->>>>>>> 1df700d1
      * <li><code>AVKey.MIME_TYPE</code> - a <code>String</code> mime type describing the content type of the link's
-     * destination.</li> 
-     * <li><code>AVKey.TARGET</code> - the link's target frame, one of the following: <code>_blank,
+     * destination.</li> <li><code>AVKey.TARGET</code> - the link's target frame, one of the following: <code>_blank,
      * _self, _parent, _top</code>. See the <a href="http://www.w3.org/TR/html401/types.html#type-frame-target">W3C
-<<<<<<< HEAD
-     * documentation</a> on frame target names.</li> 
-     * <li><code>AVKey.BOUNDS</code> - a <code>java.awt.Rectangle</code>
-     * representing the link's bounding rectangle.</li> 
-     * <li><code>AVKey.RECTANGLES</code> - an array of one or more
-     * <code>java.awt.Rectangle</code> instances representing the link's separate pickable rectangles.</li> 
-     * </ul>
-=======
      * documentation</a> on frame target names.</li> <li><code>AVKey.BOUNDS</code> - a <code>java.awt.Rectangle</code>
      * representing the link's bounding rectangle.</li> <li><code>AVKey.RECTANGLES</code> - an array of one or more
      * <code>java.awt.Rectangle</code> instances representing the link's separate pickable rectangles.</li> </ul>
->>>>>>> 1df700d1
      * <p>
      * The link rectangles are in the <code>WebView</code>'s local coordinate system, and are clipped to the
      * <code>WebView's</code> visible area. The <code>WebView</code>'s coordinate system has its origin in the lower
