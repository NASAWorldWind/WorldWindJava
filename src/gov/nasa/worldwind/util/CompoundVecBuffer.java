/*
 * Copyright 2006-2009, 2017, 2020 United States Government, as represented by the
 * Administrator of the National Aeronautics and Space Administration.
 * All rights reserved.
 * 
 * The NASA World Wind Java (WWJ) platform is licensed under the Apache License,
 * Version 2.0 (the "License"); you may not use this file except in compliance
 * with the License. You may obtain a copy of the License at
 * http://www.apache.org/licenses/LICENSE-2.0
 * 
 * Unless required by applicable law or agreed to in writing, software distributed
 * under the License is distributed on an "AS IS" BASIS, WITHOUT WARRANTIES OR
 * CONDITIONS OF ANY KIND, either express or implied. See the License for the
 * specific language governing permissions and limitations under the License.
 * 
 * NASA World Wind Java (WWJ) also contains the following 3rd party Open Source
 * software:
 * 
 *     Jackson Parser – Licensed under Apache 2.0
 *     GDAL – Licensed under MIT
 *     JOGL – Licensed under  Berkeley Software Distribution (BSD)
 *     Gluegen – Licensed under Berkeley Software Distribution (BSD)
 * 
 * A complete listing of 3rd Party software notices and licenses included in
 * NASA World Wind Java (WWJ)  can be found in the WorldWindJava-v2.2 3rd-party
 * notices and licenses PDF found in code directory.
 */
package gov.nasa.worldwind.util;

import gov.nasa.worldwind.geom.*;

import java.nio.IntBuffer;
import java.util.*;

/**
 * CompoundVecBuffer defines an interface for storing and retrieving a collection of variable length {@link
 * gov.nasa.worldwind.util.VecBuffer} objects. Each VecBuffer is retrieved via an index. The range of valid indices in a
 * CompoundVecBuffer is [0, size() - 1], inclusive. Implementations of CompoundVecBuffer define how each VecBuffer is
 * stored and retrieved according to its index.
 * <p>
 * To retrieve a single VecBuffer given an index, invoke {@link #subBuffer(int)}. To retrieve a VecBuffer's size, in
 * number of logical tuples, invoke {@link #subBufferSize(int)}.
 * <p>
 * To create a new view of this CompoundVecBuffer from one or many VecBuffers, invoke one of the <code>slice</code>
 * methods: <ul> <li>{@link #slice(int, int)} creates a view of this CompoundVecbufer given a contiguous sequence of
 * VecBuffer indices.</li> <li>{@link #slice(int[], int, int)} creates a view of this CompoundVecBuffer given an array
 * of VecBuffer indices.</li> </ul>
 *
 * @author dcollins
 * @version $Id: CompoundVecBuffer.java 1171 2013-02-11 21:45:02Z dcollins $
 */
public abstract class CompoundVecBuffer
{
    protected static final int DEFAULT_INITIAL_CAPACITY = 16;
    protected static final boolean ALLOCATE_DIRECT_BUFFERS = true;

    protected int count;
    protected int capacity;
    protected IntBuffer offsets;
    protected IntBuffer lengths;

    /**
     * Constructs a CompoundVecBuffer with the specified initial capacity.
     *
     * @param capacity the CompoundVecBuffer's initial capacity, in number of sub-buffers.
     *
     * @throws IllegalArgumentException if the capacity is less than 1.
     */
    public CompoundVecBuffer(int capacity)
    {
        if (capacity < 1)
        {
            String message = Logging.getMessage("generic.CapacityIsInvalid", capacity);
            Logging.logger().severe(message);
            throw new IllegalArgumentException(message);
        }

        this.capacity = capacity;
        this.offsets = WWBufferUtil.newIntBuffer(capacity, ALLOCATE_DIRECT_BUFFERS);
        this.lengths = WWBufferUtil.newIntBuffer(capacity, ALLOCATE_DIRECT_BUFFERS);
    }

    /** Constructs a CompoundVecBuffer with the default initial capacity. */
    public CompoundVecBuffer()
    {
        this(DEFAULT_INITIAL_CAPACITY);
    }

    protected CompoundVecBuffer(CompoundVecBuffer that, int beginIndex, int endIndex)
    {
        int length = endIndex - beginIndex + 1;

        this.count = length;
        this.capacity = length;

        this.offsets = WWBufferUtil.newIntBuffer(length, ALLOCATE_DIRECT_BUFFERS);
        that.offsets.limit(endIndex + 1);
        that.offsets.position(beginIndex);
        this.offsets.put(that.offsets);
        this.offsets.rewind();
        that.offsets.clear();

        this.lengths = WWBufferUtil.newIntBuffer(length, ALLOCATE_DIRECT_BUFFERS);
        that.lengths.limit(endIndex + 1);
        that.lengths.position(beginIndex);
        this.lengths.put(that.lengths);
        this.lengths.rewind();
        that.lengths.clear();
    }

    protected CompoundVecBuffer(CompoundVecBuffer that, int[] indices, int offset, int length)
    {
        this.count = length;
        this.capacity = length;

        this.offsets = WWBufferUtil.newIntBuffer(length, ALLOCATE_DIRECT_BUFFERS);
        this.lengths = WWBufferUtil.newIntBuffer(length, ALLOCATE_DIRECT_BUFFERS);

        for (int i = offset; i < offset + length; i++)
        {
            this.offsets.put(that.offsets.get(indices[i]));
            this.lengths.put(that.lengths.get(indices[i]));
        }

        this.offsets.rewind();
        this.lengths.rewind();
    }

    /**
     * Returns an empty CompoundVecBuffer. The returned CompoundVecBuffer has a size of zero and contains no
     * sub-buffers.
     *
     * @param coordsPerVec the number of coordinates per logical vector.
     *
     * @return the empty CompoundVecBuffer.
     */
    public static CompoundVecBuffer emptyCompoundVecBuffer(int coordsPerVec)
    {
        if (coordsPerVec < 1)
        {
            String message = Logging.getMessage("generic.ArgumentOutOfRange", coordsPerVec);
            Logging.logger().severe(message);
            throw new IllegalArgumentException(message);
        }

        return new EmptyCompoundVecBuffer(coordsPerVec);
    }

    /**
     * Returns the number of VecBuffers stored in this CompoundVecBuffer.
     *
     * @return the number of VecBuffers in this CompoundVecBuffer.
     */
    public int size()
    {
        return this.count;
    }

    /**
     * Returns the size in logical vectors of the VecBuffer with the specified index.
     *
     * @param index the index for the VecBuffer who's size is returned.
     *
     * @return the size of the specified VecBuffer.
     *
     * @throws IllegalArgumentException if the index is out of range.
     */
    public abstract int subBufferSize(int index);

    /**
     * Returns the sub-buffer at the specified index as a {@link gov.nasa.worldwind.util.VecBuffer}.
     *
     * @param index the index of the VecBuffer to return.
     *
     * @return the VecBuffer at the specified index.
     *
     * @throws IllegalArgumentException if the index is out of range.
     */
    public VecBuffer subBuffer(int index)
    {
        if (index < 0 || index >= this.count)
        {
            String message = Logging.getMessage("generic.indexOutOfRange", index);
            Logging.logger().severe(message);
            throw new IllegalArgumentException(message);
        }

        int off = this.offsets.get(index);
        int len = this.lengths.get(index);

        if (len > 0)
        {
            return this.createSubBuffer(off, len);
        }
        else
        {
            return VecBuffer.emptyVecBuffer(this.getCoordsPerVec());
        }
    }

    /**
     * Returns a new logical view of this CompoundVecBuffer. The returned buffer has length <code>endIndex - beginIndex
     * + 1</code> and references this buffer's contents starting at <code>beginIndex</code>, and ending at
     * <code>endIndex</code>. The returned buffer shares this buffers's backing data. Changes to this buffer are
     * reflected in the returned buffer, and vice versa.
     *
     * @param beginIndex the index of the first sub-buffer to include in the subset.
     * @param endIndex   the index of the last sub-buffer to include in the subset.
     *
     * @return a new CompoundVecBuffer representing a subset of this CompoundVecBuffer.
     *
<<<<<<< HEAD
     * @throws IllegalArgumentException if beginIndex is out of range, if endIndex is out of range, or if {@code beginIndex >
     *                                  endIndex}.
=======
     * @throws IllegalArgumentException if beginIndex is out of range, if endIndex is out of range, or if beginIndex &gt;
     *                                  endIndex.
>>>>>>> 1df700d1
     */
    public CompoundVecBuffer slice(int beginIndex, int endIndex)
    {
        if (beginIndex < 0 || beginIndex >= this.count)
        {
            String message = Logging.getMessage("generic.indexOutOfRange", beginIndex);
            Logging.logger().severe(message);
            throw new IllegalArgumentException(message);
        }

        if (endIndex < 0 || endIndex >= this.count)
        {
            String message = Logging.getMessage("generic.indexOutOfRange", endIndex);
            Logging.logger().severe(message);
            throw new IllegalArgumentException(message);
        }

        if (beginIndex > endIndex)
        {
            String message = Logging.getMessage("generic.indexOutOfRange", beginIndex);
            Logging.logger().severe(message);
            throw new IllegalArgumentException(message);
        }

        return this.createSlice(beginIndex, endIndex);
    }

    /**
     * Returns a new logical view of this CompoundVecBuffer. The returned buffer's length is equal to the specified
     * <code>length</code>, and contains this buffer's contents for each index in <code>indices</code>. The returned
     * buffer shares this buffers's backing data. Changes to this buffer are reflected in the returned buffer, and vice
     * versa.
     *
     * @param indices an array containing the indices include in the subset.
     * @param offset  the array starting index.
     * @param length  the number of array values to use.
     *
     * @return a new CompoundVecBuffer representing a subset of this CompoundVecBuffer.
     *
     * @throws IllegalArgumentException if the array of indices is null, if the offset or length are invalid, or if any
     *                                  of the indices is out of range.
     */
    public CompoundVecBuffer slice(int[] indices, int offset, int length)
    {
        if (indices == null)
        {
            String message = Logging.getMessage("nullValue.ArrayIsNull");
            Logging.logger().severe(message);
            throw new IllegalArgumentException(message);
        }

        if (length < 0 || length > indices.length)
        {
            String message = Logging.getMessage("generic.LengthIsInvalid", length);
            Logging.logger().severe(message);
            throw new IllegalArgumentException(message);
        }

        if (offset < 0 || offset + length > indices.length)
        {
            String message = Logging.getMessage("generic.OffsetIsInvalid", offset);
            Logging.logger().severe(message);
            throw new IllegalArgumentException(message);
        }

        for (int i = offset; i < offset + length; i++)
        {
            if (indices[i] < 0 || indices[i] >= this.count)
            {
                String message = Logging.getMessage("generic.indexOutOfRange", indices[i]);
                Logging.logger().severe(message);
                throw new IllegalArgumentException(message);
            }
        }

        return this.createSlice(indices, offset, length);
    }

    /**
     * Returns a new logical view of this CompoundVecBuffer. The returned buffer's length is equal to the length of
     * <code>indices</code>, and contains this buffer's contents for each index in <code>indices</code>. The returned
     * buffer shares this buffers's backing data. Changes to this buffer are reflected in the returned buffer, and vice
     * versa.
     *
     * @param indices an array containing the indices include in the subset.
     *
     * @return a new CompoundVecBuffer representing a subset of this CompoundVecBuffer.
     *
     * @throws IllegalArgumentException if the array of indices is null, or if any of the indices is out of range.
     */
    public CompoundVecBuffer slice(int[] indices)
    {
        if (indices == null)
        {
            String message = Logging.getMessage("nullValue.ArrayIsNull");
            Logging.logger().severe(message);
            throw new IllegalArgumentException(message);
        }

        return this.slice(indices, 0, indices.length);
    }

    /** Sets the number sub-buffers to zero. This does not free any memory associated with this CompoundVecBuffer. */
    public void clear()
    {
        this.count = 0;
    }

    /**
     * Returns the number of coordinates per logical vector element.
     *
     * @return the cardinality of a logical vector element.
     */
    public abstract int getCoordsPerVec();

    //**************************************************************//
    //********************  Protected Interface  *******************//
    //**************************************************************//

    protected abstract VecBuffer createSubBuffer(int offset, int length);

    protected abstract CompoundVecBuffer createSlice(int[] indices, int offset, int length);

    protected abstract CompoundVecBuffer createSlice(int beginIndex, int endIndex);

    protected int addSubBuffer(int offset, int length)
    {
        int minCount = 1 + this.count;
        if (minCount > this.capacity)
            this.expandCapacity(minCount);

        int index = this.count;
        this.offsets.put(index, offset);
        this.lengths.put(index, length);
        this.count++;

        return index;
    }

    protected void expandCapacity(int minCapacity)
    {
        int newCapacity = 2 * this.capacity;

        // If the new capacity overflows the range of 32-bit integers, then use the largest 32-bit integer.
        if (newCapacity < 0)
        {
            newCapacity = Integer.MAX_VALUE;
        }
        // If the new capacity is still not large enough for the minimum capacity specified, then just use the minimum
        // capacity specified.
        else if (newCapacity < minCapacity)
        {
            newCapacity = minCapacity;
        }

        this.offsets = WWBufferUtil.copyOf(this.offsets, newCapacity);
        this.lengths = WWBufferUtil.copyOf(this.lengths, newCapacity);
        this.capacity = newCapacity;
    }

    //**************************************************************//
    //********************  Iterable Methods  **********************//
    //**************************************************************//

    /**
     * Returns an iterator over this buffer's logical vectors, as double[] coordinate arrays. The array returned from
     * each call to Iterator.next() will be newly allocated, and will have length equal to coordsPerVec.
     *
     * @return iterator over this buffer's vectors, as double[] arrays.
     */
    public Iterable<double[]> getCoords()
    {
        return this.getCoords(this.getCoordsPerVec());
    }

    /**
     * Returns an iterator over this buffer's logical vectors, as double[] coordinate arrays. The array returned from a
     * call to Iterator.next() will be newly allocated, and will have length equal to coordsPerVec or minCoordsPerVec,
     * whichever is larger. If minCoordsPerVec is larger than coordsPerVec, then the elements in the returned array will
     * after index "coordsPerVec - 1" will be undefined.
     *
     * @param minCoordsPerVec the minimum number of coordinates returned in each double[] array.
     *
     * @return iterator over this buffer's vectors, as double[] arrays.
     */
    public Iterable<double[]> getCoords(final int minCoordsPerVec)
    {
        return new Iterable<double[]>()
        {
            public Iterator<double[]> iterator()
            {
                return new CompoundIterator<double[]>(new CoordIterable(minCoordsPerVec));
            }
        };
    }

    /**
     * Returns a reverse iterator over this buffer's logical vectors, as double[] coordinate arrays. The array returned
     * from a call to Iterator.next() will be newly allocated, and will have length equal to coordsPerVec or
     * minCoordsPerVec, whichever is larger. If minCoordsPerVec is larger than coordsPerVec, then the elements in the
     * returned array will after index "coordsPerVec - 1" will be undefined.
     *
     * @param minCoordsPerVec the minimum number of coordinates returned in each double[] array.
     *
     * @return reverse iterator over this buffer's vectors, as double[] arrays.
     */
    public Iterable<double[]> getReverseCoords(final int minCoordsPerVec)
    {
        return new Iterable<double[]>()
        {
            public Iterator<double[]> iterator()
            {
                return new ReverseCompoundIterator<double[]>(new CoordIterable(minCoordsPerVec));
            }
        };
    }

    /**
     * Returns an iterator over this buffer's logical vectors, as Vec4 references.
     *
     * @return iterator over this buffer's vectors, as Vec4 references.
     */
    public Iterable<? extends Vec4> getVectors()
    {
        return new Iterable<Vec4>()
        {
            public Iterator<Vec4> iterator()
            {
                return new CompoundIterator<Vec4>(new VectorIterable());
            }
        };
    }

    /**
     * Returns a reverse iterator over this buffer's logical vectors, as Vec4 references.
     *
     * @return reverse iterator over this buffer's vectors, as Vec4 references.
     */
    public Iterable<? extends Vec4> getReverseVectors()
    {
        return new Iterable<Vec4>()
        {
            public Iterator<Vec4> iterator()
            {
                return new ReverseCompoundIterator<Vec4>(new VectorIterable());
            }
        };
    }

    /**
     * Returns an iterator over this buffer's logical vectors, as LatLon locations.
     *
     * @return iterator over this buffer's vectors, as LatLon locations.
     */
    public Iterable<? extends LatLon> getLocations()
    {
        return new Iterable<LatLon>()
        {
            public Iterator<LatLon> iterator()
            {
                return new CompoundIterator<LatLon>(new LocationIterable());
            }
        };
    }

    /**
     * Returns a reverse iterator over this buffer's logical vectors, as LatLon locations.
     *
     * @return reverse iterator over this buffer's vectors, as LatLon locations.
     */
    public Iterable<? extends LatLon> getReverseLocations()
    {
        return new Iterable<LatLon>()
        {
            public Iterator<LatLon> iterator()
            {
                return new ReverseCompoundIterator<LatLon>(new LocationIterable());
            }
        };
    }

    /**
     * Returns an iterator over this buffer's logical vectors, as geographic Positions.
     *
     * @return iterator over this buffer's vectors, as geographic Positions.
     */
    public Iterable<? extends Position> getPositions()
    {
        return new Iterable<Position>()
        {
            public Iterator<Position> iterator()
            {
                return new CompoundIterator<Position>(new PositionIterable());
            }
        };
    }

    /**
     * Returns a reverse iterator over this buffer's logical vectors, as geographic Positions.
     *
     * @return reverse iterator over this buffer's vectors, as geographic Positions.
     */
    public Iterable<? extends Position> getReversePositions()
    {
        return new Iterable<Position>()
        {
            public Iterator<Position> iterator()
            {
                return new ReverseCompoundIterator<Position>(new PositionIterable());
            }
        };
    }

    //**************************************************************//
    //********************  Iterator Implementations  **************//
    //**************************************************************//

    protected class CompoundIterator<T> implements Iterator<T>
    {
        protected int subBuffer;
        protected Iterator<T> subIterator;
        protected final int subBufferCount;
        protected final SubBufferIterable<T> subBufferIterable;

        protected CompoundIterator(SubBufferIterable<T> subBufferIterable)
        {
            this.subBuffer = 0;
            this.subBufferCount = size();
            this.subBufferIterable = subBufferIterable;
        }

        public boolean hasNext()
        {
            this.updateSubIterator();

            return this.subIterator != null && this.subIterator.hasNext();
        }

        public T next()
        {
            this.updateSubIterator();

            if (this.subIterator != null && this.subIterator.hasNext())
            {
                return this.subIterator.next();
            }
            else
            {
                throw new NoSuchElementException();
            }
        }

        public void remove()
        {
            throw new UnsupportedOperationException();
        }

        protected void updateSubIterator()
        {
            while (this.subBuffer < this.subBufferCount && (this.subIterator == null || !this.subIterator.hasNext()))
            {
                this.subIterator = this.subBufferIterable.iterator(this.subBuffer);
                this.subBuffer++;
            }
        }
    }

    protected class ReverseCompoundIterator<T> extends CompoundIterator<T>
    {
        public ReverseCompoundIterator(SubBufferIterable<T> subBufferIterable)
        {
            super(subBufferIterable);
            this.subBuffer = this.subBufferCount - 1;
        }

        protected void updateSubIterator()
        {
            while (this.subBuffer >= 0 && (this.subIterator == null || !this.subIterator.hasNext()))
            {
                this.subIterator = this.subBufferIterable.reverseIterator(this.subBuffer);
                this.subBuffer--;
            }
        }
    }

    protected interface SubBufferIterable<T>
    {
        Iterator<T> iterator(int index);

        Iterator<T> reverseIterator(int index);
    }

    protected class CoordIterable implements SubBufferIterable<double[]>
    {
        private int minCoordsPerVec;

        public CoordIterable(int minCoordsPerVec)
        {
            this.minCoordsPerVec = minCoordsPerVec;
        }

        public Iterator<double[]> iterator(int index)
        {
            return subBuffer(index).getCoords(this.minCoordsPerVec).iterator();
        }

        public Iterator<double[]> reverseIterator(int index)
        {
            return subBuffer(index).getReverseCoords(this.minCoordsPerVec).iterator();
        }
    }

    protected class VectorIterable implements SubBufferIterable<Vec4>
    {
        public Iterator<Vec4> iterator(int index)
        {
            return subBuffer(index).getVectors().iterator();
        }

        public Iterator<Vec4> reverseIterator(int index)
        {
            return subBuffer(index).getReverseVectors().iterator();
        }
    }

    protected class LocationIterable implements SubBufferIterable<LatLon>
    {
        public Iterator<LatLon> iterator(int index)
        {
            return subBuffer(index).getLocations().iterator();
        }

        public Iterator<LatLon> reverseIterator(int index)
        {
            return subBuffer(index).getReverseLocations().iterator();
        }
    }

    protected class PositionIterable implements SubBufferIterable<Position>
    {
        public Iterator<Position> iterator(int index)
        {
            return subBuffer(index).getPositions().iterator();
        }

        public Iterator<Position> reverseIterator(int index)
        {
            return subBuffer(index).getReversePositions().iterator();
        }
    }

    //**************************************************************//
    //********************  Empty CompoundVecBuffer  ***************//
    //**************************************************************//

    protected static class EmptyCompoundVecBuffer extends CompoundVecBuffer
    {
        protected int coordsPerVec;

        public EmptyCompoundVecBuffer(int coordsPerVec)
        {
            super(1);

            if (coordsPerVec < 1)
            {
                String message = Logging.getMessage("generic.ArgumentOutOfRange", coordsPerVec);
                Logging.logger().severe(message);
                throw new IllegalArgumentException(message);
            }

            this.coordsPerVec = coordsPerVec;
        }

        protected EmptyCompoundVecBuffer(EmptyCompoundVecBuffer that, int beginIndex, int endIndex)
        {
            super(that, beginIndex, endIndex);
        }

        protected EmptyCompoundVecBuffer(EmptyCompoundVecBuffer that, int[] indices, int offset, int length)
        {
            super(that, indices, offset, length);
        }

        public int subBufferSize(int index)
        {
            if (index < 0 || index >= this.count)
            {
                String message = Logging.getMessage("generic.indexOutOfRange", index);
                Logging.logger().severe(message);
                throw new IllegalArgumentException(message);
            }

            return 0;
        }

        public int getCoordsPerVec()
        {
            return this.coordsPerVec;
        }

        protected VecBuffer createSubBuffer(int offset, int length)
        {
            return VecBuffer.emptyVecBuffer(this.coordsPerVec);
        }

        protected CompoundVecBuffer createSlice(int[] indices, int offset, int length)
        {
            return new EmptyCompoundVecBuffer(this, indices, offset, length);
        }

        protected CompoundVecBuffer createSlice(int beginIndex, int endIndex)
        {
            return new EmptyCompoundVecBuffer(this, beginIndex, endIndex);
        }
    }
}<|MERGE_RESOLUTION|>--- conflicted
+++ resolved
@@ -209,13 +209,8 @@
      *
      * @return a new CompoundVecBuffer representing a subset of this CompoundVecBuffer.
      *
-<<<<<<< HEAD
-     * @throws IllegalArgumentException if beginIndex is out of range, if endIndex is out of range, or if {@code beginIndex >
-     *                                  endIndex}.
-=======
      * @throws IllegalArgumentException if beginIndex is out of range, if endIndex is out of range, or if beginIndex &gt;
      *                                  endIndex.
->>>>>>> 1df700d1
      */
     public CompoundVecBuffer slice(int beginIndex, int endIndex)
     {
