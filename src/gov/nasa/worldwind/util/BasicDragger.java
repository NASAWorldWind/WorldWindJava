/*
 * Copyright 2006-2009, 2017, 2020 United States Government, as represented by the
 * Administrator of the National Aeronautics and Space Administration.
 * All rights reserved.
 * 
 * The NASA World Wind Java (WWJ) platform is licensed under the Apache License,
 * Version 2.0 (the "License"); you may not use this file except in compliance
 * with the License. You may obtain a copy of the License at
 * http://www.apache.org/licenses/LICENSE-2.0
 * 
 * Unless required by applicable law or agreed to in writing, software distributed
 * under the License is distributed on an "AS IS" BASIS, WITHOUT WARRANTIES OR
 * CONDITIONS OF ANY KIND, either express or implied. See the License for the
 * specific language governing permissions and limitations under the License.
 * 
 * NASA World Wind Java (WWJ) also contains the following 3rd party Open Source
 * software:
 * 
 *     Jackson Parser – Licensed under Apache 2.0
 *     GDAL – Licensed under MIT
 *     JOGL – Licensed under  Berkeley Software Distribution (BSD)
 *     Gluegen – Licensed under Berkeley Software Distribution (BSD)
 * 
 * A complete listing of 3rd Party software notices and licenses included in
 * NASA World Wind Java (WWJ)  can be found in the WorldWindJava-v2.2 3rd-party
 * notices and licenses PDF found in code directory.
 */

package gov.nasa.worldwind.util;

import gov.nasa.worldwind.*;
import gov.nasa.worldwind.avlist.AVKey;
import gov.nasa.worldwind.drag.*;
import gov.nasa.worldwind.event.*;
import gov.nasa.worldwind.geom.*;
import gov.nasa.worldwind.globes.Globe;

import java.awt.*;

/**
 * Interprets mouse input via the {@link DragSelectEvent} for notifying picked objects implementing the
 * {@link Draggable} interface. This version uses the {@link Draggable} interface for dragging but retains the original
 * behavior of the BasicDragger when the {@link gov.nasa.worldwind.pick.PickedObject} implements either the
 * {@link Movable} or {@link Movable2} interface.
 * <p>
 * For objects not yet implementing the {@link Draggable} interface the legacy dragging functionality will be used.
 */
public class BasicDragger implements SelectListener
{
    /**
     * The {@link WorldWindow} this dragger will utilize for the {@link Globe}, {@link View}, and
     * {@link SceneController} objects.
     */
    protected WorldWindow wwd;
    /**
     * Indicates if the dragger is currently dragging.
     */
    protected boolean dragging = false;
    /**
     * The {@link DragContext} for dragging operations. Initialized on {@link AVKey#DRAG_BEGIN}.
     */
    protected DragContext dragContext;

    /**
     * Creates a dragging controller which converts {@link SelectEvent}s to the {@link Draggable} interface.
     *
     * @param wwd the {@link WorldWindow} this drag controller should be associated with.
     *
     * @throws IllegalArgumentException if the provided {@link WorldWindow} is null.
     */
    public BasicDragger(WorldWindow wwd)
    {
        if (wwd == null)
        {
            String msg = Logging.getMessage("nullValue.WorldWindow");
            Logging.logger().severe(msg);
            throw new IllegalArgumentException(msg);
        }
        this.wwd = wwd;
    }

    /**
     * Ignores the useTerrain argument as it has been deprecated and utilizes the single parameter constructor.
     *
<<<<<<< HEAD
     * @param wwd the WorldWindow
     * @param useTerrain flag
=======
     * @param wwd The world window.
     * @param useTerrain Unused.
>>>>>>> 1df700d1
     * @deprecated the useTerrain property has been deprecated in favor of the {@link Draggable} interface which allows
     * the object to define the drag behavior.
     */
    @Deprecated
    public BasicDragger(WorldWindow wwd, boolean useTerrain)
    {
        this(wwd);
    }

    /**
     * Returns if the dragger is currently executing a dragging operation.
     *
     * @return <code>true</code> if a drag operation is executing.
     */
    public boolean isDragging()
    {
        return this.dragging;
    }

    /**
     *
     * @return <code>false</code> as this functionality has been deprecated.
     * @deprecated the {@link Draggable} provides the object being dragged complete control over the dragging behavior.
     */
    @Deprecated
    public boolean isUseTerrain()
    {
        return false;
    }

    /**
<<<<<<< HEAD
     * @param useTerrain setting
=======
     * @param useTerrain Unused.
>>>>>>> 1df700d1
     *
     * @deprecated definition of dragging behavior now defined by the object in the {@link Draggable} interface.
     */
    @Deprecated
    public void setUseTerrain(boolean useTerrain)
    {
        // ignored - functionality deprecated
    }

    @Override
    public void selected(SelectEvent event)
    {
        if (event == null)
        {
            String msg = Logging.getMessage("nullValue.EventIsNull");
            Logging.logger().severe(msg);
            throw new IllegalArgumentException(msg);
        }

        if (event.getEventAction().equals(SelectEvent.DRAG_END))
        {
            this.dragContext.setDragState(AVKey.DRAG_ENDED);
            this.fireDrag((DragSelectEvent) event);
            this.dragContext = null;
            this.dragging = false;
        }
        else if (event.getEventAction().equals(SelectEvent.DRAG))
        {

            if (this.dragContext == null)
                this.dragContext = new DragContext();

            this.dragContext.setPoint(event.getPickPoint());
            this.dragContext.setPreviousPoint(((DragSelectEvent) event).getPreviousPickPoint());
            this.dragContext.setView(this.wwd.getView());
            this.dragContext.setGlobe(this.wwd.getModel().getGlobe());
            this.dragContext.setSceneController(this.wwd.getSceneController());

            if (this.dragging)
            {
                this.dragContext.setDragState(AVKey.DRAG_CHANGE);
                this.fireDrag((DragSelectEvent) event);
            }
            else
            {
                this.dragContext.setDragState(AVKey.DRAG_BEGIN);
                this.dragContext.setInitialPoint(((DragSelectEvent) event).getPreviousPickPoint());
                this.dragging = true;
                this.fireDrag((DragSelectEvent) event);
            }
        }

        event.consume();
    }

    /**
     * Propagates the {@link DragContext} to the picked object if it implements {@link Draggable},
     * {@link Movable}, or {@link Movable2}.
     *
     * @param dragEvent the {@link DragContext} to deliver to the selected object.
     *
     * @throws IllegalArgumentException if the {@link DragContext} is null.
     */
    protected void fireDrag(DragSelectEvent dragEvent)
    {
        if (dragEvent == null || dragEvent.getTopObject() == null)
        {
            String msg = Logging.getMessage("nullValue.ObjectIsNull");
            Logging.logger().severe(msg);
            throw new IllegalArgumentException(msg);
        }

        Object dragObject = dragEvent.getTopObject();

        if (dragObject instanceof Draggable)
        {
            ((Draggable) dragObject).drag(this.dragContext);
        }
        else if ((dragObject instanceof Movable2) || (dragObject instanceof Movable))
        {
            // Utilize the existing behavior
            this.dragLegacy(dragEvent);
        }
    }

    //////////////////////////////////////////////////////////
    // Legacy Properties
    //////////////////////////////////////////////////////////
    protected Vec4 dragRefObjectPoint;
    protected Point dragRefCursorPoint;
    protected double dragRefAltitude;

    /**
     * Legacy drag approach, provided for objects not yet implementing the {@link Draggable} interface.
     *
     * @param event the current {@link SelectEvent}.
     */
    protected void dragLegacy(SelectEvent event)
    {

        DragSelectEvent dragEvent = (DragSelectEvent) event;
        Object dragObject = dragEvent.getTopObject();
        if (dragObject == null)
            return;

        View view = wwd.getView();
        Globe globe = wwd.getModel().getGlobe();

        // Compute dragged object ref-point in model coordinates.
        // Use the Icon and Annotation logic of elevation as offset above ground when below max elevation.
        Position refPos = null;
        if (dragObject instanceof Movable2)
            refPos = ((Movable2) dragObject).getReferencePosition();
        else if (dragObject instanceof Movable)
            refPos = ((Movable) dragObject).getReferencePosition();
        if (refPos == null)
            return;

        Vec4 refPoint = globe.computePointFromPosition(refPos);

        if (this.dragContext.getDragState().equals(AVKey.DRAG_BEGIN))   // Dragging started
        {
            // Save initial reference points for object and cursor in screen coordinates
            // Note: y is inverted for the object point.
            this.dragRefObjectPoint = view.project(refPoint);
            // Save cursor position
            this.dragRefCursorPoint = dragEvent.getPreviousPickPoint();
            // Save start altitude
            this.dragRefAltitude = globe.computePositionFromPoint(refPoint).getElevation();
        }

        // Compute screen-coord delta since drag started.
        int dx = dragEvent.getPickPoint().x - this.dragRefCursorPoint.x;
        int dy = dragEvent.getPickPoint().y - this.dragRefCursorPoint.y;

        // Find intersection of screen coord (refObjectPoint + delta) with globe.
        double x = this.dragRefObjectPoint.x + dx;
        double y = event.getMouseEvent().getComponent().getSize().height - this.dragRefObjectPoint.y + dy - 1;
        Line ray = view.computeRayFromScreenPoint(x, y);
        Position pickPos = null;
        // Use intersection with sphere at reference altitude.
        Intersection inters[] = globe.intersect(ray, this.dragRefAltitude);
        if (inters != null)
            pickPos = globe.computePositionFromPoint(inters[0].getIntersectionPoint());

        if (pickPos != null)
        {
            // Intersection with globe. Move reference point to the intersection point,
            // but maintain current altitude.
            Position p = new Position(pickPos, refPos.getElevation());
            if (dragObject instanceof Movable2)
                ((Movable2) dragObject).moveTo(globe, p);
            else
                ((Movable) dragObject).moveTo(p);
        }
    }
}<|MERGE_RESOLUTION|>--- conflicted
+++ resolved
@@ -82,13 +82,8 @@
     /**
      * Ignores the useTerrain argument as it has been deprecated and utilizes the single parameter constructor.
      *
-<<<<<<< HEAD
-     * @param wwd the WorldWindow
-     * @param useTerrain flag
-=======
      * @param wwd The world window.
      * @param useTerrain Unused.
->>>>>>> 1df700d1
      * @deprecated the useTerrain property has been deprecated in favor of the {@link Draggable} interface which allows
      * the object to define the drag behavior.
      */
@@ -120,11 +115,7 @@
     }
 
     /**
-<<<<<<< HEAD
-     * @param useTerrain setting
-=======
      * @param useTerrain Unused.
->>>>>>> 1df700d1
      *
      * @deprecated definition of dragging behavior now defined by the object in the {@link Draggable} interface.
      */
