/*
 * Copyright 2006-2009, 2017, 2020 United States Government, as represented by the
 * Administrator of the National Aeronautics and Space Administration.
 * All rights reserved.
 * 
 * The NASA World Wind Java (WWJ) platform is licensed under the Apache License,
 * Version 2.0 (the "License"); you may not use this file except in compliance
 * with the License. You may obtain a copy of the License at
 * http://www.apache.org/licenses/LICENSE-2.0
 * 
 * Unless required by applicable law or agreed to in writing, software distributed
 * under the License is distributed on an "AS IS" BASIS, WITHOUT WARRANTIES OR
 * CONDITIONS OF ANY KIND, either express or implied. See the License for the
 * specific language governing permissions and limitations under the License.
 * 
 * NASA World Wind Java (WWJ) also contains the following 3rd party Open Source
 * software:
 * 
 *     Jackson Parser – Licensed under Apache 2.0
 *     GDAL – Licensed under MIT
 *     JOGL – Licensed under  Berkeley Software Distribution (BSD)
 *     Gluegen – Licensed under Berkeley Software Distribution (BSD)
 * 
 * A complete listing of 3rd Party software notices and licenses included in
 * NASA World Wind Java (WWJ)  can be found in the WorldWindJava-v2.2 3rd-party
 * notices and licenses PDF found in code directory.
 */

package gov.nasa.worldwind.retrieve;

import gov.nasa.worldwind.util.Logging;

import java.net.*;
import java.nio.ByteBuffer;
import java.util.logging.Level;

/**
<<<<<<< HEAD
 * Retrieves resources identified by a jar url, which has the form {@code jar:<url>!/{entry}}, as in:
=======
 * Retrieves resources identified by a jar url, which has the form jar:&lt;url&gt;!/{entry}, as in:
>>>>>>> 1df700d1
 * jar:http://www.foo.com/bar/baz.jar!/COM/foo/Quux.class. See {@link java.net.JarURLConnection} for a full description
 * of jar URLs.
 *
 * @author tag
 * @version $Id: JarRetriever.java 1171 2013-02-11 21:45:02Z dcollins $
 */
public class JarRetriever extends URLRetriever
{
    private int responseCode;
    private String responseMessage;

    public JarRetriever(URL url, RetrievalPostProcessor postProcessor)
    {
        super(url, postProcessor);
    }

    public int getResponseCode()
    {
        return this.responseCode;
    }

    public String getResponseMessage()
    {
        return this.responseMessage;
    }

    protected ByteBuffer doRead(URLConnection connection) throws Exception
    {
        if (connection == null)
        {
            String msg = Logging.getMessage("nullValue.ConnectionIsNull");
            Logging.logger().severe(msg);
            throw new IllegalArgumentException(msg);
        }

        JarURLConnection htpc = (JarURLConnection) connection;
        this.responseCode = htpc.getContentLength() >= 0 ? HttpURLConnection.HTTP_OK : -1;
        this.responseMessage = this.responseCode >= 0 ? "OK" : "FAILED";

        String contentType = connection.getContentType();
        Logging.logger().log(Level.FINE, "HTTPRetriever.ResponseInfo", new Object[] {this.responseCode,
            connection.getContentLength(), contentType != null ? contentType : "content type not returned",
            connection.getURL()});

        if (this.responseCode == HttpURLConnection.HTTP_OK) // intentionally re-using HTTP constant
            return super.doRead(connection);

        return null;
    }
}<|MERGE_RESOLUTION|>--- conflicted
+++ resolved
@@ -35,11 +35,7 @@
 import java.util.logging.Level;
 
 /**
-<<<<<<< HEAD
- * Retrieves resources identified by a jar url, which has the form {@code jar:<url>!/{entry}}, as in:
-=======
  * Retrieves resources identified by a jar url, which has the form jar:&lt;url&gt;!/{entry}, as in:
->>>>>>> 1df700d1
  * jar:http://www.foo.com/bar/baz.jar!/COM/foo/Quux.class. See {@link java.net.JarURLConnection} for a full description
  * of jar URLs.
  *
