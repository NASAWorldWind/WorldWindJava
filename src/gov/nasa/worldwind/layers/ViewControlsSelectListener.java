/*
 * Copyright 2006-2009, 2017, 2020 United States Government, as represented by the
 * Administrator of the National Aeronautics and Space Administration.
 * All rights reserved.
 * 
 * The NASA World Wind Java (WWJ) platform is licensed under the Apache License,
 * Version 2.0 (the "License"); you may not use this file except in compliance
 * with the License. You may obtain a copy of the License at
 * http://www.apache.org/licenses/LICENSE-2.0
 * 
 * Unless required by applicable law or agreed to in writing, software distributed
 * under the License is distributed on an "AS IS" BASIS, WITHOUT WARRANTIES OR
 * CONDITIONS OF ANY KIND, either express or implied. See the License for the
 * specific language governing permissions and limitations under the License.
 * 
 * NASA World Wind Java (WWJ) also contains the following 3rd party Open Source
 * software:
 * 
 *     Jackson Parser – Licensed under Apache 2.0
 *     GDAL – Licensed under MIT
 *     JOGL – Licensed under  Berkeley Software Distribution (BSD)
 *     Gluegen – Licensed under Berkeley Software Distribution (BSD)
 * 
 * A complete listing of 3rd Party software notices and licenses included in
 * NASA World Wind Java (WWJ)  can be found in the WorldWindJava-v2.2 3rd-party
 * notices and licenses PDF found in code directory.
 */
package gov.nasa.worldwind.layers;

import gov.nasa.worldwind.*;
import gov.nasa.worldwind.avlist.*;
import gov.nasa.worldwind.event.*;
import gov.nasa.worldwind.geom.*;
import gov.nasa.worldwind.globes.Globe;
import gov.nasa.worldwind.render.ScreenAnnotation;
import gov.nasa.worldwind.util.Logging;
import gov.nasa.worldwind.view.orbit.OrbitView;

import javax.swing.*;
import java.awt.*;
import java.awt.event.*;

/**
 * Controller for onscreen view controls displayed by {@link ViewControlsLayer}.
 *
 * @author Patrick Murris
 * @version $Id: ViewControlsSelectListener.java 1876 2014-03-19 17:13:30Z tgaskins $
 * @see ViewControlsLayer
 */
public class ViewControlsSelectListener implements SelectListener
{
    protected static final int DEFAULT_TIMER_DELAY = 50;

    protected WorldWindow wwd;
    protected ViewControlsLayer viewControlsLayer;

    protected ScreenAnnotation pressedControl;
    protected String pressedControlType;
    protected Point lastPickPoint = null;

    protected Timer repeatTimer;
    protected double panStep = .6;
    protected double zoomStep = .8;
    protected double headingStep = 1;
    protected double pitchStep = 1;
    protected double fovStep = 1.05;
    protected double veStep = 0.1;

    /**
     * Construct a controller for specified <code>WorldWindow</code> and <code>ViewControlsLayer</code>.
     * <p>
     * <code>ViewControlLayer</code>s are not sharable among <code>WorldWindow</code>s. A separate layer and controller
     * must be established for each window that's to have view controls.
     *
     * @param wwd   the <code>WorldWindow</code> the specified layer is associated with.
     * @param layer the layer to control.
     */
    public ViewControlsSelectListener(WorldWindow wwd, ViewControlsLayer layer)
    {
        if (wwd == null)
        {
            String msg = Logging.getMessage("nullValue.WorldWindow");
            Logging.logger().severe(msg);
            throw new IllegalArgumentException(msg);
        }
        if (layer == null)
        {
            String msg = Logging.getMessage("nullValue.LayerIsNull");
            Logging.logger().severe(msg);
            throw new IllegalArgumentException(msg);
        }

        this.wwd = wwd;
        this.viewControlsLayer = layer;

        // Setup repeat timer
        this.repeatTimer = new Timer(DEFAULT_TIMER_DELAY, new ActionListener()
        {
            public void actionPerformed(ActionEvent event)
            {
                if (pressedControl != null)
                    updateView(pressedControl, pressedControlType);
            }
        });
        this.repeatTimer.start();
    }

    /**
     * Set the repeat timer delay in milliseconds.
     *
     * @param delay the repeat timer delay in milliseconds.
     *
<<<<<<< HEAD
     * @throws IllegalArgumentException if delay less than zero
=======
     * @throws IllegalArgumentException if delay is less than or equal to zero.
>>>>>>> 1df700d1
     */
    public void setRepeatTimerDelay(int delay)
    {
        if (delay <= 0)
        {
            String message = Logging.getMessage("generic.ArgumentOutOfRange", delay);
            Logging.logger().severe(message);
            throw new IllegalArgumentException(message);
        }
        this.repeatTimer.setDelay(delay);
    }

    /**
     * Get the repeat timer delay in milliseconds.
     *
     * @return the repeat timer delay in milliseconds.
     */
    public int getRepeatTimerDelay()
    {
        return this.repeatTimer.getDelay();
    }

    /**
     * Set the panning distance factor. Doubling this value will double the panning speed. Negating it will reverse the
     * panning direction. Default value is .6.
     *
     * @param value the panning distance factor.
     */
    public void setPanIncrement(double value)
    {
        this.panStep = value;
    }

    /**
     * Get the panning distance factor.
     *
     * @return the panning distance factor.
     */
    public double getPanIncrement()
    {
        return this.panStep;
    }

    /**
     * Set the zoom distance factor. Doubling this value will double the zooming speed. Negating it will reverse the
     * zooming direction. Default value is .8.
     *
     * @param value the zooming distance factor.
     */
    public void setZoomIncrement(double value)
    {
        this.zoomStep = value;
    }

    /**
     * Get the zooming distance factor.
     *
     * @return the zooming distance factor.
     */
    public double getZoomIncrement()
    {
        return this.zoomStep;
    }

    /**
     * Set the heading increment value in decimal degrees. Doubling this value will double the heading change speed.
     * Negating it will reverse the heading change direction. Default value is 1 degree.
     *
     * @param value the heading increment value in decimal degrees.
     */
    public void setHeadingIncrement(double value)
    {
        this.headingStep = value;
    }

    /**
     * Get the heading increment value in decimal degrees.
     *
     * @return the heading increment value in decimal degrees.
     */
    public double getHeadingIncrement()
    {
        return this.headingStep;
    }

    /**
     * Set the pitch increment value in decimal degrees. Doubling this value will double the pitch change speed. Must be
     * positive. Default value is 1 degree.
     *
     * @param value the pitch increment value in decimal degrees.
     *
<<<<<<< HEAD
     * @throws IllegalArgumentException if value less than zero
=======
     * @throws IllegalArgumentException if value is &lt; zero.
>>>>>>> 1df700d1
     */
    public void setPitchIncrement(double value)
    {
        if (value < 0)
        {
            String message = Logging.getMessage("generic.ArgumentOutOfRange", value);
            Logging.logger().severe(message);
            throw new IllegalArgumentException(message);
        }
        this.pitchStep = value;
    }

    /**
     * Get the pitch increment value in decimal degrees.
     *
     * @return the pitch increment value in decimal degrees.
     */
    public double getPitchIncrement()
    {
        return this.pitchStep;
    }

    /**
     * Set the field of view increment factor. At each iteration the current field of view will be multiplied or divided
     * by this value. Must be greater then or equal to one. Default value is 1.05.
     *
     * @param value the field of view increment factor.
     *
<<<<<<< HEAD
     * @throws IllegalArgumentException if value less than one
=======
     * @throws IllegalArgumentException if value &lt; 1;
>>>>>>> 1df700d1
     */
    public void setFovIncrement(double value)
    {
        if (value < 1)
        {
            String message = Logging.getMessage("generic.ArgumentOutOfRange", value);
            Logging.logger().severe(message);
            throw new IllegalArgumentException(message);
        }
        this.fovStep = value;
    }

    /**
     * Get the field of view increment factor.
     *
     * @return the field of view increment factor.
     */
    public double getFovIncrement()
    {
        return this.fovStep;
    }

    /**
     * Set the vertical exaggeration increment. At each iteration the current vertical exaggeration will be increased or
     * decreased by this amount. Must be greater than or equal to zero. Default value is 0.1.
     *
     * @param value the vertical exaggeration increment.
     *
<<<<<<< HEAD
     * @throws IllegalArgumentException if value less than zero
=======
     * @throws IllegalArgumentException if value &lt; 0.
>>>>>>> 1df700d1
     */
    public void setVeIncrement(double value)
    {
        if (value < 0)
        {
            String message = Logging.getMessage("generic.ArgumentOutOfRange", value);
            Logging.logger().severe(message);
            throw new IllegalArgumentException(message);
        }
        this.veStep = value;
    }

    /**
     * Get the vertical exaggeration increment.
     *
     * @return the vertical exaggeration increment.
     */
    public double getVeIncrement()
    {
        return this.veStep;
    }

    public void selected(SelectEvent event)
    {
        if (this.wwd == null)
            return;

        if (!(this.wwd.getView() instanceof OrbitView))
            return;

        OrbitView view = (OrbitView) this.wwd.getView();

        if (this.viewControlsLayer.getHighlightedObject() != null)
        {
            this.viewControlsLayer.highlight(null);
            this.wwd.redraw(); // must redraw so the de-highlight can take effect
        }

        if (event.getMouseEvent() != null && event.getMouseEvent().isConsumed())
            return;

        if (event.getTopObject() == null || event.getTopPickedObject().getParentLayer() != this.getParentLayer()
            || !(event.getTopObject() instanceof AVList))
            return;

        String controlType = ((AVList) event.getTopObject()).getStringValue(AVKey.VIEW_OPERATION);
        if (controlType == null)
            return;

        ScreenAnnotation selectedObject = (ScreenAnnotation) event.getTopObject();

        this.lastPickPoint = event.getPickPoint();
        if (event.getEventAction().equals(SelectEvent.ROLLOVER))
        {
            // Highlight on rollover
            this.viewControlsLayer.highlight(selectedObject);
            this.wwd.redraw();
        }
        if (event.getEventAction().equals(SelectEvent.DRAG))
        {
            // just consume drag events
            event.consume();
        }
        else if (event.getEventAction().equals(SelectEvent.HOVER))
        {
            // Highlight on hover
            this.viewControlsLayer.highlight(selectedObject);
            this.wwd.redraw();
        }
        else if (event.getEventAction().equals(SelectEvent.LEFT_PRESS) ||
            (event.getEventAction().equals(SelectEvent.DRAG) && controlType.equals(AVKey.VIEW_PAN)) ||
            (event.getEventAction().equals(SelectEvent.DRAG) && controlType.equals(AVKey.VIEW_LOOK)))
        {
            // Handle left press on controls
            this.pressedControl = selectedObject;
            this.pressedControlType = controlType;

            // Consume drag events, but do not consume left press events. It is not necessary to consume left press
            // events here, and doing so prevents the WorldWindow from gaining focus.
            if (event.getEventAction().equals(SelectEvent.DRAG))
                event.consume();
        }
        else if (event.getEventAction().equals(SelectEvent.LEFT_CLICK)
            || event.getEventAction().equals(SelectEvent.LEFT_DOUBLE_CLICK)
            || event.getEventAction().equals(SelectEvent.DRAG_END))
        {
            // Release pressed control

            if (pressedControl != null)
                event.consume();

            this.pressedControl = null;
            resetOrbitView(view);
            view.firePropertyChange(AVKey.VIEW, null, view);
        }

        // Keep pressed control highlighted - overrides rollover non currently pressed controls
        if (this.pressedControl != null)
        {
            this.viewControlsLayer.highlight(this.pressedControl);
            this.wwd.redraw();
        }
    }

    /**
     * Returns this ViewControlsSelectListener's parent layer. The parent layer is associated with picked objects, and
     * is used to determine which SelectEvents thsi ViewControlsSelectListner responds to.
     *
     * @return this ViewControlsSelectListener's parent layer.
     */
    protected Layer getParentLayer()
    {
        return this.viewControlsLayer;
    }

    protected void updateView(ScreenAnnotation control, String controlType)
    {
        if (this.wwd == null)
            return;
        if (!(this.wwd.getView() instanceof OrbitView))
            return;

        OrbitView view = (OrbitView) this.wwd.getView();
        view.stopAnimations();
        view.stopMovement();

        if (controlType.equals(AVKey.VIEW_PAN))
        {
            resetOrbitView(view);
            // Go some distance in the control mouse direction
            Angle heading = computePanHeading(view, control);
            Angle distance = computePanAmount(this.wwd.getModel().getGlobe(), view, control, panStep);
            LatLon newViewCenter = LatLon.greatCircleEndPosition(view.getCenterPosition(),
                heading, distance);
            // Turn around if passing by a pole - TODO: better handling of the pole crossing situation
            if (this.isPathCrossingAPole(newViewCenter, view.getCenterPosition()))
                view.setHeading(Angle.POS180.subtract(view.getHeading()));
            // Set new center pos
            view.setCenterPosition(new Position(newViewCenter, view.getCenterPosition().getElevation()));
        }
        else if (controlType.equals(AVKey.VIEW_LOOK))
        {
            setupFirstPersonView(view);
            Angle heading = computeLookHeading(view, control, headingStep);
            Angle pitch = computeLookPitch(view, control, pitchStep);
            // Check whether the view will still point at terrain
            Vec4 surfacePoint = computeSurfacePoint(view, heading, pitch);
            if (surfacePoint != null)
            {
                // Change view state
                final Position eyePos = view.getEyePosition();// Save current eye position
                view.setHeading(heading);
                view.setPitch(pitch);
                view.setZoom(0);
                view.setCenterPosition(eyePos); // Set center at the eye position
            }
        }
        else if (controlType.equals(AVKey.VIEW_ZOOM_IN))
        {
            resetOrbitView(view);
            view.setZoom(computeNewZoom(view, -zoomStep));
        }
        else if (controlType.equals(AVKey.VIEW_ZOOM_OUT))
        {
            resetOrbitView(view);
            view.setZoom(computeNewZoom(view, zoomStep));
        }
        else if (controlType.equals(AVKey.VIEW_HEADING_LEFT))
        {
            resetOrbitView(view);
            view.setHeading(view.getHeading().addDegrees(headingStep));
        }
        else if (controlType.equals(AVKey.VIEW_HEADING_RIGHT))
        {
            resetOrbitView(view);
            view.setHeading(view.getHeading().addDegrees(-headingStep));
        }
        else if (controlType.equals(AVKey.VIEW_PITCH_UP))
        {
            resetOrbitView(view);
            if (view.getPitch().degrees >= pitchStep)
                view.setPitch(view.getPitch().addDegrees(-pitchStep));
        }
        else if (controlType.equals(AVKey.VIEW_PITCH_DOWN))
        {
            resetOrbitView(view);
            if (view.getPitch().degrees <= 90 - pitchStep)
                view.setPitch(view.getPitch().addDegrees(pitchStep));
        }
        else if (controlType.equals(AVKey.VIEW_FOV_NARROW))
        {
            if (view.getFieldOfView().degrees / fovStep >= 4)
                view.setFieldOfView(view.getFieldOfView().divide(fovStep));
        }
        else if (controlType.equals(AVKey.VIEW_FOV_WIDE))
        {
            if (view.getFieldOfView().degrees * fovStep < 120)
                view.setFieldOfView(view.getFieldOfView().multiply(fovStep));
        }
        else if (controlType.equals(AVKey.VERTICAL_EXAGGERATION_UP))
        {
            SceneController sc = this.wwd.getSceneController();
            sc.setVerticalExaggeration(sc.getVerticalExaggeration() + this.veStep);
        }
        else if (controlType.equals(AVKey.VERTICAL_EXAGGERATION_DOWN))
        {
            SceneController sc = this.wwd.getSceneController();
            sc.setVerticalExaggeration(Math.max(1d, sc.getVerticalExaggeration() - this.veStep));
        }
        view.firePropertyChange(AVKey.VIEW, null, view);
    }

    protected boolean isPathCrossingAPole(LatLon p1, LatLon p2)
    {
        return Math.abs(p1.getLongitude().degrees - p2.getLongitude().degrees) > 20
            && Math.abs(p1.getLatitude().degrees - 90 * Math.signum(p1.getLatitude().degrees)) < 10;
    }

    protected double computeNewZoom(OrbitView view, double amount)
    {
        double coeff = 0.05;
        double change = coeff * amount;
        double logZoom = view.getZoom() != 0 ? Math.log(view.getZoom()) : 0;
        // Zoom changes are treated as logarithmic values. This accomplishes two things:
        // 1) Zooming is slow near the globe, and fast at great distances.
        // 2) Zooming in then immediately zooming out returns the viewer to the same zoom value.
        return Math.exp(logZoom + change);
    }

    protected Angle computePanHeading(OrbitView view, ScreenAnnotation control)
    {
        // Compute last pick point 'heading' relative to pan control center
        double size = control.getAttributes().getSize().width * control.getAttributes().getScale();
        Vec4 center = new Vec4(control.getScreenPoint().x, control.getScreenPoint().y + size / 2, 0);
        double px = lastPickPoint.x - center.x;
        double py = view.getViewport().getHeight() - lastPickPoint.y - center.y;
        Angle heading = view.getHeading().add(Angle.fromRadians(Math.atan2(px, py)));
        heading = heading.degrees >= 0 ? heading : heading.addDegrees(360);
        return heading;
    }

    protected Angle computePanAmount(Globe globe, OrbitView view, ScreenAnnotation control, double panStep)
    {
        // Compute last pick point distance relative to pan control center
        double size = control.getAttributes().getSize().width * control.getAttributes().getScale();
        Vec4 center = new Vec4(control.getScreenPoint().x, control.getScreenPoint().y + size / 2, 0);
        double px = lastPickPoint.x - center.x;
        double py = view.getViewport().getHeight() - lastPickPoint.y - center.y;
        double pickDistance = Math.sqrt(px * px + py * py);
        double pickDistanceFactor = Math.min(pickDistance / 10, 5);

        // Compute globe angular distance depending on eye altitude
        Position eyePos = view.getEyePosition();
        double radius = globe.getRadiusAt(eyePos);
        double minValue = 0.5 * (180.0 / (Math.PI * radius)); // Minimum change ~0.5 meters
        double maxValue = 1.0; // Maximum change ~1 degree

        // Compute an interpolated value between minValue and maxValue, using (eye altitude)/(globe radius) as
        // the interpolant. Interpolation is performed on an exponential curve, to keep the value from
        // increasing too quickly as eye altitude increases.
        double a = eyePos.getElevation() / radius;
        a = (a < 0 ? 0 : (a > 1 ? 1 : a));
        double expBase = 2.0; // Exponential curve parameter.
        double value = minValue + (maxValue - minValue) * ((Math.pow(expBase, a) - 1.0) / (expBase - 1.0));

        return Angle.fromDegrees(value * pickDistanceFactor * panStep);
    }

    protected Angle computeLookHeading(OrbitView view, ScreenAnnotation control, double headingStep)
    {
        // Compute last pick point 'heading' relative to look control center on x
        double size = control.getAttributes().getSize().width * control.getAttributes().getScale();
        Vec4 center = new Vec4(control.getScreenPoint().x, control.getScreenPoint().y + size / 2, 0);
        double px = lastPickPoint.x - center.x;
        double pickDistanceFactor = Math.min(Math.abs(px) / 3000, 5) * Math.signum(px);
        // New heading
        Angle heading = view.getHeading().add(Angle.fromRadians(headingStep * pickDistanceFactor));
        heading = heading.degrees >= 0 ? heading : heading.addDegrees(360);
        return heading;
    }

    protected Angle computeLookPitch(OrbitView view, ScreenAnnotation control, double pitchStep)
    {
        // Compute last pick point 'pitch' relative to look control center on y
        double size = control.getAttributes().getSize().width * control.getAttributes().getScale();
        Vec4 center = new Vec4(control.getScreenPoint().x, control.getScreenPoint().y + size / 2, 0);
        double py = view.getViewport().getHeight() - lastPickPoint.y - center.y;
        double pickDistanceFactor = Math.min(Math.abs(py) / 3000, 5) * Math.signum(py);
        // New pitch
        Angle pitch = view.getPitch().add(Angle.fromRadians(pitchStep * pickDistanceFactor));
        pitch = pitch.degrees >= 0 ? (pitch.degrees <= 90 ? pitch : Angle.fromDegrees(90)) : Angle.ZERO;
        return pitch;
    }

    /**
     * Reset the view to an orbit view state if in first person mode (zoom = 0)
     *
     * @param view the orbit view to reset
     */
    protected void resetOrbitView(OrbitView view)
    {
        if (view.getZoom() > 0)   // already in orbit view mode
            return;

        // Find out where on the terrain the eye is looking at in the viewport center
        // TODO: if no terrain is found in the viewport center, iterate toward viewport bottom until it is found
        Vec4 centerPoint = computeSurfacePoint(view, view.getHeading(), view.getPitch());
        // Reset the orbit view center point heading, pitch and zoom
        if (centerPoint != null)
        {
            Vec4 eyePoint = view.getEyePoint();
            // Center pos on terrain surface
            Position centerPosition = wwd.getModel().getGlobe().computePositionFromPoint(centerPoint);
            // Compute pitch and heading relative to center position
            Vec4 normal = wwd.getModel().getGlobe().computeSurfaceNormalAtLocation(centerPosition.getLatitude(),
                centerPosition.getLongitude());
            Vec4 north = wwd.getModel().getGlobe().computeNorthPointingTangentAtLocation(centerPosition.getLatitude(),
                centerPosition.getLongitude());
            // Pitch
            view.setPitch(Angle.POS180.subtract(view.getForwardVector().angleBetween3(normal)));
            // Heading
            Vec4 perpendicular = view.getForwardVector().perpendicularTo3(normal);
            Angle heading = perpendicular.angleBetween3(north);
            double direction = Math.signum(-normal.cross3(north).dot3(perpendicular));
            view.setHeading(heading.multiply(direction));
            // Zoom
            view.setZoom(eyePoint.distanceTo3(centerPoint));
            // Center pos
            view.setCenterPosition(centerPosition);
        }
    }

    /**
     * Setup the view to a first person mode (zoom = 0)
     *
     * @param view the orbit view to set into a first person view.
     */
    protected void setupFirstPersonView(OrbitView view)
    {
        if (view.getZoom() == 0)  // already in first person mode
            return;

        Vec4 eyePoint = view.getEyePoint();
        // Center pos at eye pos
        Position centerPosition = wwd.getModel().getGlobe().computePositionFromPoint(eyePoint);
        // Compute pitch and heading relative to center position
        Vec4 normal = wwd.getModel().getGlobe().computeSurfaceNormalAtLocation(centerPosition.getLatitude(),
            centerPosition.getLongitude());
        Vec4 north = wwd.getModel().getGlobe().computeNorthPointingTangentAtLocation(centerPosition.getLatitude(),
            centerPosition.getLongitude());
        // Pitch
        view.setPitch(Angle.POS180.subtract(view.getForwardVector().angleBetween3(normal)));
        // Heading
        Vec4 perpendicular = view.getForwardVector().perpendicularTo3(normal);
        Angle heading = perpendicular.angleBetween3(north);
        double direction = Math.signum(-normal.cross3(north).dot3(perpendicular));
        view.setHeading(heading.multiply(direction));
        // Zoom
        view.setZoom(0);
        // Center pos
        view.setCenterPosition(centerPosition);
    }

    /**
     * Find out where on the terrain surface the eye would be looking at with the given heading and pitch angles.
     *
     * @param view    the orbit view
     * @param heading heading direction clockwise from north.
     * @param pitch   view pitch angle from the surface normal at the center point.
     *
     * @return the terrain surface point the view would be looking at in the viewport center.
     */
    protected Vec4 computeSurfacePoint(OrbitView view, Angle heading, Angle pitch)
    {
        Globe globe = wwd.getModel().getGlobe();
        // Compute transform to be applied to north pointing Y so that it would point in the view direction
        // Move coordinate system to view center point
        Matrix transform = globe.computeSurfaceOrientationAtPosition(view.getCenterPosition());
        // Rotate so that the north pointing axes Y will point in the look at direction
        transform = transform.multiply(Matrix.fromRotationZ(heading.multiply(-1)));
        transform = transform.multiply(Matrix.fromRotationX(Angle.NEG90.add(pitch)));
        // Compute forward vector
        Vec4 forward = Vec4.UNIT_Y.transformBy4(transform);
        // Return intersection with terrain
        Intersection[] intersections = wwd.getSceneController().getTerrain().intersect(
            new Line(view.getEyePoint(), forward));
        return (intersections != null && intersections.length != 0) ? intersections[0].getIntersectionPoint() : null;
    }
}<|MERGE_RESOLUTION|>--- conflicted
+++ resolved
@@ -110,11 +110,7 @@
      *
      * @param delay the repeat timer delay in milliseconds.
      *
-<<<<<<< HEAD
-     * @throws IllegalArgumentException if delay less than zero
-=======
      * @throws IllegalArgumentException if delay is less than or equal to zero.
->>>>>>> 1df700d1
      */
     public void setRepeatTimerDelay(int delay)
     {
@@ -206,11 +202,7 @@
      *
      * @param value the pitch increment value in decimal degrees.
      *
-<<<<<<< HEAD
-     * @throws IllegalArgumentException if value less than zero
-=======
      * @throws IllegalArgumentException if value is &lt; zero.
->>>>>>> 1df700d1
      */
     public void setPitchIncrement(double value)
     {
@@ -239,11 +231,7 @@
      *
      * @param value the field of view increment factor.
      *
-<<<<<<< HEAD
-     * @throws IllegalArgumentException if value less than one
-=======
      * @throws IllegalArgumentException if value &lt; 1;
->>>>>>> 1df700d1
      */
     public void setFovIncrement(double value)
     {
@@ -272,11 +260,7 @@
      *
      * @param value the vertical exaggeration increment.
      *
-<<<<<<< HEAD
-     * @throws IllegalArgumentException if value less than zero
-=======
      * @throws IllegalArgumentException if value &lt; 0.
->>>>>>> 1df700d1
      */
     public void setVeIncrement(double value)
     {
