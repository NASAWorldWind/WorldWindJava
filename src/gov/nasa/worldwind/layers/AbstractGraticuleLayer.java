--- conflicted
+++ resolved
@@ -639,17 +639,9 @@
     }
 
     /**
-<<<<<<< HEAD
-     * Determines whether the grid should be updated. It returns true if:
-     * <ul>
-     * <li>the eye has moved more than 1% of its altitude above ground
-     * <li>the view FOV, heading or pitch have changed more than 1 degree <li>vertical exaggeration has changed
-     * </ul>
-=======
      * Determines whether the grid should be updated. It returns true if: <ul> <li>the eye has moved more than 1% of its
      * altitude above ground <li>the view FOV, heading or pitch have changed more than 1 degree <li>vertical
      * exaggeration has changed </ul>
->>>>>>> 1df700d1
      *
      * @param dc the current <code>DrawContext</code>.
      *
