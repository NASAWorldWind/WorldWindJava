/*
 * Copyright 2006-2009, 2017, 2020 United States Government, as represented by the
 * Administrator of the National Aeronautics and Space Administration.
 * All rights reserved.
 * 
 * The NASA World Wind Java (WWJ) platform is licensed under the Apache License,
 * Version 2.0 (the "License"); you may not use this file except in compliance
 * with the License. You may obtain a copy of the License at
 * http://www.apache.org/licenses/LICENSE-2.0
 * 
 * Unless required by applicable law or agreed to in writing, software distributed
 * under the License is distributed on an "AS IS" BASIS, WITHOUT WARRANTIES OR
 * CONDITIONS OF ANY KIND, either express or implied. See the License for the
 * specific language governing permissions and limitations under the License.
 * 
 * NASA World Wind Java (WWJ) also contains the following 3rd party Open Source
 * software:
 * 
 *     Jackson Parser – Licensed under Apache 2.0
 *     GDAL – Licensed under MIT
 *     JOGL – Licensed under  Berkeley Software Distribution (BSD)
 *     Gluegen – Licensed under Berkeley Software Distribution (BSD)
 * 
 * A complete listing of 3rd Party software notices and licenses included in
 * NASA World Wind Java (WWJ)  can be found in the WorldWindJava-v2.2 3rd-party
 * notices and licenses PDF found in code directory.
 */
package gov.nasa.worldwind.layers;

import gov.nasa.worldwind.WorldWind;
import gov.nasa.worldwind.avlist.*;
import gov.nasa.worldwind.geom.*;
import gov.nasa.worldwind.geom.Box;
import gov.nasa.worldwind.globes.Earth;
import gov.nasa.worldwind.render.*;
import gov.nasa.worldwind.retrieve.*;
import gov.nasa.worldwind.util.*;
import org.w3c.dom.*;

import javax.imageio.ImageIO;
import com.jogamp.opengl.*;
import javax.xml.xpath.XPath;
import java.awt.image.*;
import java.io.*;
import java.net.*;
import java.util.*;
import java.util.concurrent.PriorityBlockingQueue;

/**
 * @author tag
 * @version $Id: TiledImageLayer.java 2922 2015-03-24 23:56:58Z tgaskins $
 */
public abstract class TiledImageLayer extends AbstractLayer
{
    // Infrastructure
    protected static final LevelComparer levelComparer = new LevelComparer();
    protected final LevelSet levels;
    protected ArrayList<TextureTile> topLevels;
    protected boolean forceLevelZeroLoads = false;
    protected boolean levelZeroLoaded = false;
    protected boolean retainLevelZeroTiles = false;
    protected String tileCountName;
    protected double detailHintOrigin = 2.8;
    protected double detailHint = 0;
    protected boolean useMipMaps = true;
    protected boolean useTransparentTextures = false;
    protected ArrayList<String> supportedImageFormats = new ArrayList<String>();
    protected String textureFormat;

    // Diagnostic flags
    protected boolean drawTileBoundaries = false;
    private boolean drawTileIDs = false;
    protected boolean drawBoundingVolumes = false;

    // Stuff computed each frame
    protected ArrayList<TextureTile> currentTiles = new ArrayList<TextureTile>();
    protected TextureTile currentResourceTile;
    protected boolean atMaxResolution = false;
    protected PriorityBlockingQueue<Runnable> requestQ = new PriorityBlockingQueue<Runnable>(200);

    abstract protected void requestTexture(DrawContext dc, TextureTile tile);

    abstract protected void forceTextureLoad(TextureTile tile);

    public TiledImageLayer(LevelSet levelSet)
    {
        if (levelSet == null)
        {
            String message = Logging.getMessage("nullValue.LevelSetIsNull");
            Logging.logger().severe(message);
            throw new IllegalArgumentException(message);
        }

        this.levels = new LevelSet(levelSet); // the caller's levelSet may change internally, so we copy it.
        this.setValue(AVKey.SECTOR, this.levels.getSector());

        this.setPickEnabled(false); // textures are assumed to be terrain unless specifically indicated otherwise.
        this.tileCountName = this.getName() + " Tiles";
    }

    @Override
    public Object setValue(String key, Object value)
    {
        // Offer it to the level set
        if (this.getLevels() != null)
            this.getLevels().setValue(key, value);

        return super.setValue(key, value);
    }

    @Override
    public Object getValue(String key)
    {
        Object value = super.getValue(key);

        return value != null ? value : this.getLevels().getValue(key); // see if the level set has it
    }

    @Override
    public void setName(String name)
    {
        super.setName(name);
        this.tileCountName = this.getName() + " Tiles";
    }

    public boolean isForceLevelZeroLoads()
    {
        return this.forceLevelZeroLoads;
    }

    public void setForceLevelZeroLoads(boolean forceLevelZeroLoads)
    {
        this.forceLevelZeroLoads = forceLevelZeroLoads;
    }

    public boolean isRetainLevelZeroTiles()
    {
        return retainLevelZeroTiles;
    }

    public void setRetainLevelZeroTiles(boolean retainLevelZeroTiles)
    {
        this.retainLevelZeroTiles = retainLevelZeroTiles;
    }

    public boolean isDrawTileIDs()
    {
        return drawTileIDs;
    }

    public void setDrawTileIDs(boolean drawTileIDs)
    {
        this.drawTileIDs = drawTileIDs;
    }

    public boolean isDrawTileBoundaries()
    {
        return drawTileBoundaries;
    }

    public void setDrawTileBoundaries(boolean drawTileBoundaries)
    {
        this.drawTileBoundaries = drawTileBoundaries;
    }

    public boolean isDrawBoundingVolumes()
    {
        return drawBoundingVolumes;
    }

    public void setDrawBoundingVolumes(boolean drawBoundingVolumes)
    {
        this.drawBoundingVolumes = drawBoundingVolumes;
    }

    /**
     * Indicates the layer's detail hint, which is described in {@link #setDetailHint(double)}.
     *
     * @return the detail hint
     *
     * @see #setDetailHint(double)
     */
    public double getDetailHint()
    {
        return this.detailHint;
    }

    /**
     * Modifies the default relationship of image resolution to screen resolution as the viewing altitude changes.
     * Values greater than 0 cause imagery to appear at higher resolution at greater altitudes than normal, but at an
     * increased performance cost. Values less than 0 decrease the default resolution at any given altitude. The default
     * value is 0. Values typically range between -0.5 and 0.5.
     * <p>
     * Note: The resolution-to-height relationship is defined by a scale factor that specifies the approximate size of
     * discernible lengths in the image relative to eye distance. The scale is specified as a power of 10. A value of 3,
     * for example, specifies that 1 meter on the surface should be distinguishable from an altitude of 10^3 meters
     * (1000 meters). The default scale is 1/10^2.8, (1 over 10 raised to the power 2.8). The detail hint specifies
     * deviations from that default. A detail hint of 0.2 specifies a scale of 1/1000, i.e., 1/10^(2.8 + .2) = 1/10^3.
     * Scales much larger than 3 typically cause the applied resolution to be higher than discernible for the altitude.
     * Such scales significantly decrease performance.
     *
     * @param detailHint the degree to modify the default relationship of image resolution to screen resolution with
     *                   changing view altitudes. Values greater than 1 increase the resolution. Values less than zero
     *                   decrease the resolution. The default value is 0.
     */
    public void setDetailHint(double detailHint)
    {
        this.detailHint = detailHint;
    }

    public LevelSet getLevels()
    {
        return levels;
    }

    protected PriorityBlockingQueue<Runnable> getRequestQ()
    {
        return requestQ;
    }

    @Override
    public boolean isMultiResolution()
    {
        return this.getLevels() != null && this.getLevels().getNumLevels() > 1;
    }

    @Override
    public boolean isAtMaxResolution()
    {
        return this.atMaxResolution;
    }

    /**
     * Returns the format used to store images in texture memory, or null if images are stored in their native format.
     *
     * @return the texture image format; null if images are stored in their native format.
     *
     * @see #setTextureFormat(String)
     */
    public String getTextureFormat()
    {
        return this.textureFormat;
    }

    /**
     * Specifies the format used to store images in texture memory, or null to store images in their native format.
     * Supported texture formats are as follows: <ul> <li><code>image/dds</code> - Stores images in the compressed DDS
     * format. If the image is already in DDS format it's stored as-is.</li> </ul>
     *
     * @param textureFormat the texture image format; null to store images in their native format.
     */
    public void setTextureFormat(String textureFormat)
    {
        this.textureFormat = textureFormat;
    }

    public boolean isUseMipMaps()
    {
        return useMipMaps;
    }

    public void setUseMipMaps(boolean useMipMaps)
    {
        this.useMipMaps = useMipMaps;
    }

    public boolean isUseTransparentTextures()
    {
        return this.useTransparentTextures;
    }

    public void setUseTransparentTextures(boolean useTransparentTextures)
    {
        this.useTransparentTextures = useTransparentTextures;
    }

    /**
     * Specifies the time of the layer's most recent dataset update, beyond which cached data is invalid. If greater
     * than zero, the layer ignores and eliminates any in-memory or on-disk cached data older than the time specified,
     * and requests new information from the data source. If zero, the default, the layer applies any expiry times
     * associated with its individual levels, but only for on-disk cached data. In-memory cached data is expired only
     * when the expiry time is specified with this method and is greater than zero. This method also overwrites the
     * expiry times of the layer's individual levels if the value specified to the method is greater than zero.
     *
     * @param expiryTime the expiry time of any cached data, expressed as a number of milliseconds beyond the epoch. The
     *                   default expiry time is zero.
     *
     * @see System#currentTimeMillis() for a description of milliseconds beyond the epoch.
     */
    public void setExpiryTime(long expiryTime) // Override this method to use intrinsic level-specific expiry times
    {
        super.setExpiryTime(expiryTime);

        if (expiryTime > 0)
            this.levels.setExpiryTime(expiryTime); // remove this in sub-class to use level-specific expiry times
    }

    public List<TextureTile> getTopLevels()
    {
        if (this.topLevels == null)
            this.createTopLevelTiles();

        return topLevels;
    }

    protected void createTopLevelTiles()
    {
        Sector sector = this.levels.getSector();

        Level level = levels.getFirstLevel();
        Angle dLat = level.getTileDelta().getLatitude();
        Angle dLon = level.getTileDelta().getLongitude();
        Angle latOrigin = this.levels.getTileOrigin().getLatitude();
        Angle lonOrigin = this.levels.getTileOrigin().getLongitude();

        // Determine the row and column offset from the common WorldWind global tiling origin.
        int firstRow = Tile.computeRow(dLat, sector.getMinLatitude(), latOrigin);
        int firstCol = Tile.computeColumn(dLon, sector.getMinLongitude(), lonOrigin);
        int lastRow = Tile.computeRow(dLat, sector.getMaxLatitude(), latOrigin);
        int lastCol = Tile.computeColumn(dLon, sector.getMaxLongitude(), lonOrigin);

        int nLatTiles = lastRow - firstRow + 1;
        int nLonTiles = lastCol - firstCol + 1;

        this.topLevels = new ArrayList<TextureTile>(nLatTiles * nLonTiles);

        Angle p1 = Tile.computeRowLatitude(firstRow, dLat, latOrigin);
        for (int row = firstRow; row <= lastRow; row++)
        {
            Angle p2;
            p2 = p1.add(dLat);

            Angle t1 = Tile.computeColumnLongitude(firstCol, dLon, lonOrigin);
            for (int col = firstCol; col <= lastCol; col++)
            {
                Angle t2;
                t2 = t1.add(dLon);

                this.topLevels.add(new TextureTile(new Sector(p1, p2, t1, t2), level, row, col));
                t1 = t2;
            }
            p1 = p2;
        }
    }

    protected void loadAllTopLevelTextures(DrawContext dc)
    {
        for (TextureTile tile : this.getTopLevels())
        {
            if (!tile.isTextureInMemory(dc.getTextureCache()))
                this.forceTextureLoad(tile);
        }

        this.levelZeroLoaded = true;
    }

    // ============== Tile Assembly ======================= //
    // ============== Tile Assembly ======================= //
    // ============== Tile Assembly ======================= //

    protected void assembleTiles(DrawContext dc)
    {
        this.currentTiles.clear();

        for (TextureTile tile : this.getTopLevels())
        {
            if (this.isTileVisible(dc, tile))
            {
                this.currentResourceTile = null;
                this.addTileOrDescendants(dc, tile);
            }
        }
    }

    protected void addTileOrDescendants(DrawContext dc, TextureTile tile)
    {
        if (this.meetsRenderCriteria(dc, tile))
        {
            this.addTile(dc, tile);
            return;
        }

        // The incoming tile does not meet the rendering criteria, so it must be subdivided and those
        // subdivisions tested against the criteria.

        // All tiles that meet the selection criteria are drawn, but some of those tiles will not have
        // textures associated with them either because their texture isn't loaded yet or because they
        // are finer grain than the layer has textures for. In these cases the tiles use the texture of
        // the closest ancestor that has a texture loaded. This ancestor is called the currentResourceTile.
        // A texture transform is applied during rendering to align the sector's texture coordinates with the
        // appropriate region of the ancestor's texture.

        TextureTile ancestorResource = null;

        try
        {
            // TODO: Revise this to reflect that the parent layer is only requested while the algorithm continues
            // to search for the layer matching the criteria.
            // At this point the tile does not meet the render criteria but it may have its texture in memory.
            // If so, register this tile as the resource tile. If not, then this tile will be the next level
            // below a tile with texture in memory. So to provide progressive resolution increase, add this tile
            // to the draw list. That will cause the tile to be drawn using its parent tile's texture, and it will
            // cause it's texture to be requested. At some future call to this method the tile's texture will be in
            // memory, it will not meet the render criteria, but will serve as the parent to a tile that goes
            // through this same process as this method recurses. The result of all this is that a tile isn't rendered
            // with its own texture unless all its parents have their textures loaded. In addition to causing
            // progressive resolution increase, this ensures that the parents are available as the user zooms out, and
            // therefore the layer remains visible until the user is zoomed out to the point the layer is no longer
            // active.
            if (tile.isTextureInMemory(dc.getTextureCache()) || tile.getLevelNumber() == 0)
            {
                ancestorResource = this.currentResourceTile;
                this.currentResourceTile = tile;
            }
            else if (!tile.getLevel().isEmpty())
            {
//                this.addTile(dc, tile);
//                return;

                // Issue a request for the parent before descending to the children.
//                if (tile.getLevelNumber() < this.levels.getNumLevels())
//                {
//                    // Request only tiles with data associated at this level
//                    if (!this.levels.isResourceAbsent(tile))
//                        this.requestTexture(dc, tile);
//                }
            }

            TextureTile[] subTiles = tile.createSubTiles(this.levels.getLevel(tile.getLevelNumber() + 1));
            for (TextureTile child : subTiles)
            {
                if (this.getLevels().getSector().intersects(child.getSector()) && this.isTileVisible(dc, child))
                    this.addTileOrDescendants(dc, child);
            }
        }
        finally
        {
            if (ancestorResource != null) // Pop this tile as the currentResource ancestor
                this.currentResourceTile = ancestorResource;
        }
    }

    protected void addTile(DrawContext dc, TextureTile tile)
    {
        tile.setFallbackTile(null);

        if (tile.isTextureInMemory(dc.getTextureCache()))
        {
            this.addTileToCurrent(tile);
            return;
        }

        // Level 0 loads may be forced
        if (tile.getLevelNumber() == 0 && this.forceLevelZeroLoads && !tile.isTextureInMemory(dc.getTextureCache()))
        {
            this.forceTextureLoad(tile);
            if (tile.isTextureInMemory(dc.getTextureCache()))
            {
                this.addTileToCurrent(tile);
                return;
            }
        }

        // Tile's texture isn't available, so request it
        if (tile.getLevelNumber() < this.levels.getNumLevels())
        {
            // Request only tiles with data associated at this level
            if (!this.levels.isResourceAbsent(tile))
                this.requestTexture(dc, tile);
        }

        // Set up to use the currentResource tile's texture
        if (this.currentResourceTile != null)
        {
            if (this.currentResourceTile.getLevelNumber() == 0 && this.forceLevelZeroLoads &&
                !this.currentResourceTile.isTextureInMemory(dc.getTextureCache()) &&
                !this.currentResourceTile.isTextureInMemory(dc.getTextureCache()))
                this.forceTextureLoad(this.currentResourceTile);

            if (this.currentResourceTile.isTextureInMemory(dc.getTextureCache()))
            {
                tile.setFallbackTile(currentResourceTile);
                this.addTileToCurrent(tile);
            }
        }
    }

    protected void addTileToCurrent(TextureTile tile)
    {
        this.currentTiles.add(tile);
    }

    protected boolean isTileVisible(DrawContext dc, TextureTile tile)
    {
        return tile.getExtent(dc).intersects(dc.getView().getFrustumInModelCoordinates()) &&
            (dc.getVisibleSector() == null || dc.getVisibleSector().intersects(tile.getSector()));
    }

    protected boolean meetsRenderCriteria(DrawContext dc, TextureTile tile)
    {
        return this.levels.isFinalLevel(tile.getLevelNumber()) || !needToSplit(dc, tile.getSector(), tile.getLevel());
    }

    protected double getDetailFactor()
    {
        return this.detailHintOrigin + this.getDetailHint();
    }
    
    protected boolean needToSplit(DrawContext dc, Sector sector, Level level)
    {
        // Compute the height in meters of a texel from the specified level. Take care to convert from the radians to
        // meters by multiplying by the globe's radius, not the length of a Cartesian point. Using the length of a
        // Cartesian point is incorrect when the globe is flat.
        double texelSizeRadians = level.getTexelSize();
        double texelSizeMeters = dc.getGlobe().getRadius() * texelSizeRadians;

        // Compute the level of detail scale and the field of view scale. These scales are multiplied by the eye
        // distance to derive a scaled distance that is then compared to the texel size. The level of detail scale is
        // specified as a power of 10. For example, a detail factor of 3 means split when the cell size becomes more
        // than one thousandth of the eye distance. The field of view scale is specified as a ratio between the current
        // field of view and a the default field of view. In a perspective projection, decreasing the field of view by
        // 50% has the same effect on object size as decreasing the distance between the eye and the object by 50%.
        // The detail hint is reduced for tiles above 75 degrees north and below 75 degrees south.
        double s = this.getDetailFactor();
        if (sector.getMinLatitude().degrees >= 75 || sector.getMaxLatitude().degrees <= -75)
            s *= 0.9;
        double detailScale = Math.pow(10, -s);
        double fieldOfViewScale = dc.getView().getFieldOfView().tanHalfAngle() / Angle.fromDegrees(45).tanHalfAngle();
        fieldOfViewScale = WWMath.clamp(fieldOfViewScale, 0, 1);

        // Compute the distance between the eye point and the sector in meters, and compute a fraction of that distance
        // by multiplying the actual distance by the level of detail scale and the field of view scale.
        double eyeDistanceMeters = sector.distanceTo(dc, dc.getView().getEyePoint());
        double scaledEyeDistanceMeters = eyeDistanceMeters * detailScale * fieldOfViewScale;

        // Split when the texel size in meters becomes greater than the specified fraction of the eye distance, also in
        // meters. Another way to say it is, use the current tile if its texel size is less than the specified fraction
        // of the eye distance.
        //
        // NOTE: It's tempting to instead compare a screen pixel size to the texel size, but that calculation is
        // window-size dependent and results in selecting an excessive number of tiles when the window is large.
        return texelSizeMeters > scaledEyeDistanceMeters;
    }

    public Double getMinEffectiveAltitude(Double radius)
    {
        if (radius == null)
            radius = Earth.WGS84_EQUATORIAL_RADIUS;

        // Get the texel size in meters for the highest-resolution level.
        double texelSizeRadians = this.getLevels().getLastLevel().getTexelSize();
        double texelSizeMeters = radius * texelSizeRadians;

        // Compute altitude associated with the texel size at which it would switch if it had higher-res levels.
        return texelSizeMeters * Math.pow(10, this.getDetailFactor());
    }

    public Double getMaxEffectiveAltitude(Double radius)
    {
        if (radius == null)
            radius = Earth.WGS84_EQUATORIAL_RADIUS;

        // Find first non-empty level. Compute altitude at which it comes into effect.
        for (int i = 0; i < this.getLevels().getLastLevel().getLevelNumber(); i++)
        {
            if (this.levels.isLevelEmpty(i))
                continue;

            // Compute altitude associated with the texel size at which it would switch if it had a lower-res level.
            // That texel size is twice that of the current lowest-res level.
            double texelSizeRadians = this.levels.getLevel(i).getTexelSize();
            double texelSizeMeters = 2 * radius * texelSizeRadians;

            return texelSizeMeters * Math.pow(10, this.getDetailFactor());
        }

        return null;
    }

    protected boolean atMaxLevel(DrawContext dc)
    {
        Position vpc = dc.getViewportCenterPosition();
        if (dc.getView() == null || this.getLevels() == null || vpc == null)
            return false;

        if (!this.getLevels().getSector().contains(vpc.getLatitude(), vpc.getLongitude()))
            return true;

        Level nextToLast = this.getLevels().getNextToLastLevel();
        if (nextToLast == null)
            return true;

        Sector centerSector = nextToLast.computeSectorForPosition(vpc.getLatitude(), vpc.getLongitude(),
            this.levels.getTileOrigin());

        return this.needToSplit(dc, centerSector, nextToLast);
    }

    // ============== Rendering ======================= //
    // ============== Rendering ======================= //
    // ============== Rendering ======================= //

    @Override
    public void render(DrawContext dc)
    {
        this.atMaxResolution = this.atMaxLevel(dc);
        super.render(dc);
    }

    @Override
    protected final void doRender(DrawContext dc)
    {
        if (this.forceLevelZeroLoads && !this.levelZeroLoaded)
            this.loadAllTopLevelTextures(dc);
        if (dc.getSurfaceGeometry() == null || dc.getSurfaceGeometry().size() < 1)
            return;

        dc.getGeographicSurfaceTileRenderer().setShowImageTileOutlines(this.isDrawTileBoundaries());

        draw(dc);
    }

    protected void draw(DrawContext dc)
    {
        this.assembleTiles(dc); // Determine the tiles to draw.

        if (this.currentTiles.size() >= 1)
        {
            // Indicate that this layer rendered something this frame.
            this.setValue(AVKey.FRAME_TIMESTAMP, dc.getFrameTimeStamp());

            if (this.getScreenCredit() != null)
            {
                dc.addScreenCredit(this.getScreenCredit());
            }

            TextureTile[] sortedTiles = new TextureTile[this.currentTiles.size()];
            sortedTiles = this.currentTiles.toArray(sortedTiles);
            Arrays.sort(sortedTiles, levelComparer);

            GL2 gl = dc.getGL().getGL2(); // GL initialization checks for GL2 compatibility.

            if (this.isUseTransparentTextures() || this.getOpacity() < 1)
            {
                gl.glPushAttrib(GL2.GL_COLOR_BUFFER_BIT | GL2.GL_POLYGON_BIT | GL2.GL_CURRENT_BIT);
                this.setBlendingFunction(dc);
            }
            else
            {
                gl.glPushAttrib(GL2.GL_COLOR_BUFFER_BIT | GL2.GL_POLYGON_BIT);
            }

            gl.glPolygonMode(GL2.GL_FRONT, GL2.GL_FILL);
            gl.glEnable(GL.GL_CULL_FACE);
            gl.glCullFace(GL.GL_BACK);

            dc.setPerFrameStatistic(PerformanceStatistic.IMAGE_TILE_COUNT, this.tileCountName,
                this.currentTiles.size());
            dc.getGeographicSurfaceTileRenderer().renderTiles(dc, this.currentTiles);

            gl.glPopAttrib();

            if (this.drawTileIDs)
                this.drawTileIDs(dc, this.currentTiles);

            if (this.drawBoundingVolumes)
                this.drawBoundingVolumes(dc, this.currentTiles);

            // Check texture expiration. Memory-cached textures are checked for expiration only when an explicit,
            // non-zero expiry time has been set for the layer. If none has been set, the expiry times of the layer's
            // individual levels are used, but only for images in the local file cache, not textures in memory. This is
            // to avoid incurring the overhead of checking expiration of in-memory textures, a very rarely used feature.
            if (this.getExpiryTime() > 0 && this.getExpiryTime() <= System.currentTimeMillis())
                this.checkTextureExpiration(dc, this.currentTiles);

            this.currentTiles.clear();
        }

        this.sendRequests();
        this.requestQ.clear();
    }

    protected void checkTextureExpiration(DrawContext dc, List<TextureTile> tiles)
    {
        for (TextureTile tile : tiles)
        {
            if (tile.isTextureExpired())
                this.requestTexture(dc, tile);
        }
    }

    protected void setBlendingFunction(DrawContext dc)
    {
        // Set up a premultiplied-alpha blending function. Any texture read by JOGL will have alpha-premultiplied color
        // components, as will any DDS file created by WorldWind or the WorldWind WMS. We'll also set up the base
        // color as a premultiplied color, so that any incoming premultiplied color will be properly combined with the
        // base color.

        GL2 gl = dc.getGL().getGL2(); // GL initialization checks for GL2 compatibility.

        double alpha = this.getOpacity();
        gl.glColor4d(alpha, alpha, alpha, alpha);
        gl.glEnable(GL.GL_BLEND);
        gl.glBlendFunc(GL.GL_ONE, GL.GL_ONE_MINUS_SRC_ALPHA);
    }

    protected void sendRequests()
    {
        Runnable task = this.requestQ.poll();
        while (task != null)
        {
            if (!WorldWind.getTaskService().isFull())
            {
                WorldWind.getTaskService().addTask(task);
            }
            task = this.requestQ.poll();
        }
    }

    public boolean isLayerInView(DrawContext dc)
    {
        if (dc == null)
        {
            String message = Logging.getMessage("nullValue.DrawContextIsNull");
            Logging.logger().severe(message);
            throw new IllegalStateException(message);
        }

        if (dc.getView() == null)
        {
            String message = Logging.getMessage("layers.AbstractLayer.NoViewSpecifiedInDrawingContext");
            Logging.logger().severe(message);
            throw new IllegalStateException(message);
        }

        return !(dc.getVisibleSector() != null && !this.levels.getSector().intersects(dc.getVisibleSector()));
    }

    protected Vec4 computeReferencePoint(DrawContext dc)
    {
        if (dc.getViewportCenterPosition() != null)
            return dc.getGlobe().computePointFromPosition(dc.getViewportCenterPosition());

        java.awt.geom.Rectangle2D viewport = dc.getView().getViewport();
        int x = (int) viewport.getWidth() / 2;
        for (int y = (int) (0.5 * viewport.getHeight()); y >= 0; y--)
        {
            Position pos = dc.getView().computePositionFromScreenPoint(x, y);
            if (pos == null)
                continue;

            return dc.getGlobe().computePointFromPosition(pos.getLatitude(), pos.getLongitude(), 0d);
        }

        return null;
    }

    protected Vec4 getReferencePoint(DrawContext dc)
    {
        return this.computeReferencePoint(dc);
    }

    protected static class LevelComparer implements Comparator<TextureTile>
    {
        public int compare(TextureTile ta, TextureTile tb)
        {
            int la = ta.getFallbackTile() == null ? ta.getLevelNumber() : ta.getFallbackTile().getLevelNumber();
            int lb = tb.getFallbackTile() == null ? tb.getLevelNumber() : tb.getFallbackTile().getLevelNumber();

            return la < lb ? -1 : la == lb ? 0 : 1;
        }
    }

    protected void drawTileIDs(DrawContext dc, ArrayList<TextureTile> tiles)
    {
        java.awt.Rectangle viewport = dc.getView().getViewport();
        TextRenderer textRenderer = OGLTextRenderer.getOrCreateTextRenderer(dc.getTextRendererCache(),
            java.awt.Font.decode("Arial-Plain-13"));

        GL gl = dc.getGL();
        gl.glDisable(GL.GL_DEPTH_TEST);
        gl.glDisable(GL.GL_BLEND);
        gl.glDisable(GL.GL_TEXTURE_2D);

        textRenderer.beginRendering(viewport.width, viewport.height);
        textRenderer.setColor(java.awt.Color.YELLOW);
        for (TextureTile tile : tiles)
        {
            String tileLabel = tile.getLabel();

            if (tile.getFallbackTile() != null)
                tileLabel += "/" + tile.getFallbackTile().getLabel();

            LatLon ll = tile.getSector().getCentroid();
            Vec4 pt = dc.getGlobe().computePointFromPosition(ll.getLatitude(), ll.getLongitude(),
                dc.getGlobe().getElevation(ll.getLatitude(), ll.getLongitude()));
            pt = dc.getView().project(pt);
            textRenderer.draw(tileLabel, (int) pt.x, (int) pt.y);
        }
        textRenderer.setColor(java.awt.Color.WHITE);
        textRenderer.endRendering();
    }

    protected void drawBoundingVolumes(DrawContext dc, ArrayList<TextureTile> tiles)
    {
        GL2 gl = dc.getGL().getGL2(); // GL initialization checks for GL2 compatibility.

        float[] previousColor = new float[4];
        gl.glGetFloatv(GL2.GL_CURRENT_COLOR, previousColor, 0);
        gl.glColor3d(0, 1, 0);

        for (TextureTile tile : tiles)
        {
            if (tile.getExtent(dc) instanceof Renderable)
                ((Renderable) tile.getExtent(dc)).render(dc);
        }

        Box c = Sector.computeBoundingBox(dc.getGlobe(), dc.getVerticalExaggeration(), this.levels.getSector());
        gl.glColor3d(1, 1, 0);
        c.render(dc);

        gl.glColor4fv(previousColor, 0);
    }

    //**************************************************************//
    //********************  Configuration  *************************//
    //**************************************************************//

    /**
     * Creates a configuration document for a TiledImageLayer described by the specified params. The returned document
     * may be used as a construction parameter to {@link gov.nasa.worldwind.layers.BasicTiledImageLayer}.
     *
     * @param params parameters describing the TiledImageLayer.
     *
     * @return a configuration document for the TiledImageLayer.
     */
    public static Document createTiledImageLayerConfigDocument(AVList params)
    {
        Document doc = WWXML.createDocumentBuilder(true).newDocument();

        Element root = WWXML.setDocumentElement(doc, "Layer");
        WWXML.setIntegerAttribute(root, "version", 1);
        WWXML.setTextAttribute(root, "layerType", "TiledImageLayer");

        createTiledImageLayerConfigElements(params, root);

        return doc;
    }

    /**
     * Appends TiledImageLayer configuration parameters as elements to the specified context. This appends elements for
<<<<<<< HEAD
     * the following parameters:
     * <table><caption>Parameters</caption>
     * <tr><th>Parameter</th><th>Element Path</th><th>Type</th></tr>
     * <tr><td>{@link AVKey#SERVICE_NAME}</td><td>Service/@serviceName</td><td>String</td></tr>
     * <tr><td>{@link AVKey#IMAGE_FORMAT}</td><td>ImageFormat</td><td>String</td></tr>
     * <tr><td>{@link AVKey#AVAILABLE_IMAGE_FORMATS}</td><td>AvailableImageFormats/ImageFormat</td><td>String array</td></tr>
     * <tr><td>{@link AVKey#FORCE_LEVEL_ZERO_LOADS}</td><td>ForceLevelZeroLoads</td><td>Boolean</td></tr>
     * <tr><td>{@link AVKey#RETAIN_LEVEL_ZERO_TILES}</td><td>RetainLevelZeroTiles</td><td>Boolean</td></tr> 
     * <tr><td>{@link AVKey#TEXTURE_FORMAT}</td><td>TextureFormat</td><td>String</td></tr>
     * <tr><td>{@link AVKey#USE_MIP_MAPS}</td><td>UseMipMaps</td><td>Boolean</td></tr>
     * <tr><td>{@link AVKey#USE_TRANSPARENT_TEXTURES}</td><td>UseTransparentTextures</td><td>Boolean</td></tr>
     * <tr><td>{@link AVKey#URL_CONNECT_TIMEOUT}</td><td>RetrievalTimeouts/ConnectTimeout/Time</td><td>Integer milliseconds</td></tr>
     * <tr><td>{@link AVKey#URL_READ_TIMEOUT}</td><td>RetrievalTimeouts/ReadTimeout/Time</td><td>Integer milliseconds</td></tr>
     * <tr><td>{@link AVKey#RETRIEVAL_QUEUE_STALE_REQUEST_LIMIT}</td><td>RetrievalTimeouts/StaleRequestLimit/Time</td><td>Integer milliseconds</td></tr>
     * </table>
     * This also writes common layer and LevelSet configuration parameters by invoking {@link gov.nasa.worldwind.layers.AbstractLayer#createLayerConfigElements(gov.nasa.worldwind.avlist.AVList,
=======
     * the following parameters: <table> <caption style="font-weight: bold;">Parameters</caption>
     * <tr><th>Parameter</th><th>Element Path</th><th>Type</th></tr> <tr><td>{@link
     * AVKey#SERVICE_NAME}</td><td>Service/@serviceName</td><td>String</td></tr> <tr><td>{@link
     * AVKey#IMAGE_FORMAT}</td><td>ImageFormat</td><td>String</td></tr> <tr><td>{@link
     * AVKey#AVAILABLE_IMAGE_FORMATS}</td><td>AvailableImageFormats/ImageFormat</td><td>String array</td></tr>
     * <tr><td>{@link AVKey#FORCE_LEVEL_ZERO_LOADS}</td><td>ForceLevelZeroLoads</td><td>Boolean</td></tr> <tr><td>{@link
     * AVKey#RETAIN_LEVEL_ZERO_TILES}</td><td>RetainLevelZeroTiles</td><td>Boolean</td></tr> <tr><td>{@link
     * AVKey#TEXTURE_FORMAT}</td><td>TextureFormat</td><td>String</td></tr> <tr><td>{@link
     * AVKey#USE_MIP_MAPS}</td><td>UseMipMaps</td><td>Boolean</td></tr> <tr><td>{@link
     * AVKey#USE_TRANSPARENT_TEXTURES}</td><td>UseTransparentTextures</td><td>Boolean</td></tr> <tr><td>{@link
     * AVKey#URL_CONNECT_TIMEOUT}</td><td>RetrievalTimeouts/ConnectTimeout/Time</td><td>Integer milliseconds</td></tr>
     * <tr><td>{@link AVKey#URL_READ_TIMEOUT}</td><td>RetrievalTimeouts/ReadTimeout/Time</td><td>Integer
     * milliseconds</td></tr> <tr><td>{@link AVKey#RETRIEVAL_QUEUE_STALE_REQUEST_LIMIT}</td>
     * <td>RetrievalTimeouts/StaleRequestLimit/Time</td><td>Integer milliseconds</td></tr> </table> This also writes
     * common layer and LevelSet configuration parameters by invoking {@link gov.nasa.worldwind.layers.AbstractLayer#createLayerConfigElements(gov.nasa.worldwind.avlist.AVList,
>>>>>>> 1df700d1
     * org.w3c.dom.Element)} and {@link DataConfigurationUtils#createLevelSetConfigElements(gov.nasa.worldwind.avlist.AVList,
     * org.w3c.dom.Element)}.
     *
     * @param params the key-value pairs which define the TiledImageLayer configuration parameters.
     * @param context the XML document root on which to append TiledImageLayer configuration elements.
     *
     * @return a reference to context.
     *
     * @throws IllegalArgumentException if either the parameters or the context are null.
     */
    public static Element createTiledImageLayerConfigElements(AVList params, Element context)
    {
        if (params == null)
        {
            String message = Logging.getMessage("nullValue.ParametersIsNull");
            Logging.logger().severe(message);
            throw new IllegalArgumentException(message);
        }

        if (context == null)
        {
            String message = Logging.getMessage("nullValue.ContextIsNull");
            Logging.logger().severe(message);
            throw new IllegalArgumentException(message);
        }

        XPath xpath = WWXML.makeXPath();

        // Common layer properties.
        AbstractLayer.createLayerConfigElements(params, context);

        // LevelSet properties.
        DataConfigurationUtils.createLevelSetConfigElements(params, context);

        // Service properties.
        // Try to get the SERVICE_NAME property, but default to "WWTileService".
        String s = AVListImpl.getStringValue(params, AVKey.SERVICE_NAME, "WWTileService");
        if (s != null && s.length() > 0)
        {
            // The service element may already exist, in which case we want to append to it.
            Element el = WWXML.getElement(context, "Service", xpath);
            if (el == null)
                el = WWXML.appendElementPath(context, "Service");
            WWXML.setTextAttribute(el, "serviceName", s);
        }

        WWXML.checkAndAppendBooleanElement(params, AVKey.RETRIEVE_PROPERTIES_FROM_SERVICE, context,
            "RetrievePropertiesFromService");

        // Image format properties.
        WWXML.checkAndAppendTextElement(params, AVKey.IMAGE_FORMAT, context, "ImageFormat");
        WWXML.checkAndAppendTextElement(params, AVKey.TEXTURE_FORMAT, context, "TextureFormat");

        Object o = params.getValue(AVKey.AVAILABLE_IMAGE_FORMATS);
        if (o != null && o instanceof String[])
        {
            String[] strings = (String[]) o;
            if (strings.length > 0)
            {
                // The available image formats element may already exists, in which case we want to append to it, rather
                // than create entirely separate paths.
                Element el = WWXML.getElement(context, "AvailableImageFormats", xpath);
                if (el == null)
                    el = WWXML.appendElementPath(context, "AvailableImageFormats");
                WWXML.appendTextArray(el, "ImageFormat", strings);
            }
        }

        // Optional behavior properties.
        WWXML.checkAndAppendBooleanElement(params, AVKey.FORCE_LEVEL_ZERO_LOADS, context, "ForceLevelZeroLoads");
        WWXML.checkAndAppendBooleanElement(params, AVKey.RETAIN_LEVEL_ZERO_TILES, context, "RetainLevelZeroTiles");
        WWXML.checkAndAppendBooleanElement(params, AVKey.USE_MIP_MAPS, context, "UseMipMaps");
        WWXML.checkAndAppendBooleanElement(params, AVKey.USE_TRANSPARENT_TEXTURES, context, "UseTransparentTextures");
        WWXML.checkAndAppendDoubleElement(params, AVKey.DETAIL_HINT, context, "DetailHint");

        // Retrieval properties.
        if (params.getValue(AVKey.URL_CONNECT_TIMEOUT) != null ||
            params.getValue(AVKey.URL_READ_TIMEOUT) != null ||
            params.getValue(AVKey.RETRIEVAL_QUEUE_STALE_REQUEST_LIMIT) != null)
        {
            Element el = WWXML.getElement(context, "RetrievalTimeouts", xpath);
            if (el == null)
                el = WWXML.appendElementPath(context, "RetrievalTimeouts");

            WWXML.checkAndAppendTimeElement(params, AVKey.URL_CONNECT_TIMEOUT, el, "ConnectTimeout/Time");
            WWXML.checkAndAppendTimeElement(params, AVKey.URL_READ_TIMEOUT, el, "ReadTimeout/Time");
            WWXML.checkAndAppendTimeElement(params, AVKey.RETRIEVAL_QUEUE_STALE_REQUEST_LIMIT, el,
                "StaleRequestLimit/Time");
        }

        return context;
    }

    /**
     * Parses TiledImageLayer configuration parameters from the specified DOM document. This writes output as key-value
     * pairs to params. If a parameter from the XML document already exists in params, that parameter is ignored.
<<<<<<< HEAD
     * Supported key and parameter names are:
     * <table><caption>Parameters</caption>
     * <tr><th>Parameter</th><th>Element Path</th><th>Type</th></tr>
     * <tr><td>{@link AVKey#SERVICE_NAME}</td><td>Service/@serviceName</td><td>String</td></tr>
     * <tr><td>{@link AVKey#IMAGE_FORMAT}</td><td>ImageFormat</td><td>String</td></tr>
     * <tr><td>{@link AVKey#AVAILABLE_IMAGE_FORMATS}</td><td>AvailableImageFormats/ImageFormat</td><td>String
     * array</td></tr>
     * <tr><td>{@link AVKey#FORCE_LEVEL_ZERO_LOADS}</td><td>ForceLevelZeroLoads</td><td>Boolean</td></tr>
     * <tr><td>{@link AVKey#RETAIN_LEVEL_ZERO_TILES}</td><td>RetainLevelZeroTiles</td><td>Boolean</td></tr>
     * <tr><td>{@link AVKey#TEXTURE_FORMAT}</td><td>TextureFormat</td><td>Boolean</td></tr>
     * <tr><td>{@link AVKey#USE_MIP_MAPS}</td><td>UseMipMaps</td><td>Boolean</td></tr>
     * <tr><td>{@link AVKey#USE_TRANSPARENT_TEXTURES}</td><td>UseTransparentTextures</td><td>Boolean</td></tr>
     * <tr><td>{@link AVKey#URL_CONNECT_TIMEOUT}</td><td>RetrievalTimeouts/ConnectTimeout/Time</td><td>Integer
     * milliseconds</td></tr>
=======
     * Supported key and parameter names are: <table> <caption style="font-weight: bold;">Supported Names</caption>
     * <tr><th>Parameter</th><th>Element Path</th><th>Type</th></tr>
     * <tr><td>{@link AVKey#SERVICE_NAME}</td><td>Service/@serviceName</td><td>String</td></tr> <tr><td>{@link
     * AVKey#IMAGE_FORMAT}</td><td>ImageFormat</td><td>String</td></tr> <tr><td>{@link
     * AVKey#AVAILABLE_IMAGE_FORMATS}</td><td>AvailableImageFormats/ImageFormat</td><td>String array</td></tr>
     * <tr><td>{@link AVKey#FORCE_LEVEL_ZERO_LOADS}</td><td>ForceLevelZeroLoads</td><td>Boolean</td></tr> <tr><td>{@link
     * AVKey#RETAIN_LEVEL_ZERO_TILES}</td><td>RetainLevelZeroTiles</td><td>Boolean</td></tr> <tr><td>{@link
     * AVKey#TEXTURE_FORMAT}</td><td>TextureFormat</td><td>Boolean</td></tr> <tr><td>{@link
     * AVKey#USE_MIP_MAPS}</td><td>UseMipMaps</td><td>Boolean</td></tr> <tr><td>{@link
     * AVKey#USE_TRANSPARENT_TEXTURES}</td><td>UseTransparentTextures</td><td>Boolean</td></tr> <tr><td>{@link
     * AVKey#URL_CONNECT_TIMEOUT}</td><td>RetrievalTimeouts/ConnectTimeout/Time</td><td>Integer milliseconds</td></tr>
>>>>>>> 1df700d1
     * <tr><td>{@link AVKey#URL_READ_TIMEOUT}</td><td>RetrievalTimeouts/ReadTimeout/Time</td><td>Integer
     * milliseconds</td></tr>
     * <tr><td>{@link AVKey#RETRIEVAL_QUEUE_STALE_REQUEST_LIMIT}</td><td>RetrievalTimeouts/StaleRequestLimit/Time</td><td>Integer
     * milliseconds</td></tr>
     * </table>
     * This also parses common layer and LevelSet configuration parameters by invoking {@link gov.nasa.worldwind.layers.AbstractLayer#getLayerConfigParams(org.w3c.dom.Element,
     * gov.nasa.worldwind.avlist.AVList)} and {@link gov.nasa.worldwind.util.DataConfigurationUtils#getLevelSetConfigParams(org.w3c.dom.Element,
     * gov.nasa.worldwind.avlist.AVList)}.
     *
     * @param domElement the XML document root to parse for TiledImageLayer configuration parameters.
     * @param params the output key-value pairs which recieve the TiledImageLayer configuration parameters. A null
     * reference is permitted.
     *
     * @return a reference to params, or a new AVList if params is null.
     *
     * @throws IllegalArgumentException if the document is null.
     */
    public static AVList getTiledImageLayerConfigParams(Element domElement, AVList params)
    {
        if (domElement == null)
        {
            String message = Logging.getMessage("nullValue.DocumentIsNull");
            Logging.logger().severe(message);
            throw new IllegalArgumentException(message);
        }

        if (params == null)
            params = new AVListImpl();

        XPath xpath = WWXML.makeXPath();

        // Common layer properties.
        AbstractLayer.getLayerConfigParams(domElement, params);

        // LevelSet properties.
        DataConfigurationUtils.getLevelSetConfigParams(domElement, params);

        // Service properties.
        WWXML.checkAndSetStringParam(domElement, params, AVKey.SERVICE_NAME, "Service/@serviceName", xpath);
        WWXML.checkAndSetBooleanParam(domElement, params, AVKey.RETRIEVE_PROPERTIES_FROM_SERVICE,
            "RetrievePropertiesFromService", xpath);

        // Image format properties.
        WWXML.checkAndSetStringParam(domElement, params, AVKey.IMAGE_FORMAT, "ImageFormat", xpath);
        WWXML.checkAndSetStringParam(domElement, params, AVKey.TEXTURE_FORMAT, "TextureFormat", xpath);
        WWXML.checkAndSetUniqueStringsParam(domElement, params, AVKey.AVAILABLE_IMAGE_FORMATS,
            "AvailableImageFormats/ImageFormat", xpath);

        // Optional behavior properties.
        WWXML.checkAndSetBooleanParam(domElement, params, AVKey.FORCE_LEVEL_ZERO_LOADS, "ForceLevelZeroLoads", xpath);
        WWXML.checkAndSetBooleanParam(domElement, params, AVKey.RETAIN_LEVEL_ZERO_TILES, "RetainLevelZeroTiles", xpath);
        WWXML.checkAndSetBooleanParam(domElement, params, AVKey.USE_MIP_MAPS, "UseMipMaps", xpath);
        WWXML.checkAndSetBooleanParam(domElement, params, AVKey.USE_TRANSPARENT_TEXTURES, "UseTransparentTextures",
            xpath);
        WWXML.checkAndSetDoubleParam(domElement, params, AVKey.DETAIL_HINT, "DetailHint", xpath);
        WWXML.checkAndSetColorArrayParam(domElement, params, AVKey.TRANSPARENCY_COLORS, "TransparencyColors/Color",
            xpath);

        // Retrieval properties. Convert the Long time values to Integers, because BasicTiledImageLayer is expecting
        // Integer values.
        WWXML.checkAndSetTimeParamAsInteger(domElement, params, AVKey.URL_CONNECT_TIMEOUT,
            "RetrievalTimeouts/ConnectTimeout/Time", xpath);
        WWXML.checkAndSetTimeParamAsInteger(domElement, params, AVKey.URL_READ_TIMEOUT,
            "RetrievalTimeouts/ReadTimeout/Time", xpath);
        WWXML.checkAndSetTimeParamAsInteger(domElement, params, AVKey.RETRIEVAL_QUEUE_STALE_REQUEST_LIMIT,
            "RetrievalTimeouts/StaleRequestLimit/Time", xpath);

        // Parse the legacy configuration parameters. This enables TiledImageLayer to recognize elements from previous
        // versions of configuration documents.
        getLegacyTiledImageLayerConfigParams(domElement, params);

        return params;
    }

    /**
     * Parses TiledImageLayer configuration parameters from previous versions of configuration documents. This writes
     * output as key-value pairs to params. If a parameter from the XML document already exists in params, that
<<<<<<< HEAD
     * parameter is ignored. Supported key and parameter names are:
     * <table> <caption>Parameters</caption>
     * <tr><th>Parameter</th><th>Element Path</th><th>Type</th></tr> 
     * <tr><td>{@link AVKey#TEXTURE_FORMAT}</td><td>CompressTextures</td><td>"image/dds" if CompressTextures is "true"; null otherwise</td></tr> 
     * </table>
=======
     * parameter is ignored. Supported key and parameter names are: <table> <caption style="font-weight: bold;">Supported Names</caption>
     * <tr><th>Parameter</th><th>Element
     * Path</th><th>Type</th></tr> <tr><td>{@link AVKey#TEXTURE_FORMAT}</td><td>CompressTextures</td><td>"image/dds" if
     * CompressTextures is "true"; null otherwise</td></tr> </table>
>>>>>>> 1df700d1
     *
     * @param domElement the XML document root to parse for legacy TiledImageLayer configuration parameters.
     * @param params     the output key-value pairs which recieve the TiledImageLayer configuration parameters. A null
     *                   reference is permitted.
     *
     * @return a reference to params, or a new AVList if params is null.
     *
     * @throws IllegalArgumentException if the document is null.
     */
    protected static AVList getLegacyTiledImageLayerConfigParams(Element domElement, AVList params)
    {
        if (domElement == null)
        {
            String message = Logging.getMessage("nullValue.DocumentIsNull");
            Logging.logger().severe(message);
            throw new IllegalArgumentException(message);
        }

        if (params == null)
            params = new AVListImpl();

        XPath xpath = WWXML.makeXPath();

        Object o = params.getValue(AVKey.TEXTURE_FORMAT);
        if (o == null)
        {
            Boolean b = WWXML.getBoolean(domElement, "CompressTextures", xpath);
            if (b != null && b)
                params.setValue(AVKey.TEXTURE_FORMAT, "image/dds");
        }

        return params;
    }

    // ============== Image Composition ======================= //
    // ============== Image Composition ======================= //
    // ============== Image Composition ======================= //

    public List<String> getAvailableImageFormats()
    {
        return new ArrayList<String>(this.supportedImageFormats);
    }

    public boolean isImageFormatAvailable(String imageFormat)
    {
        return imageFormat != null && this.supportedImageFormats.contains(imageFormat);
    }

    public String getDefaultImageFormat()
    {
        return this.supportedImageFormats.size() > 0 ? this.supportedImageFormats.get(0) : null;
    }

    protected void setAvailableImageFormats(String[] formats)
    {
        this.supportedImageFormats.clear();

        if (formats != null)
            this.supportedImageFormats.addAll(Arrays.asList(formats));
    }

    protected BufferedImage requestImage(TextureTile tile, String mimeType)
        throws URISyntaxException, InterruptedIOException, MalformedURLException
    {
        String pathBase = tile.getPathBase();
        String suffix = WWIO.makeSuffixForMimeType(mimeType);
        String path = pathBase + suffix;
        File f = new File(path);
        URL url;
        if (f.isAbsolute() && f.exists())
            url = f.toURI().toURL();
        else
            url = this.getDataFileStore().findFile(path, false);

        if (url == null) // image is not local
            return null;

        if (WWIO.isFileOutOfDate(url, tile.getLevel().getExpiryTime()))
        {
            // The file has expired. Delete it.
            this.getDataFileStore().removeFile(url);
            String message = Logging.getMessage("generic.DataFileExpired", url);
            Logging.logger().fine(message);
        }
        else
        {
            try
            {
                File imageFile = new File(url.toURI());
                BufferedImage image = ImageIO.read(imageFile);
                if (image == null)
                {
                    String message = Logging.getMessage("generic.ImageReadFailed", imageFile);
                    throw new RuntimeException(message);
                }

                this.levels.unmarkResourceAbsent(tile);
                return image;
            }
            catch (InterruptedIOException e)
            {
                throw e;
            }
            catch (IOException e)
            {
                // Assume that something's wrong with the file and delete it.
                this.getDataFileStore().removeFile(url);
                this.levels.markResourceAbsent(tile);
                String message = Logging.getMessage("generic.DeletedCorruptDataFile", url);
                Logging.logger().info(message);
            }
        }

        return null;
    }

    protected void downloadImage(final TextureTile tile, String mimeType, int timeout) throws Exception
    {
        if (this.getValue(AVKey.RETRIEVER_FACTORY_LOCAL) != null)
            this.retrieveLocalImage(tile, mimeType, timeout);
        else
            // Assume it's remote.
            this.retrieveRemoteImage(tile, mimeType, timeout);
    }

    protected void retrieveRemoteImage(final TextureTile tile, String mimeType, int timeout) throws Exception
    {
        // TODO: apply retriever-factory pattern for remote retrieval case.
        final URL resourceURL = tile.getResourceURL(mimeType);
        if (resourceURL == null)
            return;

        Retriever retriever;

        String protocol = resourceURL.getProtocol();

        if ("http".equalsIgnoreCase(protocol) || "https".equalsIgnoreCase(protocol))
        {
            retriever = new HTTPRetriever(resourceURL, new CompositionRetrievalPostProcessor(tile));
            retriever.setValue(URLRetriever.EXTRACT_ZIP_ENTRY, "true"); // supports legacy layers
        }
        else
        {
            String message = Logging.getMessage("layers.TextureLayer.UnknownRetrievalProtocol", resourceURL);
            throw new RuntimeException(message);
        }

        Logging.logger().log(java.util.logging.Level.FINE, "Retrieving " + resourceURL.toString());
        retriever.setConnectTimeout(10000);
        retriever.setReadTimeout(timeout);
        retriever.call();
    }

    protected void retrieveLocalImage(TextureTile tile, String mimeType, int timeout) throws Exception
    {
        if (!WorldWind.getLocalRetrievalService().isAvailable())
            return;

        RetrieverFactory retrieverFactory = (RetrieverFactory) this.getValue(AVKey.RETRIEVER_FACTORY_LOCAL);
        if (retrieverFactory == null)
            return;

        AVListImpl avList = new AVListImpl();
        avList.setValue(AVKey.SECTOR, tile.getSector());
        avList.setValue(AVKey.WIDTH, tile.getWidth());
        avList.setValue(AVKey.HEIGHT, tile.getHeight());
        avList.setValue(AVKey.FILE_NAME, tile.getPath());
        avList.setValue(AVKey.IMAGE_FORMAT, mimeType);

        Retriever retriever = retrieverFactory.createRetriever(avList, new CompositionRetrievalPostProcessor(tile));

        Logging.logger().log(java.util.logging.Level.FINE, "Locally retrieving " + tile.getPath());
        retriever.setReadTimeout(timeout);
        retriever.call();
    }

    public int computeLevelForResolution(Sector sector, double resolution)
    {
        if (sector == null)
        {
            String message = Logging.getMessage("nullValue.SectorIsNull");
            Logging.logger().severe(message);
            throw new IllegalStateException(message);
        }

        // Find the first level exceeding the desired resolution
        double texelSize;
        Level targetLevel = this.levels.getLastLevel();
        for (int i = 0; i < this.getLevels().getLastLevel().getLevelNumber(); i++)
        {
            if (this.levels.isLevelEmpty(i))
                continue;

            texelSize = this.levels.getLevel(i).getTexelSize();
            if (texelSize > resolution)
                continue;

            targetLevel = this.levels.getLevel(i);
            break;
        }

        // Choose the level closest to the resolution desired
        if (targetLevel.getLevelNumber() != 0 && !this.levels.isLevelEmpty(targetLevel.getLevelNumber() - 1))
        {
            Level nextLowerLevel = this.levels.getLevel(targetLevel.getLevelNumber() - 1);
            double dless = Math.abs(nextLowerLevel.getTexelSize() - resolution);
            double dmore = Math.abs(targetLevel.getTexelSize() - resolution);
            if (dless < dmore)
                targetLevel = nextLowerLevel;
        }

        Logging.logger().fine(Logging.getMessage("layers.TiledImageLayer.LevelSelection",
            targetLevel.getLevelNumber(), Double.toString(targetLevel.getTexelSize())));
        return targetLevel.getLevelNumber();
    }

    /**
     * Create an image for the portion of this layer lying within a specified sector.The image is created at a
 specified aspect ratio within a canvas of a specified size. This returns the specified image if this layer has no
 content in the specified sector.
     *
     * @param sector       the sector of interest.
     * @param canvasWidth  the width of the canvas.
     * @param canvasHeight the height of the canvas.
     * @param aspectRatio  the aspect ratio, width/height, of the window. If the aspect ratio is greater or equal to
     *                     one, the full width of the canvas is used for the image; the height used is proportional to
     *                     the inverse of the aspect ratio. If the aspect ratio is less than one, the full height of the
     *                     canvas is used, and the width used is proportional to the aspect ratio.
     * @param levelNumber  the target level of the tiled image layer.
     * @param mimeType     the type of image to create, e.g., "png" and "jpg".
     * @param abortOnError indicates whether to stop assembling the image if an error occurs. If false, processing
     *                     continues until all portions of the layer that intersect the specified sector have been added
     *                     to the image. Portions for which an error occurs will be blank.
     * @param image        if non-null, a {@link BufferedImage} in which to place the image. If null, a new buffered
     *                     image is created. The image must be the width and height specified in the
     *                     <code>canvasWidth</code> and <code>canvasHeight</code> arguments.
     * @param timeout      The amount of time to allow for reading the image from the server.
     *
     * @return image        the assembled image, of size indicated by the <code>canvasWidth</code> and
     * <code>canvasHeight</code>. If the specified aspect ratio is one, all pixels contain values. If the aspect ratio
     * is greater than one, a full-width segment along the top of the canvas is blank. If the aspect ratio is less than
     * one, a full-height segment along the right side of the canvase is blank. If the <code>image</code> argument was
     * non-null, that buffered image is returned.
     * 
     * @throws java.lang.Exception if uncaught exception is thrown
     * @throws IllegalArgumentException if <code>sector</code> is null.
     * @throws java.lang.Exception Other errors.
     * @see ImageUtil#mergeImage(gov.nasa.worldwind.geom.Sector, gov.nasa.worldwind.geom.Sector, double,
     * java.awt.image.BufferedImage, java.awt.image.BufferedImage)
     */
    public BufferedImage composeImageForSector(Sector sector, int canvasWidth, int canvasHeight, double aspectRatio,
        int levelNumber, String mimeType, boolean abortOnError, BufferedImage image, int timeout) throws Exception
    {
        if (sector == null)
        {
            String message = Logging.getMessage("nullValue.SectorIsNull");
            Logging.logger().severe(message);
            throw new IllegalArgumentException(message);
        }

        if (!this.levels.getSector().intersects(sector))
        {
            Logging.logger().severe(Logging.getMessage("generic.SectorRequestedOutsideCoverageArea", sector,
                this.levels.getSector()));
            return image;
        }

        Sector intersection = this.levels.getSector().intersection(sector);

        if (levelNumber < 0)
        {
            levelNumber = this.levels.getLastLevel().getLevelNumber();
        }
        else if (levelNumber > this.levels.getLastLevel().getLevelNumber())
        {
            Logging.logger().warning(Logging.getMessage("generic.LevelRequestedGreaterThanMaxLevel",
                levelNumber, this.levels.getLastLevel().getLevelNumber()));
            levelNumber = this.levels.getLastLevel().getLevelNumber();
        }

        int numTiles = 0;
        TextureTile[][] tiles = this.getTilesInSector(intersection, levelNumber);
        for (TextureTile[] row : tiles)
        {
            numTiles += row.length;
        }

        if (tiles.length == 0 || tiles[0].length == 0)
        {
            Logging.logger().severe(Logging.getMessage("layers.TiledImageLayer.NoImagesAvailable"));
            return image;
        }

        if (image == null)
            image = new BufferedImage(canvasWidth, canvasHeight, BufferedImage.TYPE_INT_RGB);

        double tileCount = 0;
        for (TextureTile[] row : tiles)
        {
            for (TextureTile tile : row)
            {
                if (tile == null)
                    continue;

                BufferedImage tileImage;
                try
                {
                    tileImage = this.getImage(tile, mimeType, timeout);
                    Thread.sleep(1); // generates InterruptedException if thread has been interupted

                    if (tileImage != null)
                        ImageUtil.mergeImage(sector, tile.getSector(), aspectRatio, tileImage, image);

                    this.firePropertyChange(AVKey.PROGRESS, tileCount / numTiles, ++tileCount / numTiles);
                }
                catch (InterruptedException e)
                {
                    throw e;
                }
                catch (InterruptedIOException e)
                {
                    throw e;
                }
                catch (Exception e)
                {
                    if (abortOnError)
                        throw e;

                    String message = Logging.getMessage("generic.ExceptionWhileRequestingImage", tile.getPath());
                    Logging.logger().log(java.util.logging.Level.WARNING, message, e);
                }
            }
        }

        return image;
    }

    public long countImagesInSector(Sector sector)
    {
        long count = 0;
        for (int i = 0; i <= this.getLevels().getLastLevel().getLevelNumber(); i++)
        {
            if (!this.levels.isLevelEmpty(i))
                count += countImagesInSector(sector, i);
        }
        return count;
    }

    public long countImagesInSector(Sector sector, int levelNumber)
    {
        if (sector == null)
        {
            String msg = Logging.getMessage("nullValue.SectorIsNull");
            Logging.logger().severe(msg);
            throw new IllegalArgumentException(msg);
        }

        Level targetLevel = this.levels.getLastLevel();
        if (levelNumber >= 0)
        {
            for (int i = levelNumber; i < this.getLevels().getLastLevel().getLevelNumber(); i++)
            {
                if (this.levels.isLevelEmpty(i))
                    continue;

                targetLevel = this.levels.getLevel(i);
                break;
            }
        }

        // Collect all the tiles intersecting the input sector.
        LatLon delta = targetLevel.getTileDelta();
        LatLon origin = this.levels.getTileOrigin();
        final int nwRow = Tile.computeRow(delta.getLatitude(), sector.getMaxLatitude(), origin.getLatitude());
        final int nwCol = Tile.computeColumn(delta.getLongitude(), sector.getMinLongitude(), origin.getLongitude());
        final int seRow = Tile.computeRow(delta.getLatitude(), sector.getMinLatitude(), origin.getLatitude());
        final int seCol = Tile.computeColumn(delta.getLongitude(), sector.getMaxLongitude(), origin.getLongitude());

        long numRows = nwRow - seRow + 1;
        long numCols = seCol - nwCol + 1;

        return numRows * numCols;
    }

    public TextureTile[][] getTilesInSector(Sector sector, int levelNumber)
    {
        if (sector == null)
        {
            String msg = Logging.getMessage("nullValue.SectorIsNull");
            Logging.logger().severe(msg);
            throw new IllegalArgumentException(msg);
        }

        Level targetLevel = this.levels.getLastLevel();
        if (levelNumber >= 0)
        {
            for (int i = levelNumber; i < this.getLevels().getLastLevel().getLevelNumber(); i++)
            {
                if (this.levels.isLevelEmpty(i))
                    continue;

                targetLevel = this.levels.getLevel(i);
                break;
            }
        }

        // Collect all the tiles intersecting the input sector.
        LatLon delta = targetLevel.getTileDelta();
        LatLon origin = this.levels.getTileOrigin();
        final int nwRow = Tile.computeRow(delta.getLatitude(), sector.getMaxLatitude(), origin.getLatitude());
        final int nwCol = Tile.computeColumn(delta.getLongitude(), sector.getMinLongitude(), origin.getLongitude());
        final int seRow = Tile.computeRow(delta.getLatitude(), sector.getMinLatitude(), origin.getLatitude());
        final int seCol = Tile.computeColumn(delta.getLongitude(), sector.getMaxLongitude(), origin.getLongitude());

        int numRows = nwRow - seRow + 1;
        int numCols = seCol - nwCol + 1;
        TextureTile[][] sectorTiles = new TextureTile[numRows][numCols];

        for (int row = nwRow; row >= seRow; row--)
        {
            for (int col = nwCol; col <= seCol; col++)
            {
                TileKey key = new TileKey(targetLevel.getLevelNumber(), row, col, targetLevel.getCacheName());
                Sector tileSector = this.levels.computeSectorForKey(key);
                sectorTiles[nwRow - row][col - nwCol] = new TextureTile(tileSector, targetLevel, row, col);
            }
        }

        return sectorTiles;
    }

    protected BufferedImage getImage(TextureTile tile, String mimeType, int timeout) throws Exception
    {
        // Read the image from disk.
        BufferedImage image = this.requestImage(tile, mimeType);
        Thread.sleep(1); // generates InterruptedException if thread has been interrupted
        if (image != null)
            return image;

        // Retrieve it from the net since it's not on disk.
        this.downloadImage(tile, mimeType, timeout);

        // Try to read from disk again after retrieving it from the net.
        image = this.requestImage(tile, mimeType);
        Thread.sleep(1); // generates InterruptedException if thread has been interupted
        if (image == null)
        {
            String message =
                Logging.getMessage("layers.TiledImageLayer.ImageUnavailable", tile.getPath());
            throw new RuntimeException(message);
        }

        return image;
    }

    protected class CompositionRetrievalPostProcessor extends AbstractRetrievalPostProcessor
    {
        protected TextureTile tile;

        public CompositionRetrievalPostProcessor(TextureTile tile)
        {
            this.tile = tile;
        }

        protected File doGetOutputFile()
        {
            String suffix = WWIO.makeSuffixForMimeType(this.getRetriever().getContentType());
            if (suffix == null)
            {
                Logging.logger().severe(
                    Logging.getMessage("generic.UnknownContentType", this.getRetriever().getContentType()));
                return null;
            }

            String path = this.tile.getPathBase();
            path += suffix;

            File f = new File(path);
            final File outFile = f.isAbsolute() ? f : getDataFileStore().newFile(path);
            if (outFile == null)
                return null;

            return outFile;
        }

        @Override
        protected boolean isDeleteOnExit(File outFile)
        {
            return outFile.getPath().contains(WWIO.DELETE_ON_EXIT_PREFIX);
        }

        @Override
        protected boolean overwriteExistingFile()
        {
            return true;
        }

        protected void markResourceAbsent()
        {
            TiledImageLayer.this.levels.markResourceAbsent(tile);
        }

        protected void handleUnsuccessfulRetrieval()
        {
            // Don't mark the tile as absent because the caller may want to try again.
        }
    }
}<|MERGE_RESOLUTION|>--- conflicted
+++ resolved
@@ -505,7 +505,7 @@
     {
         return this.detailHintOrigin + this.getDetailHint();
     }
-    
+
     protected boolean needToSplit(DrawContext dc, Sector sector, Level level)
     {
         // Compute the height in meters of a texel from the specified level. Take care to convert from the radians to
@@ -849,24 +849,6 @@
 
     /**
      * Appends TiledImageLayer configuration parameters as elements to the specified context. This appends elements for
-<<<<<<< HEAD
-     * the following parameters:
-     * <table><caption>Parameters</caption>
-     * <tr><th>Parameter</th><th>Element Path</th><th>Type</th></tr>
-     * <tr><td>{@link AVKey#SERVICE_NAME}</td><td>Service/@serviceName</td><td>String</td></tr>
-     * <tr><td>{@link AVKey#IMAGE_FORMAT}</td><td>ImageFormat</td><td>String</td></tr>
-     * <tr><td>{@link AVKey#AVAILABLE_IMAGE_FORMATS}</td><td>AvailableImageFormats/ImageFormat</td><td>String array</td></tr>
-     * <tr><td>{@link AVKey#FORCE_LEVEL_ZERO_LOADS}</td><td>ForceLevelZeroLoads</td><td>Boolean</td></tr>
-     * <tr><td>{@link AVKey#RETAIN_LEVEL_ZERO_TILES}</td><td>RetainLevelZeroTiles</td><td>Boolean</td></tr> 
-     * <tr><td>{@link AVKey#TEXTURE_FORMAT}</td><td>TextureFormat</td><td>String</td></tr>
-     * <tr><td>{@link AVKey#USE_MIP_MAPS}</td><td>UseMipMaps</td><td>Boolean</td></tr>
-     * <tr><td>{@link AVKey#USE_TRANSPARENT_TEXTURES}</td><td>UseTransparentTextures</td><td>Boolean</td></tr>
-     * <tr><td>{@link AVKey#URL_CONNECT_TIMEOUT}</td><td>RetrievalTimeouts/ConnectTimeout/Time</td><td>Integer milliseconds</td></tr>
-     * <tr><td>{@link AVKey#URL_READ_TIMEOUT}</td><td>RetrievalTimeouts/ReadTimeout/Time</td><td>Integer milliseconds</td></tr>
-     * <tr><td>{@link AVKey#RETRIEVAL_QUEUE_STALE_REQUEST_LIMIT}</td><td>RetrievalTimeouts/StaleRequestLimit/Time</td><td>Integer milliseconds</td></tr>
-     * </table>
-     * This also writes common layer and LevelSet configuration parameters by invoking {@link gov.nasa.worldwind.layers.AbstractLayer#createLayerConfigElements(gov.nasa.worldwind.avlist.AVList,
-=======
      * the following parameters: <table> <caption style="font-weight: bold;">Parameters</caption>
      * <tr><th>Parameter</th><th>Element Path</th><th>Type</th></tr> <tr><td>{@link
      * AVKey#SERVICE_NAME}</td><td>Service/@serviceName</td><td>String</td></tr> <tr><td>{@link
@@ -882,11 +864,10 @@
      * milliseconds</td></tr> <tr><td>{@link AVKey#RETRIEVAL_QUEUE_STALE_REQUEST_LIMIT}</td>
      * <td>RetrievalTimeouts/StaleRequestLimit/Time</td><td>Integer milliseconds</td></tr> </table> This also writes
      * common layer and LevelSet configuration parameters by invoking {@link gov.nasa.worldwind.layers.AbstractLayer#createLayerConfigElements(gov.nasa.worldwind.avlist.AVList,
->>>>>>> 1df700d1
      * org.w3c.dom.Element)} and {@link DataConfigurationUtils#createLevelSetConfigElements(gov.nasa.worldwind.avlist.AVList,
      * org.w3c.dom.Element)}.
      *
-     * @param params the key-value pairs which define the TiledImageLayer configuration parameters.
+     * @param params  the key-value pairs which define the TiledImageLayer configuration parameters.
      * @param context the XML document root on which to append TiledImageLayer configuration elements.
      *
      * @return a reference to context.
@@ -979,22 +960,6 @@
     /**
      * Parses TiledImageLayer configuration parameters from the specified DOM document. This writes output as key-value
      * pairs to params. If a parameter from the XML document already exists in params, that parameter is ignored.
-<<<<<<< HEAD
-     * Supported key and parameter names are:
-     * <table><caption>Parameters</caption>
-     * <tr><th>Parameter</th><th>Element Path</th><th>Type</th></tr>
-     * <tr><td>{@link AVKey#SERVICE_NAME}</td><td>Service/@serviceName</td><td>String</td></tr>
-     * <tr><td>{@link AVKey#IMAGE_FORMAT}</td><td>ImageFormat</td><td>String</td></tr>
-     * <tr><td>{@link AVKey#AVAILABLE_IMAGE_FORMATS}</td><td>AvailableImageFormats/ImageFormat</td><td>String
-     * array</td></tr>
-     * <tr><td>{@link AVKey#FORCE_LEVEL_ZERO_LOADS}</td><td>ForceLevelZeroLoads</td><td>Boolean</td></tr>
-     * <tr><td>{@link AVKey#RETAIN_LEVEL_ZERO_TILES}</td><td>RetainLevelZeroTiles</td><td>Boolean</td></tr>
-     * <tr><td>{@link AVKey#TEXTURE_FORMAT}</td><td>TextureFormat</td><td>Boolean</td></tr>
-     * <tr><td>{@link AVKey#USE_MIP_MAPS}</td><td>UseMipMaps</td><td>Boolean</td></tr>
-     * <tr><td>{@link AVKey#USE_TRANSPARENT_TEXTURES}</td><td>UseTransparentTextures</td><td>Boolean</td></tr>
-     * <tr><td>{@link AVKey#URL_CONNECT_TIMEOUT}</td><td>RetrievalTimeouts/ConnectTimeout/Time</td><td>Integer
-     * milliseconds</td></tr>
-=======
      * Supported key and parameter names are: <table> <caption style="font-weight: bold;">Supported Names</caption>
      * <tr><th>Parameter</th><th>Element Path</th><th>Type</th></tr>
      * <tr><td>{@link AVKey#SERVICE_NAME}</td><td>Service/@serviceName</td><td>String</td></tr> <tr><td>{@link
@@ -1006,19 +971,16 @@
      * AVKey#USE_MIP_MAPS}</td><td>UseMipMaps</td><td>Boolean</td></tr> <tr><td>{@link
      * AVKey#USE_TRANSPARENT_TEXTURES}</td><td>UseTransparentTextures</td><td>Boolean</td></tr> <tr><td>{@link
      * AVKey#URL_CONNECT_TIMEOUT}</td><td>RetrievalTimeouts/ConnectTimeout/Time</td><td>Integer milliseconds</td></tr>
->>>>>>> 1df700d1
      * <tr><td>{@link AVKey#URL_READ_TIMEOUT}</td><td>RetrievalTimeouts/ReadTimeout/Time</td><td>Integer
-     * milliseconds</td></tr>
-     * <tr><td>{@link AVKey#RETRIEVAL_QUEUE_STALE_REQUEST_LIMIT}</td><td>RetrievalTimeouts/StaleRequestLimit/Time</td><td>Integer
-     * milliseconds</td></tr>
-     * </table>
-     * This also parses common layer and LevelSet configuration parameters by invoking {@link gov.nasa.worldwind.layers.AbstractLayer#getLayerConfigParams(org.w3c.dom.Element,
+     * milliseconds</td></tr> <tr><td>{@link AVKey#RETRIEVAL_QUEUE_STALE_REQUEST_LIMIT}</td>
+     * <td>RetrievalTimeouts/StaleRequestLimit/Time</td><td>Integer milliseconds</td></tr> </table> This also parses
+     * common layer and LevelSet configuration parameters by invoking {@link gov.nasa.worldwind.layers.AbstractLayer#getLayerConfigParams(org.w3c.dom.Element,
      * gov.nasa.worldwind.avlist.AVList)} and {@link gov.nasa.worldwind.util.DataConfigurationUtils#getLevelSetConfigParams(org.w3c.dom.Element,
      * gov.nasa.worldwind.avlist.AVList)}.
      *
      * @param domElement the XML document root to parse for TiledImageLayer configuration parameters.
-     * @param params the output key-value pairs which recieve the TiledImageLayer configuration parameters. A null
-     * reference is permitted.
+     * @param params     the output key-value pairs which recieve the TiledImageLayer configuration parameters. A null
+     *                   reference is permitted.
      *
      * @return a reference to params, or a new AVList if params is null.
      *
@@ -1084,18 +1046,10 @@
     /**
      * Parses TiledImageLayer configuration parameters from previous versions of configuration documents. This writes
      * output as key-value pairs to params. If a parameter from the XML document already exists in params, that
-<<<<<<< HEAD
-     * parameter is ignored. Supported key and parameter names are:
-     * <table> <caption>Parameters</caption>
-     * <tr><th>Parameter</th><th>Element Path</th><th>Type</th></tr> 
-     * <tr><td>{@link AVKey#TEXTURE_FORMAT}</td><td>CompressTextures</td><td>"image/dds" if CompressTextures is "true"; null otherwise</td></tr> 
-     * </table>
-=======
      * parameter is ignored. Supported key and parameter names are: <table> <caption style="font-weight: bold;">Supported Names</caption>
      * <tr><th>Parameter</th><th>Element
      * Path</th><th>Type</th></tr> <tr><td>{@link AVKey#TEXTURE_FORMAT}</td><td>CompressTextures</td><td>"image/dds" if
      * CompressTextures is "true"; null otherwise</td></tr> </table>
->>>>>>> 1df700d1
      *
      * @param domElement the XML document root to parse for legacy TiledImageLayer configuration parameters.
      * @param params     the output key-value pairs which recieve the TiledImageLayer configuration parameters. A null
@@ -1339,12 +1293,11 @@
      * is greater than one, a full-width segment along the top of the canvas is blank. If the aspect ratio is less than
      * one, a full-height segment along the right side of the canvase is blank. If the <code>image</code> argument was
      * non-null, that buffered image is returned.
-     * 
-     * @throws java.lang.Exception if uncaught exception is thrown
+     *
      * @throws IllegalArgumentException if <code>sector</code> is null.
      * @throws java.lang.Exception Other errors.
      * @see ImageUtil#mergeImage(gov.nasa.worldwind.geom.Sector, gov.nasa.worldwind.geom.Sector, double,
-     * java.awt.image.BufferedImage, java.awt.image.BufferedImage)
+     * java.awt.image.BufferedImage, java.awt.image.BufferedImage)  ;
      */
     public BufferedImage composeImageForSector(Sector sector, int canvasWidth, int canvasHeight, double aspectRatio,
         int levelNumber, String mimeType, boolean abortOnError, BufferedImage image, int timeout) throws Exception
