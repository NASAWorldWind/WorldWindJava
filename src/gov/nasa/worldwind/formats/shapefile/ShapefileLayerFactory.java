/*
 * Copyright 2006-2009, 2017, 2020 United States Government, as represented by the
 * Administrator of the National Aeronautics and Space Administration.
 * All rights reserved.
 * 
 * The NASA World Wind Java (WWJ) platform is licensed under the Apache License,
 * Version 2.0 (the "License"); you may not use this file except in compliance
 * with the License. You may obtain a copy of the License at
 * http://www.apache.org/licenses/LICENSE-2.0
 * 
 * Unless required by applicable law or agreed to in writing, software distributed
 * under the License is distributed on an "AS IS" BASIS, WITHOUT WARRANTIES OR
 * CONDITIONS OF ANY KIND, either express or implied. See the License for the
 * specific language governing permissions and limitations under the License.
 * 
 * NASA World Wind Java (WWJ) also contains the following 3rd party Open Source
 * software:
 * 
 *     Jackson Parser – Licensed under Apache 2.0
 *     GDAL – Licensed under MIT
 *     JOGL – Licensed under  Berkeley Software Distribution (BSD)
 *     Gluegen – Licensed under Berkeley Software Distribution (BSD)
 * 
 * A complete listing of 3rd Party software notices and licenses included in
 * NASA World Wind Java (WWJ)  can be found in the WorldWindJava-v2.2 3rd-party
 * notices and licenses PDF found in code directory.
 */
package gov.nasa.worldwind.formats.shapefile;

import gov.nasa.worldwind.*;
import gov.nasa.worldwind.avlist.*;
import gov.nasa.worldwind.exception.WWRuntimeException;
import gov.nasa.worldwind.geom.*;
import gov.nasa.worldwind.layers.*;
import gov.nasa.worldwind.render.*;
import gov.nasa.worldwind.util.*;
import org.w3c.dom.*;

import javax.xml.xpath.*;
import java.awt.*;
import java.util.Map;

/**
<<<<<<< HEAD
 * A factory that creates {@link gov.nasa.worldwind.layers.Layer} instances from a shapefile layer configuration source
 * or a shapefile source.
 * <p>
 * <h1>Shapefile Geometry Conversion</h1>
 * <p>
 * Shapefile geometries are mapped to WorldWind objects as follows:
 * <p>
 * <table> <tr><th>Shapefile Geometry</th><th>WorldWind Object</th></tr> <tr><td>Point</td><td>{@link
 * gov.nasa.worldwind.render.PointPlacemark}</td></tr> <tr><td>MultiPoint</td><td>List of {@link
=======
 * A factory that creates {@link gov.nasa.worldwind.layers.Layer} instances from
 * a shapefile layer configuration source or a shapefile source.
 * <h1>Shapefile Geometry Conversion</h1>
 * <p>
 * Shapefile geometries are mapped to WorldWind objects as shown in the
 * following table.
 * <table> <caption>WorldWind Shapefile Mapping</caption><tr><th>Shapefile
 * Geometry</th><th>WorldWind Object</th></tr> <tr><td>Point</td><td>{@link
 * gov.nasa.worldwind.render.PointPlacemark}</td></tr>
 * <tr><td>MultiPoint</td><td>List of {@link
>>>>>>> 1df700d1
 * gov.nasa.worldwind.render.PointPlacemark}</td></tr> <tr><td>Polyline</td><td>{@link
 * gov.nasa.worldwind.formats.shapefile.ShapefilePolylines}</td></tr> <tr><td>Polygon</td><td>{@link
 * gov.nasa.worldwind.formats.shapefile.ShapefilePolygons}</td></tr> </table>
 * <p>
<<<<<<< HEAD
 * In addition, if the DBase attributes file associated with the shapefile has an attribute named "height" or "hgt", the
 * shapes in the shapefile are mapped to {@link gov.nasa.worldwind.formats.shapefile.ShapefileExtrudedPolygons}.
 * <p>
 * <h1>Shapefile Attributes</h1>
 * <p>
 * Shapefiles may have associated with them a DBase attributes file. This class provides a mechanism for mapping
 * attribute names in the DBase file to keys assigned to the created shapes. The mapping is specified as key/value
 * pairs, the key is the attribute name in the shapefile's DBase attributes file, the value is the key name to attach to
 * the created shape to hold the value of the specified attribute. Thus, for example, the value of per-record "NAME"
 * fields in the DBase attributes may be mapped to a {@link gov.nasa.worldwind.avlist.AVKey#DISPLAY_NAME} key in the
 * av-list of the created shapes corresponding to each record. The mapping's key/value pairs are specified using {@link
 * #setDBaseMappings(gov.nasa.worldwind.avlist.AVList)}.
 * <p>
 * The rendering attributes applied to the created shapes may be specified to this class, either via the attribute
 * accessors of this class or a configuration file passed to {@link #createFromConfigSource(Object,
 * gov.nasa.worldwind.avlist.AVList)}.
 * <p>
 * The key-value attributes and the rendering attributes of certain created shapes may be specified programmatically
 * using a ShapefileRenderable.AttributeDelegate. The delegate is called for each shapefile record encountered during
 * parsing, after this factory applies its DBase attribute mapping and its default rendering attributes. Currently,
 * attribute delegates are called when parsing shapefiles containing polylines, polygons or extruded polygons.
 * shapefiles containing points or multi-points ignore the attribute delegate. The delegate is specified using {@link
=======
 * In addition, if the DBase attributes file associated with the shapefile has
 * an attribute named "height" or "hgt", the shapes in the shapefile are mapped
 * to {@link gov.nasa.worldwind.formats.shapefile.ShapefileExtrudedPolygons}.
 * <h1>Shapefile Attributes</h1>
 * <p>
 * Shapefiles may have associated with them a DBase attributes file. This class
 * provides a mechanism for mapping attribute names in the DBase file to keys
 * assigned to the created shapes. The mapping is specified as key/value pairs,
 * the key is the attribute name in the shapefile's DBase attributes file, the
 * value is the key name to attach to the created shape to hold the value of the
 * specified attribute. Thus, for example, the value of per-record "NAME" fields
 * in the DBase attributes may be mapped to a
 * {@link gov.nasa.worldwind.avlist.AVKey#DISPLAY_NAME} key in the av-list of
 * the created shapes corresponding to each record. The mapping's key/value
 * pairs are specified using {@link
 * #setDBaseMappings(gov.nasa.worldwind.avlist.AVList)}.
 * <p>
 * The rendering attributes applied to the created shapes may be specified to
 * this class, either via the attribute accessors of this class or a
 * configuration file passed to {@link #createFromConfigSource(Object,
 * gov.nasa.worldwind.avlist.AVList)}.
 * <p>
 * The key-value attributes and the rendering attributes of certain created
 * shapes may be specified programmatically using a
 * ShapefileRenderable.AttributeDelegate. The delegate is called for each
 * shapefile record encountered during parsing, after this factory applies its
 * DBase attribute mapping and its default rendering attributes. Currently,
 * attribute delegates are called when parsing shapefiles containing polylines,
 * polygons or extruded polygons. shapefiles containing points or multi-points
 * ignore the attribute delegate. The delegate is specified using {@link
>>>>>>> 1df700d1
 * #setAttributeDelegate(gov.nasa.worldwind.formats.shapefile.ShapefileRenderable.AttributeDelegate)}.
 *
 * @author tag
 * @version $Id: ShapefileLayerFactory.java 2348 2014-09-25 23:35:46Z dcollins $
 */
public class ShapefileLayerFactory implements Factory, ShapefileRenderable.AttributeDelegate {

    /**
     * Defines an interface for receiving notifications when shapefile parsing
     * completes or encounters an exception. This interface's methods are
     * executed on a separate thread created by the factory. Implementations
     * must synchronize access to objects that are not thread safe.
     */
    public interface CompletionCallback {

        /**
         * Called when shapefile parsing and geometry conversion completes.
         * Always called before the factory's thread terminates. Executed on a
         * separate thread created by the factory.
         *
         * @param result The layer created by this factory.
         */
        void completion(Object result);

        /**
         * Called if exception occurs during shapefile parsing or shapefile
         * geometry conversion. May be called multiple times during shapefile
         * parsing. Executed on a separate thread created by the factory.
         *
         * @param e The exception thrown.
         */
        void exception(Exception e);
    }

    protected AVList dBaseMappings;
    protected ShapeAttributes normalShapeAttributes;
    protected ShapeAttributes highlightShapeAttributes;
    protected PointPlacemarkAttributes normalPointAttributes;
    protected PointPlacemarkAttributes highlightPointAttributes;
    protected ShapefileRenderable.AttributeDelegate attributeDelegate;

    /**
     * Indicates the mappings between shapefile attribute names and av-list keys
     * attached to created shapes.
     *
     * @return The mappings.
     */
    public AVList getDBaseMappings() {
        return dBaseMappings;
    }

    /**
     * Specifies the mapping of shapefile attribute names to keys attached to
     * created shapes. For each shapefile record, this class assigns the value
     * of the named attribute for that record to the specified key on the shape
     * created for that record. The key is associated only when the shapefile
     * record's attributes contains the specified attribute name.
     *
     * @param dBaseMappings The mappings. May be null, in which case no mapping
     * occurs.
     */
    public void setDBaseMappings(AVList dBaseMappings) {
        this.dBaseMappings = dBaseMappings;
    }

    /**
     * Indicates the normal shape attributes assigned to non-point shapes
     * created by this class.
     *
     * @return The normal attributes assigned to non-point shapes.
     */
    public ShapeAttributes getNormalShapeAttributes() {
        return normalShapeAttributes;
    }

    /**
     * Specifies the normal attributes assigned to non-point shapes created by
     * this class.
     *
     * @param normalShapeAttributes The normal attributes assigned to non-point
     * shapes.
     */
    public void setNormalShapeAttributes(ShapeAttributes normalShapeAttributes) {
        this.normalShapeAttributes = normalShapeAttributes;
    }

    /**
     * Indicates the highlight shape attributes assigned to non-point shapes
     * created by this class.
     *
     * @return The highlight attributes assigned to non-point shapes.
     */
    public ShapeAttributes getHighlightShapeAttributes() {
        return highlightShapeAttributes;
    }

    /**
     * Specifies the highlight attributes assigned to non-point shapes created
     * by this class.
     *
     * @param highlightShapeAttributes The highlight attributes assigned to
     * non-point shapes.
     */
    public void setHighlightShapeAttributes(ShapeAttributes highlightShapeAttributes) {
        this.highlightShapeAttributes = highlightShapeAttributes;
    }

    /**
     * Indicates the normal attributes assigned to point shapes created by this
     * class.
     *
     * @return The normal attributes assigned to point shapes.
     */
    public PointPlacemarkAttributes getNormalPointAttributes() {
        return normalPointAttributes;
    }

    /**
     * Specifies the normal attributes assigned to point shapes created by this
     * class.
     *
     * @param normalPointAttributes The normal attributes assigned to point
     * shapes.
     */
    public void setNormalPointAttributes(PointPlacemarkAttributes normalPointAttributes) {
        this.normalPointAttributes = normalPointAttributes;
    }

    /**
     * Indicates the highlight attributes assigned to point shapes created by
     * this class.
     *
     * @return The highlight attributes assigned to point shapes.
     */
    public PointPlacemarkAttributes getHighlightPointAttributes() {
        return highlightPointAttributes;
    }

    /**
     * Specifies the highlight attributes assigned to point shapes created by
     * this class.
     *
     * @param highlightPointAttributes The highlight attributes assigned to
     * point shapes.
     */
    public void setHighlightPointAttributes(PointPlacemarkAttributes highlightPointAttributes) {
        this.highlightPointAttributes = highlightPointAttributes;
    }

    /**
     * Indicates the attribute delegate called for each shapefile record
     * encountered during parsing.
     *
     * @return The attribute delegate called for each shapefile record.
     */
    public ShapefileRenderable.AttributeDelegate getAttributeDelegate() {
        return this.attributeDelegate;
    }

    /**
<<<<<<< HEAD
     * Specifies an attribute delegate to call for each shapefile record encountered during parsing. The delegate is
     * called after this factory applies its DBase attribute mapping and its default rendering attributes.
     * <p>
     * Currently, attribute delegates are called when parsing shapefiles containing polylines, polygons or extruded
     * polygons. shapefiles containing points or multi-points ignore the attribute delegate.
=======
     * Specifies an attribute delegate to call for each shapefile record
     * encountered during parsing. The delegate is called after this factory
     * applies its DBase attribute mapping and its default rendering attributes.
     * <p>
     * Currently, attribute delegates are called when parsing shapefiles
     * containing polylines, polygons or extruded polygons. shapefiles
     * containing points or multi-points ignore the attribute delegate.
>>>>>>> 1df700d1
     *
     * @param attributeDelegate The attribute delegate to call for each
     * shapefile record.
     */
    public void setAttributeDelegate(ShapefileRenderable.AttributeDelegate attributeDelegate) {
        this.attributeDelegate = attributeDelegate;
    }

    /**
     * Applies this factory's DBase attribute mapping and default rendering
     * attributes to the specified records. If an attribute delegate has been
     * specified using
     * {@link #setAttributeDelegate(gov.nasa.worldwind.formats.shapefile.ShapefileRenderable.AttributeDelegate)},
     * this calls the attribute delegate before exiting.
     *
     * @param shapefileRecord The shapefile record used to create the
     * ShapefileRenderable.Record.
     * @param renderableRecord The ShapefileRenderable.Record to assign
     * attributes for.
     */
    @Override
    public void assignAttributes(ShapefileRecord shapefileRecord, ShapefileRenderable.Record renderableRecord) {
        if (this.dBaseMappings != null) {
            AVList mappings = this.applyMappings(shapefileRecord.getAttributes(), this.dBaseMappings);
            if (mappings != null) {
                renderableRecord.setValues(mappings);
            }
        }

        if (this.attributeDelegate != null) {
            this.attributeDelegate.assignAttributes(shapefileRecord, renderableRecord);
        }
    }

    /**
<<<<<<< HEAD
     * Creates a {@link gov.nasa.worldwind.layers.Layer} from a general configuration source. The source can be one of
     * the following: <ul> <li>a {@link java.net.URL}</li> <li>a {@link java.io.File}</li> <li>a {@link
     * java.io.InputStream}</li> <li>{@link Element}</li> <li>a {@link String} holding a file name, a name of a resource
     * on the classpath, or a string representation of a URL</li> </ul>
     * <p>
     * The XML configuration file indicated by the source must contain the shapefile location, and may contain elements
     * specifying shapefile attribute mappings, shape attributes to assign to created shapes, and layer properties.
     * <p>
     * This returns with the new layer immediately, but executes shapefile parsing and shapefile geometry conversion on
     * a separate thread. Shapefile geometry is added to the returned layer as it becomes available. In order to receive
     * notifications when execution completes or if an exception occurs, use {@link #createFromConfigSource(Object,
=======
     * Creates a {@link gov.nasa.worldwind.layers.Layer} from a general
     * configuration source. The source can be one of the following: <ul> <li>a
     * {@link java.net.URL}</li> <li>a {@link java.io.File}</li> <li>a {@link
     * java.io.InputStream}</li> <li>{@link Element}</li> <li>a {@link String}
     * holding a file name, a name of a resource on the classpath, or a string
     * representation of a URL</li> </ul>
     * <p>
     * The XML configuration file indicated by the source must contain the
     * shapefile location, and may contain elements specifying shapefile
     * attribute mappings, shape attributes to assign to created shapes, and
     * layer properties.
     * <p>
     * This returns with the new layer immediately, but executes shapefile
     * parsing and shapefile geometry conversion on a separate thread. Shapefile
     * geometry is added to the returned layer as it becomes available. In order
     * to receive notifications when execution completes or if an exception
     * occurs, use {@link #createFromConfigSource(Object,
>>>>>>> 1df700d1
     * gov.nasa.worldwind.avlist.AVList, gov.nasa.worldwind.formats.shapefile.ShapefileLayerFactory.CompletionCallback)}
     * and specify a completion callback.
     *
     * @param configSource the configuration source. See above for supported
     * types.
     * @param params Key/value pairs to associate with the created layer. Values
     * specified here override corresponding values specified within the
     * configuration element.
     *
     * @return a Layer, as described by the XML configuration file.
     *
     * @throws IllegalArgumentException if the configuration file name is null
     * or an empty string.
     * @throws WWRuntimeException if object creation fails. The exception
     * indicating the source of the failure is included as the
     * {@link Exception#initCause(Throwable)}.
     */
    @Override
    public Object createFromConfigSource(Object configSource, AVList params) {
        if (WWUtil.isEmpty(configSource)) {
            String message = Logging.getMessage("generic.ConfigurationSourceIsInvalid", configSource);
            Logging.logger().severe(message);
            throw new IllegalArgumentException(message);
        }

        return this.createFromConfigSource(configSource, params, null); // no completion callback
    }

    /**
<<<<<<< HEAD
     * Creates a {@link gov.nasa.worldwind.layers.Layer} from a general configuration source. The source can be one of
     * the following: <ul> <li>a {@link java.net.URL}</li> <li>a {@link java.io.File}</li> <li>a {@link
     * java.io.InputStream}</li> <li>{@link Element}</li> <li>a {@link String} holding a file name, a name of a resource
     * on the classpath, or a string representation of a URL</li> </ul>
     * <p>
     * The XML configuration file indicated by the source must contain the shapefile location, and may contain elements
     * specifying shapefile attribute mappings, shape attributes to assign to created shapes, and layer properties.
     * <p>
     * This returns with the new layer immediately, but executes shapefile parsing and shapefile geometry conversion on
     * a separate thread. Shapefile geometry is added to the returned layer as it becomes available. Once parsing
     * completes, this calls the callback's completion method with the completed layer as the sole argument.
     * <p>
     * If an exception occurs during execution, this catches the exception and forwards it to the callback's exception
     * method. When an exception causes layer parsing or geometry conversion to fail, this calls the callback's
=======
     * Creates a {@link gov.nasa.worldwind.layers.Layer} from a general
     * configuration source. The source can be one of the following: <ul> <li>a
     * {@link java.net.URL}</li> <li>a {@link java.io.File}</li> <li>a {@link
     * java.io.InputStream}</li> <li>{@link Element}</li> <li>a {@link String}
     * holding a file name, a name of a resource on the classpath, or a string
     * representation of a URL</li> </ul>
     * <p>
     * The XML configuration file indicated by the source must contain the
     * shapefile location, and may contain elements specifying shapefile
     * attribute mappings, shape attributes to assign to created shapes, and
     * layer properties.
     * <p>
     * This returns with the new layer immediately, but executes shapefile
     * parsing and shapefile geometry conversion on a separate thread. Shapefile
     * geometry is added to the returned layer as it becomes available. Once
     * parsing completes, this calls the callback's completion method with the
     * completed layer as the sole argument.
     * <p>
     * If an exception occurs during execution, this catches the exception and
     * forwards it to the callback's exception method. When an exception causes
     * layer parsing or geometry conversion to fail, this calls the callback's
>>>>>>> 1df700d1
     * completion method before the separate thread terminates.
     *
     * @param configSource the configuration source. See above for supported
     * types.
     * @param params Key/value pairs to associate with the created layer. Values
     * specified here override corresponding values specified within the
     * configuration element.
     * @param callback a callback to notify when shapefile parsing completes or
     * encounters an exception. May be null.
     *
     * @return a Layer, as described by the XML configuration file.
     *
     * @throws IllegalArgumentException if the configuration file name is null
     * or an empty string.
     * @throws WWRuntimeException if object creation fails. The exception
     * indicating the source of the failure is included as the
     * {@link Exception#initCause(Throwable)}.
     */
    public Object createFromConfigSource(Object configSource, AVList params, CompletionCallback callback) {
        if (WWUtil.isEmpty(configSource)) {
            String message = Logging.getMessage("generic.ConfigurationSourceIsInvalid", configSource);
            Logging.logger().severe(message);
            throw new IllegalArgumentException(message);
        }

        Object o = null;

        try {
            if (configSource instanceof Element) {
                o = this.doCreateFromElement((Element) configSource, params, callback);
            } else {
                Document doc = WWXML.openDocument(configSource);
                if (doc != null) {
                    o = this.doCreateFromElement(doc.getDocumentElement(), params, callback);
                }
            }
        } catch (Exception e) {
            String msg = Logging.getMessage("generic.CreationFromConfigurationFileFailed", configSource);
            throw new WWRuntimeException(msg, e);
        }

        return o;
    }

    /**
<<<<<<< HEAD
     * Creates a {@link gov.nasa.worldwind.layers.Layer} from a general shapefile source. The source can be one of the
     * following: <ul> <li>a {@link java.net.URL}</li> <li>a {@link java.io.File}</li> <li>a {@link
     * java.io.InputStream}</li> <li>{@link Shapefile}</li> <li>a {@link String} holding a file name, a name of a
     * resource on the classpath, or a string representation of a URL</li> </ul>
     * <p>
     * This returns with the new layer immediately, but executes shapefile parsing and shapefile geometry conversion on
     * a separate thread. Shapefile geometry is added to the returned layer as it becomes available. In order to receive
     * notifications when execution completes or if an exception occurs, use {@link #createFromConfigSource(Object,
     * gov.nasa.worldwind.avlist.AVList, gov.nasa.worldwind.formats.shapefile.ShapefileLayerFactory.CompletionCallback)}
     * and specify a completion callback.
     * <p>
     * If the source is a Shapefile instance, it is the responsibility of the caller to close the shapefile after this
     * factory completes execution.
=======
     * Creates a {@link gov.nasa.worldwind.layers.Layer} from a general
     * shapefile source. The source can be one of the following: <ul> <li>a
     * {@link java.net.URL}</li> <li>a {@link java.io.File}</li> <li>a {@link
     * java.io.InputStream}</li> <li>{@link Shapefile}</li> <li>a {@link String}
     * holding a file name, a name of a resource on the classpath, or a string
     * representation of a URL</li> </ul>
     * <p>
     * This returns with the new layer immediately, but executes shapefile
     * parsing and shapefile geometry conversion on a separate thread. Shapefile
     * geometry is added to the returned layer as it becomes available. In order
     * to receive notifications when execution completes or if an exception
     * occurs, use {@link #createFromConfigSource(Object,
     * gov.nasa.worldwind.avlist.AVList, gov.nasa.worldwind.formats.shapefile.ShapefileLayerFactory.CompletionCallback)}
     * and specify a completion callback.
     * <p>
     * If the source is a Shapefile instance, it is the responsibility of the
     * caller to close the shapefile after this factory completes execution.
>>>>>>> 1df700d1
     *
     * @param shapefileSource the shapefile source. See above for supported
     * types.
     *
     * @return a Layer that renders the shapefile's contents.
     *
     * @throws IllegalArgumentException if the shapefile file name is null or an
     * empty string.
     * @throws WWRuntimeException if object creation fails. The exception
     * indicating the source of the failure is included as the
     * {@link Exception#initCause(Throwable)}.
     */
    public Object createFromShapefileSource(Object shapefileSource) {
        if (WWUtil.isEmpty(shapefileSource)) {
            String message = Logging.getMessage("generic.ShapefileSourceIsInvalid", shapefileSource);
            Logging.logger().severe(message);
            throw new IllegalArgumentException(message);
        }

        return this.createFromShapefileSource(shapefileSource, null); // no completion callback
    }

    /**
<<<<<<< HEAD
     * Creates a {@link gov.nasa.worldwind.layers.Layer} from a general shapefile source. The source can be one of the
     * following: <ul> <li>a {@link java.net.URL}</li> <li>a {@link java.io.File}</li> <li>a {@link
     * java.io.InputStream}</li> <li>{@link Shapefile}</li> <li>a {@link String} holding a file name, a name of a
     * resource on the classpath, or a string representation of a URL</li> </ul>
     * <p>
     * This returns with the new layer immediately, but executes shapefile parsing and shapefile geometry conversion on
     * a separate thread. Shapefile geometry is added to the returned layer as it becomes available. Once parsing
     * completes, this calls the callback's completion method with the completed layer as the sole argument.
     * <p>
     * If an exception occurs during execution, this catches the exception and forwards it to the callback's exception
     * method. When an exception causes layer parsing or geometry conversion to fail, this calls the callback's
     * completion method before the separate thread terminates.
     * <p>
     * If the source is a Shapefile instance, it is the responsibility of the caller to close the shapefile after this
     * factory completes execution.
=======
     * Creates a {@link gov.nasa.worldwind.layers.Layer} from a general
     * shapefile source. The source can be one of the following: <ul> <li>a
     * {@link java.net.URL}</li> <li>a {@link java.io.File}</li> <li>a {@link
     * java.io.InputStream}</li> <li>{@link Shapefile}</li> <li>a {@link String}
     * holding a file name, a name of a resource on the classpath, or a string
     * representation of a URL</li> </ul>
     * <p>
     * This returns with the new layer immediately, but executes shapefile
     * parsing and shapefile geometry conversion on a separate thread. Shapefile
     * geometry is added to the returned layer as it becomes available. Once
     * parsing completes, this calls the callback's completion method with the
     * completed layer as the sole argument.
     * <p>
     * If an exception occurs during execution, this catches the exception and
     * forwards it to the callback's exception method. When an exception causes
     * layer parsing or geometry conversion to fail, this calls the callback's
     * completion method before the separate thread terminates.
     * <p>
     * If the source is a Shapefile instance, it is the responsibility of the
     * caller to close the shapefile after this factory completes execution.
>>>>>>> 1df700d1
     *
     * @param shapefileSource the shapefile source. See above for supported
     * types.
     * @param callback a callback to notify when shapefile parsing completes or
     * encounters an exception. May be null.
     *
     * @return a Layer that renders the shapefile's contents.
     *
     * @throws IllegalArgumentException if the shapefile file name is null or an
     * empty string.
     * @throws WWRuntimeException if object creation fails. The exception
     * indicating the source of the failure is included as the
     * {@link Exception#initCause(Throwable)}.
     */
    public Object createFromShapefileSource(Object shapefileSource, CompletionCallback callback) {
        if (WWUtil.isEmpty(shapefileSource)) {
            String message = Logging.getMessage("generic.ShapefileSourceIsInvalid", shapefileSource);
            Logging.logger().severe(message);
            throw new IllegalArgumentException(message);
        }

        Object o;

        try {
            o = this.doCreateFromShapefile(shapefileSource, callback);
        } catch (Exception e) {
            String msg = Logging.getMessage("generic.CreationFromShapefileSourceFailed", shapefileSource);
            throw new WWRuntimeException(msg, e);
        }

        return o;
    }

    /**
     * Creates a {@link gov.nasa.worldwind.layers.Layer} from a general
     * shapefile layer configuration element. The element must contain the
     * shapefile location, and may contain elements specifying shapefile
     * attribute mappings, shape attributes to assign to created shapes, and
     * layer properties.
     *
     * @param domElement an XML element describing the layer.
     * @param params any properties to apply when creating the layer.
     * @param callback A callback to notify when shapefile parsing completes or
     * encounters an exception. May be null.
     *
     * @return a Layer, as described by the specified description.
     *
     * @throws Exception if an exception occurs during creation.
     */
    protected Object doCreateFromElement(Element domElement, AVList params, CompletionCallback callback)
            throws Exception {
        String shapefileLocation = WWXML.getText(domElement, "ShapefileLocation");
        if (WWUtil.isEmpty(shapefileLocation)) {
            String msg = Logging.getMessage("SHP.ShapefileLocationUnspecified");
            throw new WWRuntimeException(msg);
        }

        RenderableLayer layer = new RenderableLayer();

        if (params == null) {
            params = new AVListImpl();
        }

        // Common layer properties.
        AbstractLayer.getLayerConfigParams(domElement, params);
        layer.setValues(params);

        XPathFactory xpFactory = XPathFactory.newInstance();
        XPath xpath = xpFactory.newXPath();

        this.setDBaseMappings(this.collectDBaseMappings(domElement, xpath));

        Element element = WWXML.getElement(domElement, "NormalShapeAttributes", xpath);
        this.setNormalShapeAttributes(element != null ? this.collectShapeAttributes(element) : null);

        element = WWXML.getElement(domElement, "HighlightShapeAttributes", xpath);
        this.setHighlightShapeAttributes(element != null ? this.collectShapeAttributes(element) : null);

        element = WWXML.getElement(domElement, "NormalPointAttributes", xpath);
        this.setNormalPointAttributes(element != null ? this.collectPointAttributes(element) : null);

        element = WWXML.getElement(domElement, "HighlightPointAttributes", xpath);
        this.setHighlightPointAttributes(element != null ? this.collectPointAttributes(element) : null);

        Double d = (Double) params.getValue(AVKey.OPACITY);
        if (d != null) {
            layer.setOpacity(d);
        }

        d = (Double) params.getValue(AVKey.MAX_ACTIVE_ALTITUDE);
        if (d != null) {
            layer.setMaxActiveAltitude(d);
        }

        d = (Double) params.getValue(AVKey.MIN_ACTIVE_ALTITUDE);
        if (d != null) {
            layer.setMinActiveAltitude(d);
        }

        Boolean b = (Boolean) params.getValue(AVKey.PICK_ENABLED);
        if (b != null) {
            layer.setPickEnabled(b);
        }

        this.createShapefileLayer(shapefileLocation, layer, callback);

        return layer;
    }

    /**
     * Creates a {@link gov.nasa.worldwind.layers.Layer} from a general
     * shapefile source. The source can be one of the following: <ul> <li>a
     * {@link java.net.URL}</li> <li>a {@link java.io.File}</li> <li>a {@link
     * java.io.InputStream}</li> <li>{@link Shapefile}</li> <li>a {@link String}
     * holding a file name, a name of a resource on the classpath, or a string
     * representation of a URL</li> </ul>
     *
     * @param shapefileSource the shapefile source. See above for supported
     * types.
     * @param callback A callback to notify when shapefile parsing completes or
     * encounters an exception. May be null.
     *
     * @return a Layer that renders the shapefile's contents.
     *
     * @throws Exception if an exception occurs during creation.
     */
    protected Object doCreateFromShapefile(Object shapefileSource, CompletionCallback callback) throws Exception {
        RenderableLayer layer = new RenderableLayer();

        this.createShapefileLayer(shapefileSource, layer, callback);

        return layer;
    }

    protected void createShapefileLayer(final Object shapefileSource, final RenderableLayer layer,
            final CompletionCallback callback) {
        WorldWind.getScheduledTaskService().addTask(new Runnable() {
            @Override
            public void run() {
                Shapefile shp = null;
                try {
                    shp = loadShapefile(shapefileSource);
                    assembleShapefileLayer(shp, layer);
                } catch (Exception e) {
                    if (callback != null) {
                        callback.exception(e);
                    }
                } finally {
                    if (callback != null) {
                        callback.completion(layer);
                    }
                    if (shapefileSource != shp) // close the shapefile if we created it
                    {
                        WWIO.closeStream(shp, shapefileSource.toString());
                    }
                }
            }
        });
    }

    protected Shapefile loadShapefile(Object shapefileSource) {
        return (shapefileSource instanceof Shapefile) ? (Shapefile) shapefileSource : new Shapefile(shapefileSource);
    }

    protected void assembleShapefileLayer(Shapefile shp, RenderableLayer layer) {
        this.addRenderablesForShapefile(shp, layer);
        this.addPropertiesForShapefile(shp, layer);
    }

    protected AVList collectDBaseMappings(Element domElement, XPath xpath) {
        try {
            Element[] elements = WWXML.getElements(domElement, "AttributeMapping", xpath);
            if (elements == null || elements.length == 0) {
                return null;
            }

            AVList attrMappings = new AVListImpl();

            for (Element el : elements) {
                String prop = xpath.evaluate("@attributeName", el);
                String value = xpath.evaluate("@mapToKey", el);
                if (WWUtil.isEmpty(prop) || WWUtil.isEmpty(value)) {
                    continue;
                }

                attrMappings.setValue(prop, value);
            }

            return attrMappings;
        } catch (XPathExpressionException e) // should not occur, but log just if it does
        {
            String message = Logging.getMessage("XML.InvalidXPathExpression", "internal expression");
            Logging.logger().log(java.util.logging.Level.WARNING, message, e);
            return null;
        }
    }

    protected PointPlacemarkAttributes collectPointAttributes(Element attrElement) {
        XPathFactory xpFactory = XPathFactory.newInstance();
        XPath xpath = xpFactory.newXPath();

        PointPlacemarkAttributes attributes = new PointPlacemarkAttributes();

        String imageAddress = WWXML.getText(attrElement, "ImageAddress", xpath);
        if (!WWUtil.isEmpty(imageAddress)) {
            attributes.setImageAddress(imageAddress);
        }

        Double scale = WWXML.getDouble(attrElement, "Scale", xpath);
        if (scale != null) {
            attributes.setScale(scale);
        }

        Color imageColor = WWXML.getColor(attrElement, "ImageColor", xpath);
        if (imageColor != null) {
            attributes.setImageColor(imageColor);
        }

        Double width = WWXML.getDouble(attrElement, "LineWidth", xpath);
        if (width != null) {
            attributes.setLineWidth(width);
        }

        Double labelScale = WWXML.getDouble(attrElement, "LabelScale", xpath);
        if (labelScale != null) {
            attributes.setLabelScale(labelScale);
        }

        Color labelColor = WWXML.getColor(attrElement, "LabelColor", xpath);
        if (labelColor != null) {
            attributes.setLabelMaterial(new Material(labelColor));
        }

        Color lineColor = WWXML.getColor(attrElement, "LineColor", xpath);
        if (lineColor != null) {
            attributes.setLabelMaterial(new Material(lineColor));
        }

        Boolean tf = WWXML.getBoolean(attrElement, "UsePointAsDefaultImage", xpath);
        if (tf != null) {
            attributes.setUsePointAsDefaultImage(tf);
        }

        return attributes;
    }

    protected ShapeAttributes collectShapeAttributes(Element attrElement) {
        XPathFactory xpFactory = XPathFactory.newInstance();
        XPath xpath = xpFactory.newXPath();

        ShapeAttributes shapeAttributes = new BasicShapeAttributes();

        Boolean tf = WWXML.getBoolean(attrElement, "DrawInterior", xpath);
        if (tf != null) {
            shapeAttributes.setDrawInterior(tf);
        }

        tf = WWXML.getBoolean(attrElement, "DrawOutline", xpath);
        if (tf != null) {
            shapeAttributes.setDrawOutline(tf);
        }

        Double opacity = WWXML.getDouble(attrElement, "InteriorOpacity", xpath);
        if (opacity != null) {
            shapeAttributes.setInteriorOpacity(opacity);
        }

        opacity = WWXML.getDouble(attrElement, "OutlineOpacity", xpath);
        if (opacity != null) {
            shapeAttributes.setOutlineOpacity(opacity);
        }

        Double width = WWXML.getDouble(attrElement, "OutlineWidth", xpath);
        if (opacity != null) {
            shapeAttributes.setOutlineWidth(width);
        }

        Color color = WWXML.getColor(attrElement, "InteriorColor", xpath);
        if (color != null) {
            shapeAttributes.setInteriorMaterial(new Material(color));
        }

        color = WWXML.getColor(attrElement, "OutlineColor", xpath);
        if (color != null) {
            shapeAttributes.setOutlineMaterial(new Material(color));
        }

        return shapeAttributes;
    }

    protected void addRenderablesForShapefile(Shapefile shp, RenderableLayer layer) {
        if (Shapefile.isPointType(shp.getShapeType())) {
            this.addRenderablesForPoints(shp, layer);
        } else if (Shapefile.isMultiPointType(shp.getShapeType())) {
            this.addRenderablesForMultiPoints(shp, layer);
        } else if (Shapefile.isPolylineType(shp.getShapeType())) {
            this.addRenderablesForPolylines(shp, layer);
        } else if (Shapefile.isPolygonType(shp.getShapeType())) {
            this.addRenderablesForPolygons(shp, layer);
        } else {
            String msg = Logging.getMessage("generic.UnrecognizedShapeType", shp.getShapeType());
            throw new WWRuntimeException(msg);
        }
    }

    protected void addRenderablesForPoints(Shapefile shp, RenderableLayer layer) {
        while (shp.hasNext()) {
            ShapefileRecord record = shp.nextRecord();

            if (!Shapefile.isPointType(record.getShapeType())) {
                continue;
            }

            AVList mappings = this.applyMappings(record.getAttributes(), this.dBaseMappings);

            double[] point = ((ShapefileRecordPoint) record).getPoint();
            layer.addRenderable(this.createPoint(record, point[1], point[0], mappings));
        }
    }

    protected void addRenderablesForMultiPoints(Shapefile shp, RenderableLayer layer) {
        while (shp.hasNext()) {
            ShapefileRecord record = shp.nextRecord();

            if (!Shapefile.isMultiPointType(record.getShapeType())) {
                continue;
            }

            AVList mappings = this.applyMappings(record.getAttributes(), this.dBaseMappings);

            Iterable<double[]> iterable = ((ShapefileRecordMultiPoint) record).getPoints(0);

            for (double[] point : iterable) {
                layer.addRenderable(
                        this.createPoint(record, point[1], point[0], mappings));
            }
        }
    }

    @SuppressWarnings({"UnusedDeclaration"})
    protected Renderable createPoint(ShapefileRecord record, double latDegrees, double lonDegrees, AVList mappings) {
        PointPlacemark placemark = new PointPlacemark(Position.fromDegrees(latDegrees, lonDegrees, 0));
        placemark.setAltitudeMode(WorldWind.CLAMP_TO_GROUND);

        if (this.normalPointAttributes != null) {
            placemark.setAttributes(this.normalPointAttributes);
        }
        if (this.highlightPointAttributes != null) {
            placemark.setHighlightAttributes(this.highlightPointAttributes);
        }

        if (mappings != null) {
            placemark.setValues(mappings);
        }

        return placemark;
    }

    protected void addRenderablesForPolylines(Shapefile shp, RenderableLayer layer) {
        ShapefilePolylines shape = new ShapefilePolylines(shp, this.normalShapeAttributes,
                this.highlightShapeAttributes, this);
        layer.addRenderable(shape);
    }

    protected void addRenderablesForPolygons(Shapefile shp, RenderableLayer layer) {
        if (ShapefileUtils.hasHeightAttribute(shp)) {
            this.addRenderablesForExtrudedPolygons(shp, layer);
        } else {
            this.addRenderablesForSurfacePolygons(shp, layer);
        }
    }

    protected void addRenderablesForSurfacePolygons(Shapefile shp, RenderableLayer layer) {
        ShapefilePolygons shape = new ShapefilePolygons(shp, this.normalShapeAttributes,
                this.highlightShapeAttributes, this);
        layer.addRenderable(shape);
    }

    protected void addRenderablesForExtrudedPolygons(Shapefile shp, RenderableLayer layer) {
        ShapefileExtrudedPolygons shape = new ShapefileExtrudedPolygons(shp, this.normalShapeAttributes,
                this.highlightShapeAttributes, this);
        layer.addRenderable(shape);
    }

    protected AVList applyMappings(DBaseRecord attrRecord, AVList attrMappings) {
        if (attrRecord == null || attrMappings == null) {
            return null;
        }

        AVList mappings = new AVListImpl();
        for (Map.Entry<String, Object> mapping : attrMappings.getEntries()) {
            Object attrValue = attrRecord.getValue(mapping.getKey());
            if (attrValue != null) {
                mappings.setValue((String) mapping.getValue(), attrValue);
            }
        }

        return mappings.getEntries().size() > 0 ? mappings : null;
    }

    protected void addPropertiesForShapefile(Shapefile shp, RenderableLayer layer) {
        if (layer.getValue(AVKey.DISPLAY_NAME) == null) // use the shapefile's display name when the layer is unnamed
        {
            layer.setValue(AVKey.DISPLAY_NAME, shp.getValue(AVKey.DISPLAY_NAME));
        }

        if (shp.getBoundingRectangle() != null) {
            layer.setValue(AVKey.SECTOR, Sector.fromDegrees(shp.getBoundingRectangle()));
        }
    }
}<|MERGE_RESOLUTION|>--- conflicted
+++ resolved
@@ -41,17 +41,6 @@
 import java.util.Map;
 
 /**
-<<<<<<< HEAD
- * A factory that creates {@link gov.nasa.worldwind.layers.Layer} instances from a shapefile layer configuration source
- * or a shapefile source.
- * <p>
- * <h1>Shapefile Geometry Conversion</h1>
- * <p>
- * Shapefile geometries are mapped to WorldWind objects as follows:
- * <p>
- * <table> <tr><th>Shapefile Geometry</th><th>WorldWind Object</th></tr> <tr><td>Point</td><td>{@link
- * gov.nasa.worldwind.render.PointPlacemark}</td></tr> <tr><td>MultiPoint</td><td>List of {@link
-=======
  * A factory that creates {@link gov.nasa.worldwind.layers.Layer} instances from
  * a shapefile layer configuration source or a shapefile source.
  * <h1>Shapefile Geometry Conversion</h1>
@@ -62,35 +51,10 @@
  * Geometry</th><th>WorldWind Object</th></tr> <tr><td>Point</td><td>{@link
  * gov.nasa.worldwind.render.PointPlacemark}</td></tr>
  * <tr><td>MultiPoint</td><td>List of {@link
->>>>>>> 1df700d1
  * gov.nasa.worldwind.render.PointPlacemark}</td></tr> <tr><td>Polyline</td><td>{@link
  * gov.nasa.worldwind.formats.shapefile.ShapefilePolylines}</td></tr> <tr><td>Polygon</td><td>{@link
  * gov.nasa.worldwind.formats.shapefile.ShapefilePolygons}</td></tr> </table>
  * <p>
-<<<<<<< HEAD
- * In addition, if the DBase attributes file associated with the shapefile has an attribute named "height" or "hgt", the
- * shapes in the shapefile are mapped to {@link gov.nasa.worldwind.formats.shapefile.ShapefileExtrudedPolygons}.
- * <p>
- * <h1>Shapefile Attributes</h1>
- * <p>
- * Shapefiles may have associated with them a DBase attributes file. This class provides a mechanism for mapping
- * attribute names in the DBase file to keys assigned to the created shapes. The mapping is specified as key/value
- * pairs, the key is the attribute name in the shapefile's DBase attributes file, the value is the key name to attach to
- * the created shape to hold the value of the specified attribute. Thus, for example, the value of per-record "NAME"
- * fields in the DBase attributes may be mapped to a {@link gov.nasa.worldwind.avlist.AVKey#DISPLAY_NAME} key in the
- * av-list of the created shapes corresponding to each record. The mapping's key/value pairs are specified using {@link
- * #setDBaseMappings(gov.nasa.worldwind.avlist.AVList)}.
- * <p>
- * The rendering attributes applied to the created shapes may be specified to this class, either via the attribute
- * accessors of this class or a configuration file passed to {@link #createFromConfigSource(Object,
- * gov.nasa.worldwind.avlist.AVList)}.
- * <p>
- * The key-value attributes and the rendering attributes of certain created shapes may be specified programmatically
- * using a ShapefileRenderable.AttributeDelegate. The delegate is called for each shapefile record encountered during
- * parsing, after this factory applies its DBase attribute mapping and its default rendering attributes. Currently,
- * attribute delegates are called when parsing shapefiles containing polylines, polygons or extruded polygons.
- * shapefiles containing points or multi-points ignore the attribute delegate. The delegate is specified using {@link
-=======
  * In addition, if the DBase attributes file associated with the shapefile has
  * an attribute named "height" or "hgt", the shapes in the shapefile are mapped
  * to {@link gov.nasa.worldwind.formats.shapefile.ShapefileExtrudedPolygons}.
@@ -121,7 +85,6 @@
  * attribute delegates are called when parsing shapefiles containing polylines,
  * polygons or extruded polygons. shapefiles containing points or multi-points
  * ignore the attribute delegate. The delegate is specified using {@link
->>>>>>> 1df700d1
  * #setAttributeDelegate(gov.nasa.worldwind.formats.shapefile.ShapefileRenderable.AttributeDelegate)}.
  *
  * @author tag
@@ -282,13 +245,6 @@
     }
 
     /**
-<<<<<<< HEAD
-     * Specifies an attribute delegate to call for each shapefile record encountered during parsing. The delegate is
-     * called after this factory applies its DBase attribute mapping and its default rendering attributes.
-     * <p>
-     * Currently, attribute delegates are called when parsing shapefiles containing polylines, polygons or extruded
-     * polygons. shapefiles containing points or multi-points ignore the attribute delegate.
-=======
      * Specifies an attribute delegate to call for each shapefile record
      * encountered during parsing. The delegate is called after this factory
      * applies its DBase attribute mapping and its default rendering attributes.
@@ -296,7 +252,6 @@
      * Currently, attribute delegates are called when parsing shapefiles
      * containing polylines, polygons or extruded polygons. shapefiles
      * containing points or multi-points ignore the attribute delegate.
->>>>>>> 1df700d1
      *
      * @param attributeDelegate The attribute delegate to call for each
      * shapefile record.
@@ -332,19 +287,6 @@
     }
 
     /**
-<<<<<<< HEAD
-     * Creates a {@link gov.nasa.worldwind.layers.Layer} from a general configuration source. The source can be one of
-     * the following: <ul> <li>a {@link java.net.URL}</li> <li>a {@link java.io.File}</li> <li>a {@link
-     * java.io.InputStream}</li> <li>{@link Element}</li> <li>a {@link String} holding a file name, a name of a resource
-     * on the classpath, or a string representation of a URL</li> </ul>
-     * <p>
-     * The XML configuration file indicated by the source must contain the shapefile location, and may contain elements
-     * specifying shapefile attribute mappings, shape attributes to assign to created shapes, and layer properties.
-     * <p>
-     * This returns with the new layer immediately, but executes shapefile parsing and shapefile geometry conversion on
-     * a separate thread. Shapefile geometry is added to the returned layer as it becomes available. In order to receive
-     * notifications when execution completes or if an exception occurs, use {@link #createFromConfigSource(Object,
-=======
      * Creates a {@link gov.nasa.worldwind.layers.Layer} from a general
      * configuration source. The source can be one of the following: <ul> <li>a
      * {@link java.net.URL}</li> <li>a {@link java.io.File}</li> <li>a {@link
@@ -362,7 +304,6 @@
      * geometry is added to the returned layer as it becomes available. In order
      * to receive notifications when execution completes or if an exception
      * occurs, use {@link #createFromConfigSource(Object,
->>>>>>> 1df700d1
      * gov.nasa.worldwind.avlist.AVList, gov.nasa.worldwind.formats.shapefile.ShapefileLayerFactory.CompletionCallback)}
      * and specify a completion callback.
      *
@@ -392,22 +333,6 @@
     }
 
     /**
-<<<<<<< HEAD
-     * Creates a {@link gov.nasa.worldwind.layers.Layer} from a general configuration source. The source can be one of
-     * the following: <ul> <li>a {@link java.net.URL}</li> <li>a {@link java.io.File}</li> <li>a {@link
-     * java.io.InputStream}</li> <li>{@link Element}</li> <li>a {@link String} holding a file name, a name of a resource
-     * on the classpath, or a string representation of a URL</li> </ul>
-     * <p>
-     * The XML configuration file indicated by the source must contain the shapefile location, and may contain elements
-     * specifying shapefile attribute mappings, shape attributes to assign to created shapes, and layer properties.
-     * <p>
-     * This returns with the new layer immediately, but executes shapefile parsing and shapefile geometry conversion on
-     * a separate thread. Shapefile geometry is added to the returned layer as it becomes available. Once parsing
-     * completes, this calls the callback's completion method with the completed layer as the sole argument.
-     * <p>
-     * If an exception occurs during execution, this catches the exception and forwards it to the callback's exception
-     * method. When an exception causes layer parsing or geometry conversion to fail, this calls the callback's
-=======
      * Creates a {@link gov.nasa.worldwind.layers.Layer} from a general
      * configuration source. The source can be one of the following: <ul> <li>a
      * {@link java.net.URL}</li> <li>a {@link java.io.File}</li> <li>a {@link
@@ -429,7 +354,6 @@
      * If an exception occurs during execution, this catches the exception and
      * forwards it to the callback's exception method. When an exception causes
      * layer parsing or geometry conversion to fail, this calls the callback's
->>>>>>> 1df700d1
      * completion method before the separate thread terminates.
      *
      * @param configSource the configuration source. See above for supported
@@ -475,21 +399,6 @@
     }
 
     /**
-<<<<<<< HEAD
-     * Creates a {@link gov.nasa.worldwind.layers.Layer} from a general shapefile source. The source can be one of the
-     * following: <ul> <li>a {@link java.net.URL}</li> <li>a {@link java.io.File}</li> <li>a {@link
-     * java.io.InputStream}</li> <li>{@link Shapefile}</li> <li>a {@link String} holding a file name, a name of a
-     * resource on the classpath, or a string representation of a URL</li> </ul>
-     * <p>
-     * This returns with the new layer immediately, but executes shapefile parsing and shapefile geometry conversion on
-     * a separate thread. Shapefile geometry is added to the returned layer as it becomes available. In order to receive
-     * notifications when execution completes or if an exception occurs, use {@link #createFromConfigSource(Object,
-     * gov.nasa.worldwind.avlist.AVList, gov.nasa.worldwind.formats.shapefile.ShapefileLayerFactory.CompletionCallback)}
-     * and specify a completion callback.
-     * <p>
-     * If the source is a Shapefile instance, it is the responsibility of the caller to close the shapefile after this
-     * factory completes execution.
-=======
      * Creates a {@link gov.nasa.worldwind.layers.Layer} from a general
      * shapefile source. The source can be one of the following: <ul> <li>a
      * {@link java.net.URL}</li> <li>a {@link java.io.File}</li> <li>a {@link
@@ -507,7 +416,6 @@
      * <p>
      * If the source is a Shapefile instance, it is the responsibility of the
      * caller to close the shapefile after this factory completes execution.
->>>>>>> 1df700d1
      *
      * @param shapefileSource the shapefile source. See above for supported
      * types.
@@ -531,23 +439,6 @@
     }
 
     /**
-<<<<<<< HEAD
-     * Creates a {@link gov.nasa.worldwind.layers.Layer} from a general shapefile source. The source can be one of the
-     * following: <ul> <li>a {@link java.net.URL}</li> <li>a {@link java.io.File}</li> <li>a {@link
-     * java.io.InputStream}</li> <li>{@link Shapefile}</li> <li>a {@link String} holding a file name, a name of a
-     * resource on the classpath, or a string representation of a URL</li> </ul>
-     * <p>
-     * This returns with the new layer immediately, but executes shapefile parsing and shapefile geometry conversion on
-     * a separate thread. Shapefile geometry is added to the returned layer as it becomes available. Once parsing
-     * completes, this calls the callback's completion method with the completed layer as the sole argument.
-     * <p>
-     * If an exception occurs during execution, this catches the exception and forwards it to the callback's exception
-     * method. When an exception causes layer parsing or geometry conversion to fail, this calls the callback's
-     * completion method before the separate thread terminates.
-     * <p>
-     * If the source is a Shapefile instance, it is the responsibility of the caller to close the shapefile after this
-     * factory completes execution.
-=======
      * Creates a {@link gov.nasa.worldwind.layers.Layer} from a general
      * shapefile source. The source can be one of the following: <ul> <li>a
      * {@link java.net.URL}</li> <li>a {@link java.io.File}</li> <li>a {@link
@@ -568,7 +459,6 @@
      * <p>
      * If the source is a Shapefile instance, it is the responsibility of the
      * caller to close the shapefile after this factory completes execution.
->>>>>>> 1df700d1
      *
      * @param shapefileSource the shapefile source. See above for supported
      * types.
