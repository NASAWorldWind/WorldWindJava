/*
 * Copyright 2006-2009, 2017, 2020 United States Government, as represented by the
 * Administrator of the National Aeronautics and Space Administration.
 * All rights reserved.
 * 
 * The NASA World Wind Java (WWJ) platform is licensed under the Apache License,
 * Version 2.0 (the "License"); you may not use this file except in compliance
 * with the License. You may obtain a copy of the License at
 * http://www.apache.org/licenses/LICENSE-2.0
 * 
 * Unless required by applicable law or agreed to in writing, software distributed
 * under the License is distributed on an "AS IS" BASIS, WITHOUT WARRANTIES OR
 * CONDITIONS OF ANY KIND, either express or implied. See the License for the
 * specific language governing permissions and limitations under the License.
 * 
 * NASA World Wind Java (WWJ) also contains the following 3rd party Open Source
 * software:
 * 
 *     Jackson Parser – Licensed under Apache 2.0
 *     GDAL – Licensed under MIT
 *     JOGL – Licensed under  Berkeley Software Distribution (BSD)
 *     Gluegen – Licensed under Berkeley Software Distribution (BSD)
 * 
 * A complete listing of 3rd Party software notices and licenses included in
 * NASA World Wind Java (WWJ)  can be found in the WorldWindJava-v2.2 3rd-party
 * notices and licenses PDF found in code directory.
 */
package gov.nasa.worldwind.formats.shapefile;

import gov.nasa.worldwind.exception.WWRuntimeException;
import gov.nasa.worldwind.geom.LatLon;
import gov.nasa.worldwind.util.*;

import javax.xml.stream.*;
import java.io.IOException;
import java.nio.*;
import java.util.*;

/**
 * Represents a single record of a shapefile.
 *
 * @author Patrick Murris
 * @version $Id: ShapefileRecord.java 2303 2014-09-14 22:33:36Z dcollins $
 */
public abstract class ShapefileRecord {

    protected Shapefile shapeFile;
    protected int recordNumber;
    protected int contentLengthInBytes;
    protected String shapeType;
    protected DBaseRecord attributes;
    protected int numberOfParts;
    protected int numberOfPoints;
    protected int firstPartNumber;
    /**
     * Indicates if the record's point coordinates should be normalized.
     * Defaults to false.
     */
    protected boolean normalizePoints;

    protected static final int RECORD_HEADER_LENGTH = 8;
    protected static List<String> measureTypes = new ArrayList<String>(Arrays.asList(
            Shapefile.SHAPE_POINT_M, Shapefile.SHAPE_POINT_Z,
            Shapefile.SHAPE_MULTI_POINT_M, Shapefile.SHAPE_MULTI_POINT_Z,
            Shapefile.SHAPE_POLYLINE_M, Shapefile.SHAPE_POLYLINE_Z,
            Shapefile.SHAPE_POLYGON_M, Shapefile.SHAPE_POLYGON_Z
    ));

    /**
     * Constructs a record instance from the given {@link java.nio.ByteBuffer}.
     * The buffer's current position must be the start of the record, and will
     * be the start of the next record when the constructor returns.
     *
     * @param shapeFile the parent {@link Shapefile}.
     * @param buffer the shapefile record {@link java.nio.ByteBuffer} to read
     * from.
     *
     * @throws IllegalArgumentException if any argument is null or otherwise
     * invalid.
     * @throws gov.nasa.worldwind.exception.WWRuntimeException if the record's
     * shape type does not match that of the shapefile.
     */
    public ShapefileRecord(Shapefile shapeFile, ByteBuffer buffer) {
        if (shapeFile == null) {
            String message = Logging.getMessage("nullValue.ShapefileIsNull");
            Logging.logger().severe(message);
            throw new IllegalArgumentException(message);
        }

        if (buffer == null) {
            String message = Logging.getMessage("nullValue.BufferIsNull");
            Logging.logger().severe(message);
            throw new IllegalArgumentException(message);
        }

        // Save the buffer's current position.
        int pos = buffer.position();
        try {
            this.readFromBuffer(shapeFile, buffer);
        } finally {
            // Move to the end of the record.
            buffer.position(pos + this.contentLengthInBytes + RECORD_HEADER_LENGTH);
        }
    }

    /**
     * Returns the shapefile containing this record.
     *
     * @return the shapefile containing this record.
     */
    public Shapefile getShapeFile() {
        return this.shapeFile;
    }

    /**
     * Returns the zero-orgin ordinal position of the record in the shapefile.
     *
     * @return the record's ordinal position in the shapefile.
     */
    public int getRecordNumber() {
        return this.recordNumber;
    }

    /**
     * Returns the record's shape type.
     *
     * @return the record' shape type. See {@link Shapefile} for a list of the
     * defined shape types.
     */
    public String getShapeType() {
        return this.shapeType;
    }

    /**
     * Returns the record's attributes.
     *
     * @return the record's attributes.
     */
    public DBaseRecord getAttributes() {
        return this.attributes;
    }

    /**
     * Specifies the shapefile's attributes.
     *
     * @param attributes the shapefile's attributes. May be null.
     */
    public void setAttributes(DBaseRecord attributes) {
        this.attributes = attributes;
    }

    /**
     * Returns the number of parts in the record.
     *
     * @return the number of parts in the record.
     */
    public int getNumberOfParts() {
        return this.numberOfParts;
    }

    /**
     * Returns the first part number in the record.
     *
     * @return the first part number in the record.
     */
    public int getFirstPartNumber() {
        return this.firstPartNumber;
    }

    /**
     * Returns the last part number in the record.
     *
     * @return the last part number in the record.
     */
    public int getLastPartNumber() {
        return this.firstPartNumber + this.numberOfParts - 1;
    }

    /**
     * Returns the number of points in the record.
     *
     * @return the number of points in the record.
     */
    public int getNumberOfPoints() {
        return this.numberOfPoints;
    }

    /**
     * Returns the number of points in a specified part of the record.
     *
     * @param partNumber the part number for which to return the number of
     * points.
     *
     * @return the number of points in the specified part.
     */
    public int getNumberOfPoints(int partNumber) {
        if (partNumber < 0 || partNumber >= this.getNumberOfParts()) {
            String message = Logging.getMessage("generic.indexOutOfRange", partNumber);
            Logging.logger().severe(message);
            throw new IllegalArgumentException(message);
        }

        int shapefilePartNumber = this.getFirstPartNumber() + partNumber;
        return this.getShapeFile().getPointBuffer().subBufferSize(shapefilePartNumber);
    }

    /**
     * Returns the {@link gov.nasa.worldwind.util.VecBuffer} holding the X and Y
     * points of a specified part.
     *
     * @param partNumber the part for which to return the point buffer.
     *
     * @return the buffer holding the part's points. The points are ordered
     * X0,Y0,X1,Y1,...Xn-1,Yn-1, where "n" is the number of points in the part.
     */
    public VecBuffer getPointBuffer(int partNumber) {
        if (partNumber < 0 || partNumber >= this.getNumberOfParts()) {
            String message = Logging.getMessage("generic.indexOutOfRange", partNumber);
            Logging.logger().severe(message);
            throw new IllegalArgumentException(message);
        }

        int shapefilePartNumber = this.getFirstPartNumber() + partNumber;
        return this.getShapeFile().getPointBuffer().subBuffer(shapefilePartNumber);
    }

    /**
     * Returns the {@link gov.nasa.worldwind.util.CompoundVecBuffer} holding all
     * the X and Y points for this record. The returned buffer contains one
     * sub-buffer for each of this record's parts. The coordinates for each part
     * are referenced by invoking
     * {@link gov.nasa.worldwind.util.CompoundVecBuffer#subBuffer(int)}, where
     * the index is one of this record's part IDs, starting with 0 and ending
     * with <code>{@link #getNumberOfParts()} - 1</code> (inclusive).
     *
     * @return a CompoundVecBuffer that holds this record's coordinate data.
     */
    public CompoundVecBuffer getCompoundPointBuffer() {
        return this.getShapeFile().getPointBuffer().slice(this.getFirstPartNumber(), this.getLastPartNumber());
    }

    /**
<<<<<<< HEAD
     * Returns a four-element array containing this record's bounding rectangle, or null if this record has no bounding
     * rectangle.
     * <p>
     * The returned array is ordered as follows: minimum Y, maximum Y, minimum X, and maximum X. If the Shapefile's
     * coordinate system is geographic, the elements can be interpreted as angular degrees in the order minimum
=======
     * Returns a four-element array containing this record's bounding rectangle,
     * or null if this record has no bounding rectangle.
     * <p>
     * The returned array is ordered as follows: minimum Y, maximum Y, minimum
     * X, and maximum X. If the Shapefile's coordinate system is geographic, the
     * elements can be interpreted as angular degrees in the order minimum
>>>>>>> 1df700d1
     * latitude, maximum latitude, minimum longitude, and maximum longitude.
     *
     * @return the record's bounding rectangle, or null to indicate that this
     * record does not have a bounding rectangle.
     */
    public abstract double[] getBoundingRectangle();

    /**
     * Reads and parses subclass-specific contents of a shapefile record from a
     * specified buffer. The buffer's current position must be the start of the
     * subclass' unique contents and will be the start of the next record when
     * the constructor returns.
     *
     * @param shapefile the containing {@link Shapefile}.
     * @param buffer the shapefile record {@link java.nio.ByteBuffer} to read
     * from.
     */
    protected abstract void doReadFromBuffer(Shapefile shapefile, ByteBuffer buffer);

    /**
     * Reads and parses the contents of a shapefile record from a specified
     * buffer. The buffer's current position must be the start of the record and
     * will be the start of the next record when the constructor returns.
     *
     * @param shapefile the containing {@link Shapefile}.
     * @param buffer the shapefile record {@link java.nio.ByteBuffer} to read
     * from.
     */
    protected void readFromBuffer(Shapefile shapefile, ByteBuffer buffer) {
        // Read record number and record length - big endian.
        buffer.order(ByteOrder.BIG_ENDIAN);
        this.recordNumber = buffer.getInt();
        this.contentLengthInBytes = buffer.getInt() * 2;

        // Read shape type - little endian
        buffer.order(ByteOrder.LITTLE_ENDIAN);
        int type = buffer.getInt();
        String shapeType = shapefile.getShapeType(type);
        this.validateShapeType(shapefile, shapeType);

        this.shapeType = shapeType;
        this.shapeFile = shapefile;

        this.doReadFromBuffer(shapefile, buffer);
    }

    /**
<<<<<<< HEAD
     * Verifies that the record's shape type matches the expected one, typically that of the shapefile. All non-null
     * records in a Shapefile must be of the same type. Throws an exception if the types do not match and the shape type
     * is not <code>{@link Shapefile#SHAPE_NULL}</code>. Records of type <code>SHAPE_NULL</code> are always valid, and
     * may appear in any Shapefile.
     * <p>
     * For details, see the ESRI Shapefile specification at <a href="http://www.esri.com/library/whitepapers/pdfs/shapefile.pdf"/>,
=======
     * Verifies that the record's shape type matches the expected one, typically
     * that of the shapefile. All non-null records in a Shapefile must be of the
     * same type. Throws an exception if the types do not match and the shape
     * type is not <code>{@link Shapefile#SHAPE_NULL}</code>. Records of type
     * <code>SHAPE_NULL</code> are always valid, and may appear in any
     * Shapefile.
     * <p>
     * For details, see the ESRI Shapefile specification at
     * <a href="http://www.esri.com/library/whitepapers/pdfs/shapefile.pdf"></a>,
>>>>>>> 1df700d1
     * pages 4 and 5.
     *
     * @param shapefile the shapefile.
     * @param shapeType the record's shape type.
     *
     * @throws WWRuntimeException if the shape types do not match.
     * @throws IllegalArgumentException if the specified shape type is null.
     */
    protected void validateShapeType(Shapefile shapefile, String shapeType) {
        if (shapeType == null) {
            String message = Logging.getMessage("nullValue.ShapeType");
            Logging.logger().severe(message);
            throw new IllegalArgumentException(message);
        }

        if (!shapeType.equals(shapefile.getShapeType()) && !shapeType.equals(Shapefile.SHAPE_NULL)) {
            String message = Logging.getMessage("SHP.UnsupportedShapeType", shapeType);
            Logging.logger().severe(message);
            throw new WWRuntimeException(message);
        }
    }

    /**
     * Indicates whether the record is a shape type capable of containing
     * optional measure values. Does not indicate whether the record actually
     * contains measure values.
     *
     * @return true if the record may contain measure values.
     */
    protected boolean isMeasureType() {
        return Shapefile.isMeasureType(this.getShapeType());
    }

    /**
     * Indicates whether the record is a shape type containing Z values.
     *
     * @return true if the record is a type containing Z values.
     */
    protected boolean isZType() {
        return Shapefile.isZType(this.getShapeType());
    }

    /**
     * Indicates whether this is a null record. When true, this record may be
     * cast to a ShapefileRecordNull by calling {@link #asNullRecord()}.
     *
     * @return true if this is a null record, otherwise false.
     */
    public boolean isNullRecord() {
        return false;
    }

    /**
     * Indicates whether this is a point record. When true, this record may be
     * cast to a ShapefileRecordPoint by calling {@link #asPointRecord()}.
     *
     * @return true if this is a point record, otherwise false.
     */
    public boolean isPointRecord() {
        return false;
    }

    /**
     * Indicates whether this is a multi point record. When true, this record
     * may be cast to a ShapefileRecordMultiPoint by calling
     * {@link #asPointRecord()}.
     *
     * @return true if this is a multi point record, otherwise false.
     */
    public boolean isMultiPointRecord() {
        return false;
    }

    /**
     * Indicates whether this is a polyline record. When true, this record may
     * be cast to a ShapefileRecordPolyline by calling
     * {@link #asPolylineRecord()}.
     *
     * @return true if this is a polyline record, otherwise false.
     */
    public boolean isPolylineRecord() {
        return false;
    }

    /**
     * Indicates whether this is a polygon record. When true, this record may be
     * cast to a ShapefileRecordPolygon by calling {@link #asPolygonRecord()}.
     *
     * @return true if this is a polygon record, otherwise false.
     */
    public boolean isPolygonRecord() {
        return false;
    }

    /**
     * Returns this record as a ShapefileRecordNull. This results in a class
     * cast exception if this is not a null record. Check this record's type
     * using {@link #isNullRecord()} prior to calling this method.
     *
     * @return this record cast as a ShapefileRecordNull.
     */
    public ShapefileRecordNull asNullRecord() {
        return (ShapefileRecordNull) this;
    }

    /**
     * Returns this record as a ShapefileRecordPoint. This results in a class
     * cast exception if this is not a point record. Check this record's type
     * using {@link #isPointRecord()} prior to calling this method.
     *
     * @return this record cast as a ShapefileRecordPoint.
     */
    public ShapefileRecordPoint asPointRecord() {
        return (ShapefileRecordPoint) this;
    }

    /**
     * Returns this record as a ShapefileRecordMultiPoint. This results in a
     * class cast exception if this is not a multi point record. Check this
     * record's type using {@link #isMultiPointRecord()} prior to calling this
     * method.
     *
     * @return this record cast as a ShapefileRecordMultiPoint.
     */
    public ShapefileRecordMultiPoint asMultiPointRecord() {
        return (ShapefileRecordMultiPoint) this;
    }

    /**
     * Returns this record as a ShapefileRecordPolyline. This results in a class
     * cast exception if this is not a polyline record. Check this record's type
     * using {@link #isPolylineRecord()} prior to calling this method.
     *
     * @return this record cast as a ShapefileRecordPolyline.
     */
    public ShapefileRecordPolyline asPolylineRecord() {
        return (ShapefileRecordPolyline) this;
    }

    /**
     * Returns this record as a ShapefileRecordPolygon. This results in a class
     * cast exception if this is not a polygon record. Check this record's type
     * using {@link #isPolygonRecord()} prior to calling this method.
     *
     * @return this record cast as a ShapefileRecordPolygon.
     */
    public ShapefileRecordPolygon asPolygonRecord() {
        return (ShapefileRecordPolygon) this;
    }

    /**
     * Returns whether the record's point coordinates should be normalized.
     *
     * @return <code>true</code> if the record's points should be normalized;
     * <code>false</code> otherwise.
     */
    public boolean isNormalizePoints() {
        return this.normalizePoints;
    }

    /**
     * Specifies if the record's point coordinates should be normalized.
     * Defaults to <code>false</code>.
     *
     * @param normalizePoints <code>true</code> if the record's points should be
     * normalized; <code>false</code> otherwise.
     */
    public void setNormalizePoints(boolean normalizePoints) {
        this.normalizePoints = normalizePoints;
    }

    public void exportAsXML(XMLStreamWriter xmlWriter) throws IOException, XMLStreamException {
        if (xmlWriter == null) {
            String message = Logging.getMessage("Export.UnsupportedOutputObject");
            Logging.logger().warning(message);
            throw new IllegalArgumentException(message);
        }

        xmlWriter.writeStartElement("Record");

        xmlWriter.writeAttribute("id", Integer.toString(this.getRecordNumber()));
        xmlWriter.writeAttribute("shape", this.getShapeType().substring(this.getShapeType().lastIndexOf("Shape") + 5));
        xmlWriter.writeAttribute("parts", Integer.toString(this.getNumberOfParts()));
        xmlWriter.writeAttribute("points", Integer.toString(this.getNumberOfPoints()));
        xmlWriter.writeCharacters("\n");

        for (Map.Entry<String, Object> a : this.getAttributes().getEntries()) {
            xmlWriter.writeStartElement("Attribute");

            xmlWriter.writeAttribute("name", a.getKey() != null ? a.getKey().toString() : "");
            xmlWriter.writeAttribute("value", a.getValue() != null ? a.getValue().toString() : "");

            xmlWriter.writeEndElement(); // Attribute
            xmlWriter.writeCharacters("\n");
        }

        if (this.getNumberOfParts() > 0) {
            VecBuffer vb = this.getPointBuffer(0);
            for (LatLon ll : vb.getLocations()) {
                xmlWriter.writeStartElement("Point");
                xmlWriter.writeAttribute("x", Double.toString(ll.getLatitude().degrees));
                xmlWriter.writeAttribute("y", Double.toString(ll.getLongitude().degrees));
                xmlWriter.writeEndElement(); // Point
                xmlWriter.writeCharacters("\n");
            }
        }

        // TODO: export record-type specific fields
        xmlWriter.writeEndElement(); // Record
    }

    /**
     * Export the record as KML. This implementation does nothing; subclasses
     * may override this method to provide KML export.
     *
     * @param xmlWriter Writer to receive KML.
     *
     * @throws IOException If an exception occurs while writing the KML
     * @throws XMLStreamException If an exception occurs while exporting the
     * data.
     */
    public void exportAsKML(XMLStreamWriter xmlWriter) throws IOException, XMLStreamException {
    }

    public void printInfo(boolean printCoordinates) {
        System.out.printf("%d, %s: %d parts, %d points", this.getRecordNumber(), this.getShapeType(),
                this.getNumberOfParts(), this.getNumberOfPoints());
        for (Map.Entry<String, Object> a : this.getAttributes().getEntries()) {
            if (a.getKey() != null) {
                System.out.printf(", %s", a.getKey());
            }
            if (a.getValue() != null) {
                System.out.printf(", %s", a.getValue());
            }
        }
        System.out.println();

        System.out.print("\tAttributes: ");
        for (Map.Entry<String, Object> entry : this.getAttributes().getEntries()) {
            System.out.printf("%s = %s, ", entry.getKey(), entry.getValue());
        }
        System.out.println();

        if (!printCoordinates) {
            return;
        }

        VecBuffer vb = this.getPointBuffer(0);
        for (LatLon ll : vb.getLocations()) {
            System.out.printf("\t%f, %f\n", ll.getLatitude().degrees, ll.getLongitude().degrees);
        }
    }
}<|MERGE_RESOLUTION|>--- conflicted
+++ resolved
@@ -240,20 +240,12 @@
     }
 
     /**
-<<<<<<< HEAD
-     * Returns a four-element array containing this record's bounding rectangle, or null if this record has no bounding
-     * rectangle.
-     * <p>
-     * The returned array is ordered as follows: minimum Y, maximum Y, minimum X, and maximum X. If the Shapefile's
-     * coordinate system is geographic, the elements can be interpreted as angular degrees in the order minimum
-=======
      * Returns a four-element array containing this record's bounding rectangle,
      * or null if this record has no bounding rectangle.
      * <p>
      * The returned array is ordered as follows: minimum Y, maximum Y, minimum
      * X, and maximum X. If the Shapefile's coordinate system is geographic, the
      * elements can be interpreted as angular degrees in the order minimum
->>>>>>> 1df700d1
      * latitude, maximum latitude, minimum longitude, and maximum longitude.
      *
      * @return the record's bounding rectangle, or null to indicate that this
@@ -301,14 +293,6 @@
     }
 
     /**
-<<<<<<< HEAD
-     * Verifies that the record's shape type matches the expected one, typically that of the shapefile. All non-null
-     * records in a Shapefile must be of the same type. Throws an exception if the types do not match and the shape type
-     * is not <code>{@link Shapefile#SHAPE_NULL}</code>. Records of type <code>SHAPE_NULL</code> are always valid, and
-     * may appear in any Shapefile.
-     * <p>
-     * For details, see the ESRI Shapefile specification at <a href="http://www.esri.com/library/whitepapers/pdfs/shapefile.pdf"/>,
-=======
      * Verifies that the record's shape type matches the expected one, typically
      * that of the shapefile. All non-null records in a Shapefile must be of the
      * same type. Throws an exception if the types do not match and the shape
@@ -318,7 +302,6 @@
      * <p>
      * For details, see the ESRI Shapefile specification at
      * <a href="http://www.esri.com/library/whitepapers/pdfs/shapefile.pdf"></a>,
->>>>>>> 1df700d1
      * pages 4 and 5.
      *
      * @param shapefile the shapefile.
