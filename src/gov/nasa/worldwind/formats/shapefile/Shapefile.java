--- conflicted
+++ resolved
@@ -45,14 +45,6 @@
 import java.util.logging.Level;
 
 /**
-<<<<<<< HEAD
- * Parses an ESRI Shapefile (.shp) and provides access to its contents. For details on the Shapefile format see the ESRI
- * documentation at <a href="http://www.esri.com/library/whitepapers/pdfs/shapefile.pdf">http://www.esri.com/library/whitepapers/pdfs/shapefile.pdf</a>.
- * <p>
- * The Shapefile provides a streaming interface for parsing a Shapefile's contents. The streaming interface enables
- * applications to read Shapefiles that do not fit in memory. A typical usage pattern is as follows: <code>
- * <pre>
-=======
  * Parses an ESRI Shapefile (.shp) and provides access to its contents. For
  * details on the Shapefile format see the ESRI documentation at
  * <a href="http://www.esri.com/library/whitepapers/pdfs/shapefile.pdf">http://www.esri.com/library/whitepapers/pdfs/shapefile.pdf</a>.
@@ -61,7 +53,6 @@
  * contents. The streaming interface enables applications to read Shapefiles
  * that do not fit in memory. A typical usage pattern is as follows:
  * <pre><code>
->>>>>>> 1df700d1
  * Object source = "MyShapefile.shp";
  * Shapefile sf = new Shapefile(source);
  * try
@@ -76,36 +67,6 @@
  * {
  *     WWIO.closeStream(sf, source);
  * }
-<<<<<<< HEAD
- * </pre>
- * </code>
- * <p>
- * The source Shapefile may be accompanied by an optional index file, attribute file, and projection file. Shapefile
- * constructors that accept a generic source such as {@link #Shapefile(Object) expect accompanying files to be in the
- * same logical folder as the Shapefile, have the same filename as the Shapefile, and have suffixes ".shx", ".dbf", and
- * ".prj" respectively. If any of these files do not exist, or cannot be read for any reason, the Shapefile opens
- * without that information. Alternatively, the Shapefile can be constructed by providing a direct {@link
- * java.io.InputStream} to any of the accompanying sources by using the InputStream based constructors, such as {@link
- * #Shapefile(java.io.InputStream, java.io.InputStream, java.io.InputStream, java.io.InputStream)}.
- * <p>
- * <h3>Coordinate System</h3>
- * <p>
- * The Shapefile's coordinate system affects how the Shapefile's point coordinates are interpreted as follows: <ul>
- * <li>Unspecified - coordinates are not changed.</li> <li>Geographic - coordinates are validated during parsing.
- * Coordinates outside the standard range of +90/-90 latitude and +180/-180 longitude cause the Shapefile to throw an
- * exception during construction if the Shapefile's header contains an invalid coordinate, or in {@link
- * #readNextRecord()} if any of the Shapefile's records contain an invalid coordinate.</li> <li>Universal Transverse
- * Mercator (UTM) - UTM coordinates are converted to geographic coordinates during parsing.</li> <li>Unsupported - the
- * Shapefile throws a {@link gov.nasa.worldwind.exception.WWRuntimeException} during construction.
- * <p>
- * The Shapefile's coordinate system can be specified in either an accompanying projection file, or by specifying the
- * coordinate system parameters in an {@link gov.nasa.worldwind.avlist.AVList} during Shapefile's construction. The
- * Shapefile gives priority to the AVList if an accompanying projection file is available and AVList projection
- * parameters are specified. If an accompanying projection file is available, the Shapefile attempts to parse the
- * projection file as an OGC coordinate system encoded in well-known text format. For details, see the OGC Coordinate
- * Transform Service (CT) specification at <a href="http://www.opengeospatial.org/standards/ct">http://www.opengeospatial.org/standards/ct</a>.
- * The Shapefile expects the AVList specifying its coordinate system parameters to contain the following properties:
-=======
  * </code></pre>
  * <p>
  * The source Shapefile may be accompanied by an optional index file, attribute
@@ -146,7 +107,6 @@
  * <a href="http://www.opengeospatial.org/standards/ct">http://www.opengeospatial.org/standards/ct</a>.
  * The Shapefile expects the AVList specifying its coordinate system parameters
  * to contain the following properties:
->>>>>>> 1df700d1
  * <ul> <li>{@link gov.nasa.worldwind.avlist.AVKey#COORDINATE_SYSTEM} - either {@link
  * gov.nasa.worldwind.avlist.AVKey#COORDINATE_SYSTEM_GEOGRAPHIC} or
  * {@link gov.nasa.worldwind.avlist.AVKey#COORDINATE_SYSTEM_PROJECTED}.</li>
@@ -157,13 +117,6 @@
  * {@link gov.nasa.worldwind.avlist.AVKey#NORTH} or {@link
  * gov.nasa.worldwind.avlist.AVKey#SOUTH}.</li> </ul>
  * <p>
-<<<<<<< HEAD
- * Subclasses can override how the Shapefile reads and interprets its coordinate system. Override {@link
- * #readCoordinateSystem()} and {@link #validateCoordinateSystem(gov.nasa.worldwind.avlist.AVList)} to change how the
- * Shapefile parses an accompanying projection file and validates the coordinate system parameters. Override {@link
- * #readBoundingRectangle(java.nio.ByteBuffer)} and {@link #readPoints(java.nio.ByteBuffer)} to change how the
- * Shapefile's point coordinates are interpreted according to its coordinate system.
-=======
  * Subclasses can override how the Shapefile reads and interprets its coordinate
  * system. Override {@link
  * #readCoordinateSystem()} and
@@ -174,7 +127,6 @@
  * {@link #readPoints(gov.nasa.worldwind.formats.shapefile.ShapefileRecord,java.nio.ByteBuffer)}
  * to change how the Shapefile's point coordinates are interpreted according to
  * its coordinate system.
->>>>>>> 1df700d1
  *
  * @author Patrick Murris
  * @version $Id: Shapefile.java 3426 2015-09-30 23:19:16Z dcollins $
@@ -276,17 +228,6 @@
      * Opens an Shapefile from a general source. The source type may be one of
      * the following: <ul> <li>{@link
      * java.io.InputStream}</li> <li>{@link java.net.URL}</li> <li>absolute {@link java.net.URI}</li><li>{@link
-<<<<<<< HEAD
-     * File}</li> <li>{@link String} containing a valid URL description or a file or resource name available on the
-     * classpath.</li> </ul>
-     * <p>
-     * The source Shapefile may be accompanied by an optional index file, attribute file, and projection file. To be
-     * recognized by this Shapefile, accompanying files must be in the same logical folder as the Shapefile, have the
-     * same filename as the Shapefile, and have suffixes ".shx", ".dbf", and ".prj" respectively. If any of these files
-     * do not exist, or cannot be read for any reason, the Shapefile opens without that information.
-     * <p>
-     * This throws an exception if the shapefile's coordinate system is unsupported.
-=======
      * File}</li> <li>{@link String} containing a valid URL description or a
      * file or resource name available on the classpath.</li> </ul>
      * <p>
@@ -300,7 +241,6 @@
      * <p>
      * This throws an exception if the shapefile's coordinate system is
      * unsupported.
->>>>>>> 1df700d1
      *
      * @param source the source of the shapefile.
      * @param params parameter list describing metadata about the Shapefile,
@@ -343,19 +283,6 @@
     }
 
     /**
-<<<<<<< HEAD
-     * Opens an Shapefile from a general source. The source type may be one of the following: <ul> <li>{@link
-     * java.io.InputStream}</li> <li>{@link java.net.URL}</li> <li>{@link File}</li> <li>{@link String} containing a
-     * valid URL description or a file or resource name available on the classpath.</li> </ul>
-     * <p>
-     * The source Shapefile may be accompanied by an optional index file, attribute file, and projection file. To be
-     * recognized by this Shapefile, accompanying files must be in the same logical folder as the Shapefile, have the
-     * same filename as the Shapefile, and have suffixes ".shx", ".dbf", and ".prj" respectively. If any of these files
-     * do not exist, or cannot be read for any reason, the Shapefile opens without that information.
-     * <p>
-     * This throws an exception if the shapefile's coordinate system is unsupported, or if the shapefile's coordinate
-     * system is unsupported.
-=======
      * Opens an Shapefile from a general source. The source type may be one of
      * the following: <ul> <li>{@link
      * java.io.InputStream}</li> <li>{@link java.net.URL}</li>
@@ -373,7 +300,6 @@
      * <p>
      * This throws an exception if the shapefile's coordinate system is
      * unsupported, or if the shapefile's coordinate system is unsupported.
->>>>>>> 1df700d1
      *
      * @param source the source of the shapefile.
      *
@@ -387,15 +313,6 @@
     }
 
     /**
-<<<<<<< HEAD
-     * Opens a Shapefile from an InputStream, and InputStreams to its optional resources.
-     * <p>
-     * The source Shapefile may be accompanied optional streams to an index resource stream, an attribute resource
-     * stream, and a projection resource stream. If any of these streams are null or cannot be read for any reason, the
-     * Shapefile opens without that information.
-     * <p>
-     * This throws an exception if the shapefile's coordinate system is unsupported.
-=======
      * Opens a Shapefile from an InputStream, and InputStreams to its optional
      * resources.
      * <p>
@@ -406,7 +323,6 @@
      * <p>
      * This throws an exception if the shapefile's coordinate system is
      * unsupported.
->>>>>>> 1df700d1
      *
      * @param shpStream the shapefile geometry file stream.
      * @param shxStream the index file stream, can be null.
@@ -439,15 +355,6 @@
     }
 
     /**
-<<<<<<< HEAD
-     * Opens a Shapefile from an InputStream, and InputStreams to its optional resources.
-     * <p>
-     * The source Shapefile may be accompanied optional streams to an index resource stream, an attribute resource
-     * stream, and a projection resource stream. If any of these streams are null or cannot be read for any reason, the
-     * Shapefile opens without that information.
-     * <p>
-     * This throws an exception if the shapefile's coordinate system is unsupported.
-=======
      * Opens a Shapefile from an InputStream, and InputStreams to its optional
      * resources.
      * <p>
@@ -458,7 +365,6 @@
      * <p>
      * This throws an exception if the shapefile's coordinate system is
      * unsupported.
->>>>>>> 1df700d1
      *
      * @param shpStream the shapefile geometry file stream.
      * @param shxStream the index file stream, can be null.
@@ -475,15 +381,6 @@
     }
 
     /**
-<<<<<<< HEAD
-     * Opens a Shapefile from an InputStream, and InputStreams to its optional resources.
-     * <p>
-     * The source Shapefile may be accompanied optional streams to an index resource stream, and an attribute resource
-     * stream. If any of these streams are null or cannot be read for any reason, the Shapefile opens without that
-     * information.
-     * <p>
-     * This throws an exception if the shapefile's coordinate system is unsupported.
-=======
      * Opens a Shapefile from an InputStream, and InputStreams to its optional
      * resources.
      * <p>
@@ -494,7 +391,6 @@
      * <p>
      * This throws an exception if the shapefile's coordinate system is
      * unsupported.
->>>>>>> 1df700d1
      *
      * @param shpStream the shapefile geometry file stream.
      * @param shxStream the index file stream, can be null.
@@ -512,13 +408,6 @@
     }
 
     /**
-<<<<<<< HEAD
-     * Opens a Shapefile from an InputStream, and InputStreams to its optional resources.
-     * <p>
-     * The source Shapefile may be accompanied optional streams to an index resource stream, and an attribute resource
-     * stream. If any of these streams are null or cannot be read for any reason, the Shapefile opens without that
-     * information.
-=======
      * Opens a Shapefile from an InputStream, and InputStreams to its optional
      * resources.
      * <p>
@@ -526,7 +415,6 @@
      * resource stream, and an attribute resource stream. If any of these
      * streams are null or cannot be read for any reason, the Shapefile opens
      * without that information.
->>>>>>> 1df700d1
      *
      * @param shpStream the shapefile geometry file stream.
      * @param shxStream the index file stream, can be null.
@@ -662,16 +550,6 @@
      * record's type depends on the Shapefile's type, and is one of the
      * following: <ul> <li>{@link
      * gov.nasa.worldwind.formats.shapefile.ShapefileRecordPoint} if type is {@link #SHAPE_POINT}, {@link
-<<<<<<< HEAD
-     * #SHAPE_POINT_M} or {@link #SHAPE_POINT_Z}.</li> <li>{@link gov.nasa.worldwind.formats.shapefile.ShapefileRecordMultiPoint}
-     * if type is {@link #SHAPE_MULTI_POINT}, {@link #SHAPE_MULTI_POINT_M} or {@link #SHAPE_MULTI_POINT_Z}.</li>
-     * <li>{@link gov.nasa.worldwind.formats.shapefile.ShapefileRecordPolyline} if type is {@link #SHAPE_POLYLINE},
-     * {@link #SHAPE_POLYLINE_M} or {@link #SHAPE_POLYLINE_Z}.</li> <li>{@link gov.nasa.worldwind.formats.shapefile.ShapefileRecordPolygon}
-     * if type is {@link #SHAPE_POLYGON}, {@link #SHAPE_POLYGON_M} or {@link #SHAPE_POLYGON_Z}.</li> </ul>
-     * <p>
-     * This throws an exception if the JVM cannot allocate enough memory to hold the buffer used to store the record's
-     * point coordinates.
-=======
      * #SHAPE_POINT_M} or {@link #SHAPE_POINT_Z}.</li>
      * <li>{@link gov.nasa.worldwind.formats.shapefile.ShapefileRecordMultiPoint}
      * if type is {@link #SHAPE_MULTI_POINT}, {@link #SHAPE_MULTI_POINT_M} or
@@ -685,7 +563,6 @@
      * <p>
      * This throws an exception if the JVM cannot allocate enough memory to hold
      * the buffer used to store the record's point coordinates.
->>>>>>> 1df700d1
      *
      * @return the Shapefile's next record.
      *
@@ -731,15 +608,6 @@
     }
 
     /**
-<<<<<<< HEAD
-     * Closes the Shapefile, freeing any resources allocated during reading except the buffer containing the Shapefile's
-     * points. This closes any {@link java.io.InputStream} passed to the Shapefile during construction. Subsequent calls
-     * to {@link #nextRecord()} cause an IllegalStateException.
-     * <p>
-     * After closing, the Shapefile's header information and point coordinates are still available. The following
-     * methods are safe to call: <ul> <li>{@link #getVersion()}</li> <li>{@link #getLength()}</li> <li>{@link
-     * #getShapeType()}</li> <li>{@link #getBoundingRectangle()}</li> <li>{@link #getNumberOfRecords()}</li> <li>{@link
-=======
      * Closes the Shapefile, freeing any resources allocated during reading
      * except the buffer containing the Shapefile's points. This closes any
      * {@link java.io.InputStream} passed to the Shapefile during construction.
@@ -750,7 +618,6 @@
      * <li>{@link #getVersion()}</li> <li>{@link #getLength()}</li> <li>{@link
      * #getShapeType()}</li> <li>{@link #getBoundingRectangle()}</li>
      * <li>{@link #getNumberOfRecords()}</li> <li>{@link
->>>>>>> 1df700d1
      * #getPointBuffer()}</li> </ul>
      */
     public void close() {
@@ -1112,19 +979,12 @@
     }
 
     /**
-<<<<<<< HEAD
-     * Reads a {@link Header} instance from the given {@link java.nio.ByteBuffer};
-     * <p>
-     * The buffer current position is assumed to be set at the start of the header and will be set to the end of the
-     * header after this method has completed.
-=======
      * Reads a {@link Header} instance from the given
      * {@link java.nio.ByteBuffer};
      * <p>
      * The buffer current position is assumed to be set at the start of the
      * header and will be set to the end of the header after this method has
      * completed.
->>>>>>> 1df700d1
      *
      * @param buffer the Header @link java.nio.ByteBuffer} to read from.
      *
@@ -1418,13 +1278,6 @@
     }
 
     /**
-<<<<<<< HEAD
-     * Reads a {@link ShapefileRecord} instance from the given {@link java.nio.ByteBuffer}, or null if the buffer
-     * contains a null record.
-     * <p>
-     * The buffer current position is assumed to be set at the start of the record and will be set to the start of the
-     * next record after this method has completed.
-=======
      * Reads a {@link ShapefileRecord} instance from the given
      * {@link java.nio.ByteBuffer}, or null if the buffer contains a null
      * record.
@@ -1432,7 +1285,6 @@
      * The buffer current position is assumed to be set at the start of the
      * record and will be set to the start of the next record after this method
      * has completed.
->>>>>>> 1df700d1
      *
      * @param buffer the shapefile record {@link java.nio.ByteBuffer} to read
      * from.
@@ -1453,21 +1305,6 @@
     }
 
     /**
-<<<<<<< HEAD
-     * Returns a new <code>{@link gov.nasa.worldwind.formats.shapefile.ShapefileRecord}</code> from the specified
-     * buffer. The buffer's current position is assumed to be set at the start of the record and will be set to the
-     * start of the next record after this method has completed.
-     * <p>
-     * This returns an instance of of ShapefileRecord appropriate for the record's shape type. For example, if the
-     * record's shape type is <code>SHAPE_POINT</code>, this returns a <code>ShapefileRecordPoint</code>, and if the
-     * record's shape type is <code>SHAPE_NULL</code>, this returns <code>ShapefileRecordNull</code>.
-     * <p>
-     * This returns <code>null</code> if the record's shape type is not one of the following types:
-     * <code>SHAPE_POINT</code>, <code>SHAPE_POINT_M</code>, <code>SHAPE_POINT_Z</code>, <code>SHAPE_MULTI_POINT</code>,
-     * <code>SHAPE_MULTI_POINT_M</code>, <code>SHAPE_MULTI_POINT_Z</code>, <code>SHAPE_NULL</code>,
-     * <code>SHAPE_POLYGON</code>, <code>SHAPE_POLYGON_M</code>, <code>SHAPE_POLYGON_Z</code>,
-     * <code>SHAPE_POLYLINE</code>, <code>SHAPE_POLYLINE_M</code>, <code>SHAPE_POLYLINE_Z</code>.
-=======
      * Returns a new
      * <code>{@link gov.nasa.worldwind.formats.shapefile.ShapefileRecord}</code>
      * from the specified buffer. The buffer's current position is assumed to be
@@ -1488,7 +1325,6 @@
      * <code>SHAPE_POLYGON</code>, <code>SHAPE_POLYGON_M</code>,
      * <code>SHAPE_POLYGON_Z</code>, <code>SHAPE_POLYLINE</code>,
      * <code>SHAPE_POLYLINE_M</code>, <code>SHAPE_POLYLINE_Z</code>.
->>>>>>> 1df700d1
      *
      * @param buffer the buffer containing the record's content.
      *
@@ -1517,12 +1353,6 @@
     }
 
     /**
-<<<<<<< HEAD
-     * Returns a new "null" {@link gov.nasa.worldwind.formats.shapefile.ShapefileRecord} from the specified buffer.
-     * <p>
-     * The buffer current position is assumed to be set at the start of the record and will be set to the start of the
-     * next record after this method has completed.
-=======
      * Returns a new "null"
      * {@link gov.nasa.worldwind.formats.shapefile.ShapefileRecord} from the
      * specified buffer.
@@ -1530,7 +1360,6 @@
      * The buffer current position is assumed to be set at the start of the
      * record and will be set to the start of the next record after this method
      * has completed.
->>>>>>> 1df700d1
      *
      * @param buffer the buffer containing the point record's content.
      *
@@ -1542,12 +1371,6 @@
     }
 
     /**
-<<<<<<< HEAD
-     * Returns a new point {@link gov.nasa.worldwind.formats.shapefile.ShapefileRecord} from the specified buffer.
-     * <p>
-     * The buffer current position is assumed to be set at the start of the record and will be set to the start of the
-     * next record after this method has completed.
-=======
      * Returns a new point
      * {@link gov.nasa.worldwind.formats.shapefile.ShapefileRecord} from the
      * specified buffer.
@@ -1555,7 +1378,6 @@
      * The buffer current position is assumed to be set at the start of the
      * record and will be set to the start of the next record after this method
      * has completed.
->>>>>>> 1df700d1
      *
      * @param buffer the buffer containing the point record's content.
      *
@@ -1567,13 +1389,6 @@
     }
 
     /**
-<<<<<<< HEAD
-     * Returns a new multi-point {@link gov.nasa.worldwind.formats.shapefile.ShapefileRecord} from the specified
-     * buffer.
-     * <p>
-     * The buffer current position is assumed to be set at the start of the record and will be set to the start of the
-     * next record after this method has completed.
-=======
      * Returns a new multi-point
      * {@link gov.nasa.worldwind.formats.shapefile.ShapefileRecord} from the
      * specified buffer.
@@ -1581,7 +1396,6 @@
      * The buffer current position is assumed to be set at the start of the
      * record and will be set to the start of the next record after this method
      * has completed.
->>>>>>> 1df700d1
      *
      * @param buffer the buffer containing the multi-point record's content.
      *
@@ -1593,12 +1407,6 @@
     }
 
     /**
-<<<<<<< HEAD
-     * Returns a new polyline {@link gov.nasa.worldwind.formats.shapefile.ShapefileRecord} from the specified buffer.
-     * <p>
-     * The buffer current position is assumed to be set at the start of the record and will be set to the start of the
-     * next record after this method has completed.
-=======
      * Returns a new polyline
      * {@link gov.nasa.worldwind.formats.shapefile.ShapefileRecord} from the
      * specified buffer.
@@ -1606,7 +1414,6 @@
      * The buffer current position is assumed to be set at the start of the
      * record and will be set to the start of the next record after this method
      * has completed.
->>>>>>> 1df700d1
      *
      * @param buffer the buffer containing the polyline record's content.
      *
@@ -1618,12 +1425,6 @@
     }
 
     /**
-<<<<<<< HEAD
-     * Returns a new polygon {@link gov.nasa.worldwind.formats.shapefile.ShapefileRecord} from the specified buffer.
-     * <p>
-     * The buffer current position is assumed to be set at the start of the record and will be set to the start of the
-     * next record after this method has completed.
-=======
      * Returns a new polygon
      * {@link gov.nasa.worldwind.formats.shapefile.ShapefileRecord} from the
      * specified buffer.
@@ -1631,7 +1432,6 @@
      * The buffer current position is assumed to be set at the start of the
      * record and will be set to the start of the next record after this method
      * has completed.
->>>>>>> 1df700d1
      *
      * @param buffer the buffer containing the polygon record's content.
      *
@@ -1836,17 +1636,6 @@
     }
 
     /**
-<<<<<<< HEAD
-     * Returns a {@link java.nio.DoubleBuffer} containing the (X,Y) tuples between the buffer's position and its limit.
-     * This returns null if the buffer is null or if the buffer has no remaining elements. The returned coordinates are
-     * interpreted according to the Shapefile's coordinate system. This throws a {@link
-     * gov.nasa.worldwind.exception.WWRuntimeException} if the coordinate system is unsupported.
-     * <p>
-     * The buffer current position is assumed to be set at the start of the point data and will be set to the end of the
-     * point data after this method has completed.
-     *
-     * @param record the record associated with the point coordinates, may be null.
-=======
      * Returns a {@link java.nio.DoubleBuffer} containing the (X,Y) tuples
      * between the buffer's position and its limit. This returns null if the
      * buffer is null or if the buffer has no remaining elements. The returned
@@ -1861,7 +1650,6 @@
      *
      * @param record the record associated with the point coordinates, may be
      * null.
->>>>>>> 1df700d1
      * @param buffer the buffer to read point coordinates from.
      *
      * @return a buffer containing the point coordinates.
