/*
 * Copyright 2006-2009, 2017, 2020 United States Government, as represented by the
 * Administrator of the National Aeronautics and Space Administration.
 * All rights reserved.
 * 
 * The NASA World Wind Java (WWJ) platform is licensed under the Apache License,
 * Version 2.0 (the "License"); you may not use this file except in compliance
 * with the License. You may obtain a copy of the License at
 * http://www.apache.org/licenses/LICENSE-2.0
 * 
 * Unless required by applicable law or agreed to in writing, software distributed
 * under the License is distributed on an "AS IS" BASIS, WITHOUT WARRANTIES OR
 * CONDITIONS OF ANY KIND, either express or implied. See the License for the
 * specific language governing permissions and limitations under the License.
 * 
 * NASA World Wind Java (WWJ) also contains the following 3rd party Open Source
 * software:
 * 
 *     Jackson Parser – Licensed under Apache 2.0
 *     GDAL – Licensed under MIT
 *     JOGL – Licensed under  Berkeley Software Distribution (BSD)
 *     Gluegen – Licensed under Berkeley Software Distribution (BSD)
 * 
 * A complete listing of 3rd Party software notices and licenses included in
 * NASA World Wind Java (WWJ)  can be found in the WorldWindJava-v2.2 3rd-party
 * notices and licenses PDF found in code directory.
 */

package gov.nasa.worldwind.ogc.kml.impl;

import gov.nasa.worldwind.avlist.*;
import gov.nasa.worldwind.ogc.kml.*;
import gov.nasa.worldwind.render.*;
import gov.nasa.worldwind.util.*;
import gov.nasa.worldwind.util.webview.WebResourceResolver;

import java.awt.*;
import java.beans.*;
import java.io.*;
import java.net.URL;
import java.util.*;
import java.util.List;
import java.util.logging.Level;
import java.util.regex.*;

/**
 * An implementation of {@link Balloon} that applies a {@link KMLBalloonStyle} to the balloon. Rather than fully
 * implementing the Balloon interface, this class provides a thin wrapper around another Balloon implementation and adds
 * the logic for styling the Balloon according to the KML style. All Balloon methods on this class pass through to the
 * contained Balloon.
 * <p>
 * To use KML Balloon, first create a Balloon of the desired type, and then create the KML Balloon. For example:
 * <pre>
<<<<<<< HEAD
 * {@code 
=======
 * <code>
>>>>>>> 1df700d1
 *   KMLPlacemark myPlacemark = ...;
 *   Position placemarkPosition = ...;
 *
 *   // Create a BrowserBalloon for the placemark.
 *   GlobeBalloon globeBalloon = new GlobeBrowserBalloon(myPlacemark.getName(), placemarkPosition);
 *
 *   // Create a KML Balloon to apply the placemark's KML BalloonStyle to the browser balloon.
 *   KMLGlobeBalloonImpl kmlBalloon = new KMLGlobeBalloonImpl(globeBalloon, myPlacemark);
<<<<<<< HEAD
 * }
=======
 * </code>
>>>>>>> 1df700d1
 * </pre>
 *
 * @author pabercrombie
 * @version $Id: KMLAbstractBalloon.java 1555 2013-08-20 13:33:12Z pabercrombie $
 */
public abstract class KMLAbstractBalloon implements Balloon, WebResourceResolver, PropertyChangeListener
{
    public static final String DISPLAY_MODE_HIDE = "hide";
    public static final String DISPLAY_MODE_DEFAULT = "default";

    protected KMLAbstractFeature parent;
    protected String displayMode = DISPLAY_MODE_DEFAULT;
    /** Indicates that the balloon has default text loaded, rather than text supplied by the BalloonStyle. */
    protected boolean usingDefaultText;
    protected boolean normalAttributesResolved;
    protected boolean highlightAttributesResolved;

    /** Text when balloon is not highlighted. */
    protected String normalText;
    /** Text when balloon is highlighted. */
    protected String highlightText;

    /**
     * Create a globe attached Balloon Impl object for a KML feature.
     *
     * @param feature Feature to create balloon annotation for.
     */
    public KMLAbstractBalloon(KMLAbstractFeature feature)
    {
        if (feature == null)
        {
            String msg = Logging.getMessage("nullValue.FeatureIsNull");
            Logging.logger().severe(msg);
            throw new IllegalArgumentException(msg);
        }

        this.parent = feature;
    }

    /**
     * Initialize the object.
     *
     * @param balloon The balloon contained in this wrapper object.
     */
    @SuppressWarnings("deprecation")
    protected void initialize(Balloon balloon)
    {
        balloon.setTextDecoder(this.createTextDecoder(this.parent));
        balloon.setValue(AVKey.CONTEXT, this.parent);

        // Configure this balloon to resolve relative paths in the KML balloon HTML via its resolve() method.
        if (balloon instanceof AbstractBrowserBalloon)
        {
            ((AbstractBrowserBalloon) balloon).setResourceResolver(this);
        }

        // Listen for balloon property changes. These will be forwarded to the parent KMLRoot so that the balloon
        // can trigger a repaint when its contents have changed.
        balloon.addPropertyChangeListener(this);
    }

    /**
     * Get the Balloon object that is contained in the KMLBalloon object.
     *
     * @return The balloon contained by this object.
     */
    protected abstract Balloon getBalloon();

    /**
     * Render the balloon. This method will attempt to resolve the balloon style, if it has not already been resolved.
     *
     * @param dc Draw context
     */
    public void render(DrawContext dc)
    {
        Balloon balloon = this.getBalloon();
        if (balloon.isHighlighted() && !this.highlightAttributesResolved)
        {
            this.makeAttributesCurrent(KMLConstants.HIGHLIGHT);
        }
        else if (!this.normalAttributesResolved)
        {
            this.makeAttributesCurrent(KMLConstants.NORMAL);
        }

        this.determineActiveText();

        if (!WWUtil.isEmpty(this.getText()) && !DISPLAY_MODE_HIDE.equals(this.getDisplayMode()))
            balloon.render(dc);
    }

    /** Determine the balloon text for this frame, depending on the balloon highlight state. */
    protected void determineActiveText()
    {
        String activeText = null;

        // If the balloon is highlighted, use the highlight text.
        if (this.isHighlighted())
        {
            activeText = this.highlightText;
        }

        // If the balloon is not highlighted, or there is no highlight text, use the normal text.
        if (activeText == null)
        {
            activeText = this.normalText;
        }

        // Set the text if it does not match the active text.
        if (activeText != null && !activeText.equals(this.getText()))
        {
            this.setText(activeText);
        }
    }

    /**
     * Update the balloon attributes to match the KML BalloonStyle.
     *
     * @param attrType Type of attributes to update. Either {@link KMLConstants#NORMAL} or {@link
     *                 KMLConstants#HIGHLIGHT}.
     */
    protected void makeAttributesCurrent(String attrType)
    {
        BalloonAttributes attrs = this.getInitialBalloonAttributes();

        KMLBalloonStyle balloonStyle = (KMLBalloonStyle) this.parent.getSubStyle(new KMLBalloonStyle(null), attrType);

        String displayMode = balloonStyle.getDisplayMode();
        if (displayMode != null)
            this.setDisplayMode(displayMode);

        this.assembleBalloonAttributes(balloonStyle, attrs);
        if (balloonStyle.hasField(AVKey.UNRESOLVED))
            attrs.setUnresolved(true);
        else
            attrs.setUnresolved(false);

        if (KMLConstants.NORMAL.equals(attrType))
        {
            this.getBalloon().setAttributes(attrs);

            // Set balloon text. If the style does not provide text, set the default text, if it has not been set
            // already. We use a field to track if the default text has been set to avoid continually resetting default
            // text if the style cannot be resolved.
            String text = balloonStyle.getText();
            if (text != null)
            {
                if (this.mustAddHyperlinks(text))
                    text = this.addHyperlinks(text);

                this.getBalloon().setText(text);
                this.normalText = text;
            }
            else if (!this.usingDefaultText)
            {
                text = this.createDefaultBalloonText();
                if (this.mustAddHyperlinks(text))
                    text = this.addHyperlinks(text);

                this.getBalloon().setText(text);
                this.usingDefaultText = true;
                this.normalText = text;
            }

            if (!attrs.isUnresolved() || !balloonStyle.hasFields())
                this.normalAttributesResolved = true;
        }
        else
        {
            this.getBalloon().setHighlightAttributes(attrs);

            String text = balloonStyle.getText();
            if (this.mustAddHyperlinks(text))
                text = this.addHyperlinks(text);

            this.highlightText = text;

            if (!attrs.isUnresolved() || !balloonStyle.hasFields())
                this.highlightAttributesResolved = true;
        }
    }

    /**
     * Build a default balloon text string for the feature.
     *
     * @return Default balloon text.
     */
    protected String createDefaultBalloonText()
    {
        StringBuilder sb = new StringBuilder();

        // Create default text for features that have a description
        String name = this.parent.getName();
        String description = this.parent.getDescription();
        if (!WWUtil.isEmpty(name))
            sb.append("<b>").append(name).append("</b>");

        if (!WWUtil.isEmpty(description))
            sb.append("<br/>").append(description);

        KMLExtendedData extendedData = this.parent.getExtendedData();
        if (extendedData != null)
        {
            List<KMLData> data = extendedData.getData();
            if (data != null && !data.isEmpty())
            {
                this.createDefaultExtendedDataText(sb, data);
            }

            List<KMLSchemaData> schemaData = extendedData.getSchemaData();
            if (schemaData != null && !schemaData.isEmpty())
            {
                this.createDefaultSchemaDataText(sb, schemaData);
            }
        }

        return sb.toString();
    }

    /**
     * Build a default balloon text string for the feature's extended data. This implementation builds a simple data
     * table.
     *
     * @param sb   Extended data string will be appended to this StringBuilder.
     * @param data The feature's extended data.
     */
    protected void createDefaultExtendedDataText(StringBuilder sb, List<KMLData> data)
    {
        sb.append("<p><table border=\"1\">");
        for (KMLData item : data)
        {
            String value = item.getValue();
            if (!WWUtil.isEmpty(value))
            {
                String name = item.getName() != null ? item.getName() : "";
                sb.append("<tr><td>$[").append(name).append("/displayName]</td><td>").append(value).append(
                    "</td></tr>");
            }
        }
        sb.append("</table>");
    }

    /**
     * Build a default balloon text string for the feature's schema data.  This implementation builds a simple data
     * table.
     *
     * @param sb   Extended data string will be appended to this StringBuilder.
     * @param data The feature's schema data.
     */
    protected void createDefaultSchemaDataText(StringBuilder sb, List<KMLSchemaData> data)
    {
        sb.append("<p><table border=\"1\">");
        for (KMLSchemaData schemaData : data)
        {
            KMLSchema schema = (KMLSchema) this.parent.getRoot().resolveReference(schemaData.getSchemaUrl());

            for (KMLSimpleData simpleData : schemaData.getSimpleData())
            {
                String value = simpleData.getCharacters();

                if (!WWUtil.isEmpty(value))
                {
                    String dataName = simpleData.getName() != null ? simpleData.getName() : "";
                    sb.append("<tr><td>");
                    // Insert the schema name, if the schema can be resolved. Otherwise just use the data name.
                    if (schema != null && !WWUtil.isEmpty(schema.getName()) && !WWUtil.isEmpty(dataName))
                    {
                        sb.append("$[").append(schema.getName()).append("/").append(dataName).append("/displayName]");
                    }
                    else
                    {
                        sb.append(dataName);
                    }

                    sb.append("</td><td>").append(value).append("</td><td>");
                }
            }
        }
        sb.append("</table>");
    }

    /**
     * Determines if URLs in the balloon text should be converted to hyperlinks. The Google KML specification states the
     * GE will add hyperlinks to balloon text that does not contain HTML formatting. This method searches for a
     * &lt;html&gt; tag in the content to determine if the content is HTML or plain text.
     *
     * @param text Balloon text to process.
     *
     * @return True if URLs should be converted links. Returns true if a &lt;html&gt; tag is found in the text.
     */
    protected boolean mustAddHyperlinks(String text)
    {
        return text != null
            && !text.contains("<html")
            && !text.contains("<HTML");
    }

    /**
     * Add hyperlink tags to URLs in the balloon text. The text may include some simple HTML markup. This method
     * attempts to identify URLs in the text while not altering URLs that are already linked.
     * <p>
     * This method is conservative about what is identified as a URL, in order to avoid adding links to text that the
     * user did not intend to be linked. Only HTTP and HTTPS URLs are recognised, as well as text that begins with www.
     * (in which case a http:// prefix will be prepended). Some punctuation characters that are valid URL characters
     * (such as parentheses) are not treated as URL characters here because users may expect the punctuation to separate
     * the URL from text.
     *
     * @param text Text to process. Each URL in the text will be replaced with &lt;a href="url" target="_blank"&gt; url
     *             &lt;/a&gt;
     *
     * @return Text with hyperlinks added.
     */
    protected String addHyperlinks(String text)
    {
        // Regular expression to match a http(s) URL, or an entire anchor tag. Note that this does not match all valid
        // URLs. It is designed to match obvious URLs that occur in KML balloons, with minimal chance of matching text
        // the user did not intend to be a link.
        String regex =
            "<a\\s.*?</a>"               // Match all text between anchor tags
                + "|"                    // or
                + "[^'\"]"               // Non-quote (avoids matching quoted urls in code)
                + "("                    // Capture group 1
                + "(?:https?://|www\\.)" // HTTP(S) protocol or www. (non-capturing group)
                + "[a-z0-9.$%&#+/_-]+"   // Match until a non-URL character
                + ")";

        StringBuffer sb = new StringBuffer();
        Matcher matcher = Pattern.compile(regex, Pattern.CASE_INSENSITIVE | Pattern.DOTALL).matcher(text);
        while (matcher.find())
        {
            // If the match is a URL then group 1 holds the matched URL. If group 1 is null then the match is an anchor
            // tag, in which case we just skip it to avoid adding links to text that is already part of a link.
            String url = matcher.group(1);
            if (url != null)
            {
                String prefix = url.toLowerCase().startsWith("www") ? "http://" : "";
                matcher.appendReplacement(sb, "<a href=\"" + prefix + "$1\" target=\"_blank\">$1</a>");
            }
        }
        matcher.appendTail(sb);

        return sb.toString();
    }

    /**
     * Get the default attributes applied to the balloon. These attributes will be modified by {@link
     * #assembleBalloonAttributes(gov.nasa.worldwind.ogc.kml.KMLBalloonStyle, gov.nasa.worldwind.render.BalloonAttributes)
     * assembleBalloonAttributes} to reflect the settings in the KML <i>BalloonStyle</i>.
     *
     * @return Initial balloon attributes.
     */
    protected BalloonAttributes getInitialBalloonAttributes()
    {
        BalloonAttributes attrs;

        if (this.isHighlighted())
        {
            attrs = this.getHighlightAttributes();

            // Copy the normal attributes if there are no highlight attributes
            if (attrs == null && this.getAttributes() != null)
            {
                attrs = new BasicBalloonAttributes(this.getAttributes());
            }
        }
        else
        {
            attrs = this.getAttributes();
        }

        if (attrs == null)
            attrs = new BasicBalloonAttributes();

        return attrs;
    }

    /**
     * Apply a KML <i>BalloonStyle</i> to the balloon attributes object.
     *
     * @param style             KML style to apply.
     * @param balloonAttributes Attributes to modify.
     */
    protected void assembleBalloonAttributes(KMLBalloonStyle style, BalloonAttributes balloonAttributes)
    {
        // Attempt to use the bgColor property. This is the preferred method for encoding a BalloonStyle's background
        // color since KML 2.1, therefore we give it priority.
        String bgColor = style.getBgColor();

        // If the bgColor property is null, attempt to use the deprecated color property. color was deprecated in
        // KML 2.1, but must be supported for backward compatibility. See the KML 2.1 reference, section 7.1.3.
        if (bgColor == null)
            bgColor = style.getColor();

        if (bgColor != null)
            balloonAttributes.setInteriorMaterial(new Material(WWUtil.decodeColorABGR(bgColor)));

        String textColor = style.getTextColor();
        if (textColor != null)
            balloonAttributes.setTextColor(WWUtil.decodeColorABGR(textColor));
    }

    /**
     * Create the text decoder that will process the text in the balloon.
     *
     * @param feature Feature to decode text for.
     *
     * @return New text decoder.
     */
    protected TextDecoder createTextDecoder(KMLAbstractFeature feature)
    {
        return new KMLBalloonTextDecoder(feature);
    }

    /**
     * Get the balloon display mode, either {@link #DISPLAY_MODE_DEFAULT} or {@link #DISPLAY_MODE_HIDE}.
     *
     * @return The current display mode.
     *
     * @see #setDisplayMode(String)
     */
    public String getDisplayMode()
    {
        return this.displayMode;
    }

    /**
     * Set the balloon's display mode, either {@link #DISPLAY_MODE_DEFAULT} or {@link #DISPLAY_MODE_HIDE}. When the mode
     * is {@link #DISPLAY_MODE_HIDE}, the balloon will not be drawn.
     *
     * @param displayMode New display mode.
     *
     * @see #getDisplayMode()
     */
    public void setDisplayMode(String displayMode)
    {
        if (displayMode == null)
        {
            String msg = Logging.getMessage("nullValue.StringIsNull");
            Logging.logger().severe(msg);
            throw new IllegalArgumentException(msg);
        }

        this.displayMode = displayMode;
    }

    /**
     * {@inheritDoc}
     * <p>
     * This implementation resolves relative resource paths by calling <code>{@link
     * gov.nasa.worldwind.ogc.kml.io.KMLDoc#getSupportFilePath(String)}</code> on the parent
     * <code>KMLAbstractFeature's</code> <code>KMLDoc</code>. This is necessary to correctly resolve relative references
     * in a KMZ archive.
     * <p>
     * This returns <code>null</code> if the specified <code>address</code> is <code>null</code>.
     */
    public URL resolve(String address)
    {
        if (address == null)
            return null;

        try
        {
            // Resolve the relative path against the KMLDoc, and convert it to a URL. We use makeURL variant that
            // accepts a default protocol, because we know the path is an absolute file path. If the path does not
            // define a valid URL, makeURL returns null and the balloon treats this as an unresolved resource.
            String absolutePath = this.parent.getRoot().getKMLDoc().getSupportFilePath(address);
            if (!WWUtil.isEmpty(absolutePath))
            {
                File file = new File(absolutePath);
                return file.toURI().toURL();
            }
        }
        catch (IOException e)
        {
            Logging.logger().log(Level.WARNING, Logging.getMessage("KML.UnableToResolvePath", address), e.getMessage());
        }

        return null;
    }

    /**
     * Forward property change events to the parent KMLRoot.
     *
     * @param evt Event to forward.
     */
    public void propertyChange(PropertyChangeEvent evt)
    {
        this.parent.getRoot().firePropertyChange(evt);
    }

    //***************************************************************************//
    //**********************  Balloon implementation  ***************************//
    //**************************************************************************//

    /** {@inheritDoc}. This method passes through to the contained balloon. */
    public boolean isHighlighted()
    {
        return this.getBalloon().isHighlighted();
    }

    /** {@inheritDoc}. This method passes through to the contained balloon. */
    public void setHighlighted(boolean highlighted)
    {
        this.getBalloon().setHighlighted(highlighted);
    }

    /** {@inheritDoc}. This method passes through to the contained balloon. */
    public boolean isAlwaysOnTop()
    {
        return this.getBalloon().isAlwaysOnTop();
    }

    /** {@inheritDoc}. This method passes through to the contained balloon. */
    public void setAlwaysOnTop(boolean alwaysOnTop)
    {
        this.getBalloon().setAlwaysOnTop(alwaysOnTop);
    }

    /** {@inheritDoc}. This method passes through to the contained balloon. */
    public boolean isPickEnabled()
    {
        return this.getBalloon().isPickEnabled();
    }

    /** {@inheritDoc}. This method passes through to the contained balloon. */
    public void setPickEnabled(boolean enable)
    {
        this.getBalloon().setPickEnabled(enable);
    }

    /** {@inheritDoc}. This method passes through to the contained balloon. */
    public String getText()
    {
        return this.getBalloon().getText();
    }

    /** {@inheritDoc}. This method passes through to the contained balloon. */
    public void setText(String text)
    {
        this.getBalloon().setText(text);
    }

    /** {@inheritDoc}. This method passes through to the contained balloon. */
    public BalloonAttributes getAttributes()
    {
        return this.getBalloon().getAttributes();
    }

    /** {@inheritDoc}. This method passes through to the contained balloon. */
    public void setAttributes(BalloonAttributes attrs)
    {
        this.getBalloon().setAttributes(attrs);
    }

    /** {@inheritDoc}. This method passes through to the contained balloon. */
    public BalloonAttributes getHighlightAttributes()
    {
        return this.getBalloon().getHighlightAttributes();
    }

    /** {@inheritDoc}. This method passes through to the contained balloon. */
    public void setHighlightAttributes(BalloonAttributes attrs)
    {
        this.getBalloon().setHighlightAttributes(attrs);
    }

    /** {@inheritDoc}. This method passes through to the contained balloon. */
    public TextDecoder getTextDecoder()
    {
        return this.getBalloon().getTextDecoder();
    }

    /** {@inheritDoc}. This method passes through to the contained balloon. */
    public void setTextDecoder(TextDecoder decoder)
    {
        this.getBalloon().setTextDecoder(decoder);
    }

    /** {@inheritDoc}. This method passes through to the contained balloon. */
    public Object getDelegateOwner()
    {
        return this.getBalloon().getDelegateOwner();
    }

    /** {@inheritDoc}. This method passes through to the contained balloon. */
    public void setDelegateOwner(Object owner)
    {
        this.getBalloon().setDelegateOwner(owner);
    }

    /** {@inheritDoc}. This method passes through to the contained balloon. */
    public boolean isVisible()
    {
        return this.getBalloon().isVisible();
    }

    /** {@inheritDoc}. This method passes through to the contained balloon. */
    public void setVisible(boolean visible)
    {
        this.getBalloon().setVisible(visible);
    }

    /** {@inheritDoc}. This method passes through to the contained balloon. */
    public Rectangle getBounds(DrawContext dc)
    {
        return this.getBalloon().getBounds(dc);
    }

    /** {@inheritDoc}. This method passes through to the contained balloon. */
    public double getMinActiveAltitude()
    {
        return this.getBalloon().getMinActiveAltitude();
    }

    /** {@inheritDoc}. This method passes through to the contained balloon. */
    public void setMinActiveAltitude(double minActiveAltitude)
    {
        this.getBalloon().setMinActiveAltitude(minActiveAltitude);
    }

    /** {@inheritDoc}. This method passes through to the contained balloon. */
    public double getMaxActiveAltitude()
    {
        return this.getBalloon().getMaxActiveAltitude();
    }

    /** {@inheritDoc}. This method passes through to the contained balloon. */
    public void setMaxActiveAltitude(double maxActiveAltitude)
    {
        this.getBalloon().setMaxActiveAltitude(maxActiveAltitude);
    }

    //***************************************************************************//
    //**********************  AVList implementation  ***************************//
    //**************************************************************************//

    /** {@inheritDoc}. This method passes through to the contained balloon. */
    public Object setValue(String key, Object value)
    {
        return this.getBalloon().setValue(key, value);
    }

    /** {@inheritDoc}. This method passes through to the contained balloon. */
    public AVList setValues(AVList avList)
    {
        return this.getBalloon().setValues(avList);
    }

    /** {@inheritDoc}. This method passes through to the contained balloon. */
    public Object getValue(String key)
    {
        return this.getBalloon().getValue(key);
    }

    /** {@inheritDoc}. This method passes through to the contained balloon. */
    public Collection<Object> getValues()
    {
        return this.getBalloon().getValues();
    }

    /** {@inheritDoc}. This method passes through to the contained balloon. */
    public String getStringValue(String key)
    {
        return this.getBalloon().getStringValue(key);
    }

    /** {@inheritDoc}. This method passes through to the contained balloon. */
    public Set<Map.Entry<String, Object>> getEntries()
    {
        return this.getBalloon().getEntries();
    }

    /** {@inheritDoc}. This method passes through to the contained balloon. */
    public boolean hasKey(String key)
    {
        return this.getBalloon().hasKey(key);
    }

    /** {@inheritDoc}. This method passes through to the contained balloon. */
    public Object removeKey(String key)
    {
        return this.getBalloon().removeKey(key);
    }

    /** {@inheritDoc}. This method passes through to the contained balloon. */
    public void addPropertyChangeListener(String propertyName, PropertyChangeListener listener)
    {
        this.getBalloon().addPropertyChangeListener(propertyName, listener);
    }

    /** {@inheritDoc}. This method passes through to the contained balloon. */
    public void removePropertyChangeListener(String propertyName, PropertyChangeListener listener)
    {
        this.getBalloon().removePropertyChangeListener(propertyName, listener);
    }

    /** {@inheritDoc}. This method passes through to the contained balloon. */
    public void addPropertyChangeListener(PropertyChangeListener listener)
    {
        this.getBalloon().addPropertyChangeListener(listener);
    }

    /** {@inheritDoc}. This method passes through to the contained balloon. */
    public void removePropertyChangeListener(PropertyChangeListener listener)
    {
        this.getBalloon().removePropertyChangeListener(listener);
    }

    /** {@inheritDoc}. This method passes through to the contained balloon. */
    public void firePropertyChange(String propertyName, Object oldValue, Object newValue)
    {
        this.getBalloon().firePropertyChange(propertyName, oldValue, newValue);
    }

    /** {@inheritDoc}. This method passes through to the contained balloon. */
    public void firePropertyChange(PropertyChangeEvent propertyChangeEvent)
    {
        this.getBalloon().firePropertyChange(propertyChangeEvent);
    }

    /** {@inheritDoc}. This method passes through to the contained balloon. */
    public AVList copy()
    {
        return this.getBalloon().copy();
    }

    /** {@inheritDoc}. This method passes through to the contained balloon. */
    public AVList clearList()
    {
        return this.getBalloon().clearList();
    }
}<|MERGE_RESOLUTION|>--- conflicted
+++ resolved
@@ -51,11 +51,7 @@
  * <p>
  * To use KML Balloon, first create a Balloon of the desired type, and then create the KML Balloon. For example:
  * <pre>
-<<<<<<< HEAD
- * {@code 
-=======
  * <code>
->>>>>>> 1df700d1
  *   KMLPlacemark myPlacemark = ...;
  *   Position placemarkPosition = ...;
  *
@@ -64,11 +60,7 @@
  *
  *   // Create a KML Balloon to apply the placemark's KML BalloonStyle to the browser balloon.
  *   KMLGlobeBalloonImpl kmlBalloon = new KMLGlobeBalloonImpl(globeBalloon, myPlacemark);
-<<<<<<< HEAD
- * }
-=======
  * </code>
->>>>>>> 1df700d1
  * </pre>
  *
  * @author pabercrombie
@@ -297,7 +289,7 @@
      */
     protected void createDefaultExtendedDataText(StringBuilder sb, List<KMLData> data)
     {
-        sb.append("<p><table border=\"1\">");
+        sb.append("<p/><table border=\"1\">");
         for (KMLData item : data)
         {
             String value = item.getValue();
@@ -320,7 +312,7 @@
      */
     protected void createDefaultSchemaDataText(StringBuilder sb, List<KMLSchemaData> data)
     {
-        sb.append("<p><table border=\"1\">");
+        sb.append("<p/><table border=\"1\">");
         for (KMLSchemaData schemaData : data)
         {
             KMLSchema schema = (KMLSchema) this.parent.getRoot().resolveReference(schemaData.getSchemaUrl());
