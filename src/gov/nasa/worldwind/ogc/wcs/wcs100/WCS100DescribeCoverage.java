--- conflicted
+++ resolved
@@ -36,14 +36,7 @@
      * @return WCS100DescribeCoverage
      * @throws URISyntaxException URI Syntax incorrect
      */
-    public static WCS100DescribeCoverage retrieve(URI uri, final String coverageName) throws URISyntaxException
-    {
-<<<<<<< HEAD
-        return retrieve(uri, coverageName, null);
-    }
-
-    public static WCS100DescribeCoverage retrieve(URI uri, final String coverageName, String basicAuthenticationEncodedStr) throws URISyntaxException
-=======
+    public static WCS100DescribeCoverage retrieve(URI uri, final String coverageName) throws URISyntaxException{
         return retrieve(uri, coverageName, null, null);
     }
 
@@ -58,7 +51,6 @@
      * @throws URISyntaxException URI Syntax incorrect
      */
     public static WCS100DescribeCoverage retrieve(URI uri, final String coverageName, String basicAuthUsername, String basicAuthPassword) throws URISyntaxException
->>>>>>> 9763063c
     {
         Request request = new Request(uri, "WCS")
         {
@@ -72,26 +64,19 @@
             }
         };
 
-        return new WCS100DescribeCoverage(request.toString(), basicAuthenticationEncodedStr);
+        return new WCS100DescribeCoverage(request.toString(), basicAuthUsername, basicAuthPassword);
     }
 
     public WCS100DescribeCoverage(Object docSource)
     {
-<<<<<<< HEAD
-        this(docSource, null);
-    }
-
-    public WCS100DescribeCoverage(Object docSource, String basicAuthenticationEncodedStr)
-=======
         this(docSource, null, null);
     }
 
     public WCS100DescribeCoverage(Object docSource, String basicAuthUsername, String basicAuthPassword)
->>>>>>> 9763063c
     {
         super(OGCConstants.WCS_1_0_0_NAMESPACE_URI);
 
-        this.eventReader = this.createReader(docSource, basicAuthenticationEncodedStr);
+        this.eventReader = this.createReader(docSource, basicAuthUsername, basicAuthPassword);
 
         this.initialize();
     }
@@ -101,9 +86,9 @@
         this.parserContext = this.createParserContext(this.eventReader);
     }
 
-    protected XMLEventReader createReader(Object docSource, String basicAuthenticationEncodedStr)
-    {
-        return WWXML.openEventReader(docSource, basicAuthenticationEncodedStr);
+    protected XMLEventReader createReader(Object docSource, String basicAuthUsername, String basicAuthPassword)
+    {
+        return WWXML.openEventReader(docSource, basicAuthUsername, basicAuthPassword);
     }
 
     protected XMLEventParserContext createParserContext(XMLEventReader reader)
