--- conflicted
+++ resolved
@@ -55,12 +55,8 @@
      * @param uri The URI of the server.
      *
      * @return The WCS capabilities document for the specified server.
-<<<<<<< HEAD
-     * @throws java.lang.Exception if an error occurs
-=======
      * @throws java.lang.Exception if a general error occurs.
      *
->>>>>>> 1df700d1
      * @throws IllegalArgumentException if the specified URI is invalid.
      * @throws gov.nasa.worldwind.exception.WWRuntimeException
      *                                  if an error occurs retrieving the document.
