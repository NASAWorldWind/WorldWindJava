/*
 * Copyright 2006-2009, 2017, 2020 United States Government, as represented by the
 * Administrator of the National Aeronautics and Space Administration.
 * All rights reserved.
 * 
 * The NASA World Wind Java (WWJ) platform is licensed under the Apache License,
 * Version 2.0 (the "License"); you may not use this file except in compliance
 * with the License. You may obtain a copy of the License at
 * http://www.apache.org/licenses/LICENSE-2.0
 * 
 * Unless required by applicable law or agreed to in writing, software distributed
 * under the License is distributed on an "AS IS" BASIS, WITHOUT WARRANTIES OR
 * CONDITIONS OF ANY KIND, either express or implied. See the License for the
 * specific language governing permissions and limitations under the License.
 * 
 * NASA World Wind Java (WWJ) also contains the following 3rd party Open Source
 * software:
 * 
 *     Jackson Parser – Licensed under Apache 2.0
 *     GDAL – Licensed under MIT
 *     JOGL – Licensed under  Berkeley Software Distribution (BSD)
 *     Gluegen – Licensed under Berkeley Software Distribution (BSD)
 * 
 * A complete listing of 3rd Party software notices and licenses included in
 * NASA World Wind Java (WWJ)  can be found in the WorldWindJava-v2.2 3rd-party
 * notices and licenses PDF found in code directory.
 */

package gov.nasa.worldwind.ogc.collada;

import gov.nasa.worldwind.WorldWind;
import gov.nasa.worldwind.exception.WWRuntimeException;
import gov.nasa.worldwind.geom.*;
import gov.nasa.worldwind.geom.Box;
import gov.nasa.worldwind.ogc.collada.impl.*;
import gov.nasa.worldwind.ogc.collada.io.*;
import gov.nasa.worldwind.render.*;
import gov.nasa.worldwind.util.*;
import gov.nasa.worldwind.util.xml.*;

import javax.xml.stream.*;
import javax.xml.stream.events.XMLEvent;
import java.io.*;
import java.net.*;

/**
 * Parses a COLLADA document and provides access to its contents. Instructions for parsing COLLADA files and streams are
 * given in the Description section of {@link gov.nasa.worldwind.ogc.collada}.
 *
 * @author pabercrombie
 * @version $Id: ColladaRoot.java 1696 2013-10-31 18:46:55Z tgaskins $
 */
public class ColladaRoot extends ColladaAbstractObject implements ColladaRenderable, Highlightable
{
    /** Reference to the ColladaDoc representing the COLLADA file. */
    protected ColladaDoc colladaDoc;
    /** The event reader used to parse the document's XML. */
    protected XMLEventReader eventReader;
    /** The input stream underlying the event reader. */
    protected InputStream eventStream;
    /** The parser context for the document. */
    protected ColladaParserContext parserContext;

    /** This shape's geographic location. The altitude is relative to this shapes altitude mode. */
    protected Position position;
    /**
     * This shape's altitude mode. May be one of {@link WorldWind#CLAMP_TO_GROUND}, {@link
     * WorldWind#RELATIVE_TO_GROUND}, or {@link WorldWind#ABSOLUTE}.
     */
    protected int altitudeMode = WorldWind.CLAMP_TO_GROUND;

    /** This shape's heading, positive values are clockwise from north. Null is an allowed value. */
    protected Angle heading;
    /**
     * This shape's pitch (often called tilt), its rotation about the model's X axis. Positive values are clockwise.
     * Null is an allowed value.
     */
    protected Angle pitch;
    /**
     * This shape's roll, its rotation about the model's Y axis. Positive values are clockwise. Null is an allowed
     * Value.
     */
    protected Angle roll;
    /** A scale to apply to the model. Null is an allowed value. */
    protected Vec4 modelScale;

    /** Flag to indicate that the scene has been retrieved from the hash map. */
    protected boolean sceneFetched = false;
    /** Cached COLLADA scene. */
    protected ColladaScene scene;

    /** Flag to indicate that the scale has been computed. */
    protected boolean scaleFetched = false;
    /** Scale applied to the model. Determined by the COLLADA/asset/unit element. */
    protected double scale;

    /** Indicates whether or not the COLLADA model is highlighted. */
    protected boolean highlighted;

    /**
     * Transform matrix computed from the document's scale and orientation. This matrix is computed and cached during
     * when the document is rendered.
     */
    protected Matrix matrix;

    /** Resource resolver to resolve relative file paths. */
    protected ColladaResourceResolver resourceResolver;

    /**
     * Create a new <code>ColladaRoot</code> for a {@link ColladaDoc} instance. A ColladaDoc represents COLLADA files
     * from either files or input streams.
     *
     * @param docSource the ColladaDoc instance representing the COLLADA document.
     *
     * @throws IllegalArgumentException if the document source is null.
     * @throws IOException              if an error occurs while reading the COLLADA document.
     */
    public ColladaRoot(ColladaDoc docSource) throws IOException
    {
        super(ColladaConstants.COLLADA_NAMESPACE);

        if (docSource == null)
        {
            String message = Logging.getMessage("nullValue.DocumentSourceIsNull");
            Logging.logger().severe(message);
            throw new IllegalArgumentException(message);
        }

        this.colladaDoc = docSource;
        this.initialize();
    }

    /**
     * Create a new <code>ColladaRoot</code> for a {@link File}.
     *
     * @param docSource the File containing the document.
     *
     * @throws IllegalArgumentException if the document source is null.
     * @throws IOException              if an error occurs while reading the Collada document.
     */
    public ColladaRoot(File docSource) throws IOException
    {
        super(ColladaConstants.COLLADA_NAMESPACE);

        if (docSource == null)
        {
            String message = Logging.getMessage("nullValue.DocumentSourceIsNull");
            Logging.logger().severe(message);
            throw new IllegalArgumentException(message);
        }

        this.colladaDoc = new ColladaFile(docSource);

        this.initialize();
    }

    /**
     * Create a new <code>ColladaRoot</code> for a {@link URL}.
     *
     * @param docSource the URL of the document.
     *
     * @throws IllegalArgumentException if the document source is null.
     * @throws IOException              if an error occurs while reading the Collada document.
     */
    public ColladaRoot(URL docSource) throws IOException
    {
        super(ColladaConstants.COLLADA_NAMESPACE);

        if (docSource == null)
        {
            String message = Logging.getMessage("nullValue.DocumentSourceIsNull");
            Logging.logger().severe(message);
            throw new IllegalArgumentException(message);
        }

        URLConnection conn = docSource.openConnection();
        this.colladaDoc = new ColladaInputStream(conn.getInputStream(), WWIO.makeURI(docSource));

        this.initialize();
    }

    /**
     * Create a new <code>ColladaRoot</code> for a {@link InputStream}.
     *
     * @param docSource the URL of the document.
     *
     * @throws IllegalArgumentException if the document source is null.
     * @throws IOException              if an error occurs while reading the Collada document.
     */
    public ColladaRoot(InputStream docSource) throws IOException
    {
        super(ColladaConstants.COLLADA_NAMESPACE);

        if (docSource == null)
        {
            String message = Logging.getMessage("nullValue.DocumentSourceIsNull");
            Logging.logger().severe(message);
            throw new IllegalArgumentException(message);
        }

        this.colladaDoc = new ColladaInputStream(docSource, null);

        this.initialize();
    }

    /**
     * Creates a Collada root for an untyped source. The source must be either a {@link File} or a {@link String}
     * identifying either a file path or a {@link URL}. Null is returned if the source type is not recognized.
     *
     * @param docSource either a {@link File} or a {@link String} identifying a file path or {@link URL}.
     *
     * @return a new {@link ColladaRoot} for the specified source, or null if the source type is not supported.
     *
     * @throws IllegalArgumentException if the source is null.
     * @throws IOException              if an error occurs while reading the source.
     */
    public static ColladaRoot create(Object docSource) throws IOException
    {
        if (docSource == null)
        {
            String message = Logging.getMessage("nullValue.DocumentSourceIsNull");
            Logging.logger().severe(message);
            throw new IllegalArgumentException(message);
        }

        if (docSource instanceof File)
        {
            return new ColladaRoot((File) docSource);
        }
        else if (docSource instanceof URL)
        {
            return new ColladaRoot((URL) docSource);
        }
        else if (docSource instanceof String)
        {
            File file = new File((String) docSource);
            if (file.exists())
                return new ColladaRoot(file);

            URL url = WWIO.makeURL(docSource);
            if (url != null)
                return new ColladaRoot(url);
        }
        else if (docSource instanceof InputStream)
        {
            return new ColladaRoot((InputStream) docSource);
        }

        return null;
    }

    /**
     * Creates and parses a Collada root for an untyped source.The source must be either a {@link File} or a {@link String} identifying either a file path or a {@link URL}. Null is returned if the source type is not recognized.
     *
     * @param docSource either a {@link File} or a {@link String} identifying a file path or {@link URL}.
     *
     * @return a new {@link ColladaRoot} for the specified source, or null if the source type is not supported.
     *
     * @throws IllegalArgumentException if the source is null.
<<<<<<< HEAD
     * @throws javax.xml.stream.XMLStreamException if an error occurs reading the source.
=======
     * @throws javax.xml.stream.XMLStreamException if the XML stream is not readable.
>>>>>>> 1df700d1
     * @throws IOException              if an error occurs while reading the source.
     */
    public static ColladaRoot createAndParse(Object docSource) throws IOException, XMLStreamException
    {
        ColladaRoot colladaRoot = ColladaRoot.create(docSource);

        if (colladaRoot == null)
        {
            String message = Logging.getMessage("generic.UnrecognizedSourceTypeOrUnavailableSource",
                docSource.toString());
            throw new IllegalArgumentException(message);
        }

        colladaRoot.parse();

        return colladaRoot;
    }

    /**
     * Called just before the constructor returns. If overriding this method be sure to invoke
     * <code>super.initialize()</code>.
     *
     * @throws java.io.IOException if an I/O error occurs attempting to open the document source.
     */
    protected void initialize() throws IOException
    {
        this.eventStream = new BufferedInputStream(this.getColladaDoc().getInputStream());
        this.eventReader = this.createReader(this.eventStream);
        if (this.eventReader == null)
            throw new WWRuntimeException(Logging.getMessage("XML.UnableToOpenDocument", this.getColladaDoc()));

        this.parserContext = this.createParserContext(this.eventReader);
    }

    /**
     * Indicates the document that is the source of this root.
     *
     * @return The source of the COLLADA content.
     */
    protected ColladaDoc getColladaDoc()
    {
        return this.colladaDoc;
    }

    /**
     * Indicates this shape's geographic position.
     *
     * @return this shape's geographic position. The position's altitude is relative to this shape's altitude mode.
     */
    public Position getPosition()
    {
        return this.position;
    }

    /**
     * Specifies this shape's geographic position. The position's altitude is relative to this shape's altitude mode.
     *
     * @param position this shape's geographic position.
     *
     * @throws IllegalArgumentException if the position is null.
     */
    public void setPosition(Position position)
    {
        if (position == null)
        {
            String message = Logging.getMessage("nullValue.PositionIsNull");
            Logging.logger().severe(message);
            throw new IllegalArgumentException(message);
        }

        this.position = position;
    }

    /**
     * Returns this shape's altitude mode.
     *
     * @return this shape's altitude mode.
     *
     * @see #setAltitudeMode(int)
     */
    public int getAltitudeMode()
    {
        return this.altitudeMode;
    }

    /**
     * Specifies this shape's altitude mode, one of {@link WorldWind#ABSOLUTE}, {@link WorldWind#RELATIVE_TO_GROUND} or
     * {@link WorldWind#CLAMP_TO_GROUND}.
     * <p>
     * Note: If the altitude mode is unrecognized, {@link WorldWind#ABSOLUTE} is used.
     * <p>
     * Note: Subclasses may recognize additional altitude modes or may not recognize the ones described above.
     *
     * @param altitudeMode the altitude mode. The default value is {@link WorldWind#ABSOLUTE}.
     */
    public void setAltitudeMode(int altitudeMode)
    {
        this.altitudeMode = altitudeMode;
    }

    /**
     * Indicates this shape's heading, its rotation clockwise from north.
     *
     * @return this shape's heading, or null if no heading has been specified.
     */
    public Angle getHeading()
    {
        return this.heading;
    }

    /**
     * Specifies this shape's heading, its rotation clockwise from north.
     *
     * @param heading this shape's heading. May be null.
     */
    public void setHeading(Angle heading)
    {
        this.heading = heading;
        this.reset();
    }

    /**
     * Indicates this shape's pitch -- often referred to as tilt -- the angle to rotate this shape's model about its X
     * axis.
     *
     * @return this shape's pitch, or null if no pitch has been specified. Positive values are clockwise as observed
     *         looking along the model's X axis toward the model's origin.
     */
    public Angle getPitch()
    {
        return this.pitch;
    }

    /**
     * Specifies this shape's pitch -- often referred to as tilt -- the angle to rotate this shape's model about its X
     * axis.
     *
     * @param pitch this shape's pitch. Positive values are clockwise as observed looking along the model's X axis
     *              toward the model's origin. May be null.
     */
    public void setPitch(Angle pitch)
    {
        this.pitch = pitch;
        this.reset();
    }

    /**
     * Indicates this shape's roll, the angle to rotate this shape's model about its Y axis.
     *
     * @return this shape's roll, or null if no roll has been specified. Positive values are clockwise as observed
     *         looking along the model's Y axis toward the origin.
     */
    public Angle getRoll()
    {
        return this.roll;
    }

    /**
     * Specifies this shape's roll, the angle to rotate this shape's model about its Y axis.
     *
     * @param roll this shape's roll. May be null. Positive values are clockwise as observed looking along the model's Y
     *             axis toward the origin.
     */
    public void setRoll(Angle roll)
    {
        this.roll = roll;
        this.reset();
    }

    /**
     * Indicates this shape's scale, if any.
     *
     * @return this shape's scale, or null if no scale has been specified.
     */
    public Vec4 getModelScale()
    {
        return this.modelScale;
    }

    /**
     * Specifies this shape's scale. The scale is applied to the shape's model definition in the model's coordinate
     * system prior to oriented and positioning the model.
     *
     * @param modelScale this shape's scale. May be null, in which case no scaling is applied.
     */
    public void setModelScale(Vec4 modelScale)
    {
        this.modelScale = modelScale;
        this.reset();
    }

    /**
     * Indicates the resource resolver used to resolve relative file paths.
     *
     * @return The resource resolver, or null if none is set.
     */
    public ColladaResourceResolver getResourceResolver()
    {
        return this.resourceResolver;
    }

    /**
     * Specifies a resource resolver to resolve relative file paths.
     *
     * @param resourceResolver New resource resolver. May be null.
     */
    public void setResourceResolver(ColladaResourceResolver resourceResolver)
    {
        this.resourceResolver = resourceResolver;
    }

    /** {@inheritDoc} */
    public boolean isHighlighted()
    {
        return this.highlighted;
    }

    /** {@inheritDoc} Setting root COLLADA root highlighted causes all parts of the COLLADA model to highlight. */
    public void setHighlighted(boolean highlighted)
    {
        this.highlighted = highlighted;
    }

    /**
     * Resolves a reference to a local or remote file or element. If the link refers to an element in the current
     * document, this method returns that element. If the link refers to a remote document, this method will initiate
     * asynchronous retrieval of the document, and return a URL of the downloaded document in the file cache, if it is
     * available locally. If the link identifies a COLLADA document, the document will be returned as a parsed
     * ColladaRoot.
     *
     * @param link the address of the document or element to resolve. This may be a full URL, a URL fragment that
     *             identifies an element in the current document ("#myElement"), or a URL and a fragment identifier
     *             ("http://server.com/model.dae#myElement").
     *
     * @return the requested element, or null if the element is not found.
     *
     * @throws IllegalArgumentException if the address is null.
     */
    public Object resolveReference(String link)
    {
        if (link == null)
        {
            String message = Logging.getMessage("nullValue.DocumentSourceIsNull");
            Logging.logger().severe(message);
            throw new IllegalArgumentException(message);
        }

        try
        {
            String[] linkParts = link.split("#");
            String linkBase = linkParts[0];
            String linkRef = linkParts.length > 1 ? linkParts[1] : null;

            // See if it's a reference to an internal element.
            if (WWUtil.isEmpty(linkBase) && !WWUtil.isEmpty(linkRef))
                return this.getItemByID(linkRef);

            // Interpret the path relative to the current document.
            String path = this.getSupportFilePath(linkBase);
            if (path == null)
                path = linkBase;

            // See if it's an already found and parsed COLLADA file.
            Object o = WorldWind.getSessionCache().get(path);
            if (o != null && o instanceof ColladaRoot)
                return linkRef != null ? ((ColladaRoot) o).getItemByID(linkRef) : o;

            URL url = WWIO.makeURL(path);
            if (url == null)
            {
                // See if the reference can be resolved to a local file.
                o = this.resolveLocalReference(path, linkRef);
            }

            // If we didn't find a local file, treat it as a remote reference.
            if (o == null)
                o = this.resolveRemoteReference(path, linkRef);

            if (o != null)
                return o;

            // If the reference was not resolved as a remote reference, look for a local element identified by the
            // reference string. This handles the case of malformed internal references that omit the # sign at the
            // beginning of the reference.
            return this.getItemByID(link);
        }
        catch (Exception e)
        {
            String message = Logging.getMessage("generic.UnableToResolveReference", link);
            Logging.logger().warning(message);
        }

        return null;
    }

    /**
     * Resolves a reference to a local element identified by address and identifier, where {@code linkBase} identifies a
     * document, including the current document, and {@code linkRef} is the id of the desired element.
     * <p>
     * If {@code linkBase} refers to a local COLLADA file and {@code linkRef} is non-null, the return value is the
     * element identified by {@code linkRef}. If {@code linkRef} is null, the return value is a parsed {@link
     * ColladaRoot} for the COLLADA file identified by {@code linkBase}. Otherwise, {@code linkBase} is returned.
     *
     * @param linkBase the address of the document containing the requested element.
     * @param linkRef  the element's identifier.
     *
     * @return the requested element, or null if the element is not found.
     *
     * @throws IllegalArgumentException if the address is null.
     */
    protected Object resolveLocalReference(String linkBase, String linkRef)
    {
        if (linkBase == null)
        {
            String message = Logging.getMessage("nullValue.DocumentSourceIsNull");
            Logging.logger().severe(message);
            throw new IllegalArgumentException(message);
        }

        try
        {
            File file = new File(linkBase);

            if (!file.exists())
                return null;

            // Determine whether the file is a COLLADA document. If not, just return the file path.
            if (!WWIO.isContentType(file, ColladaConstants.COLLADA_MIME_TYPE))
                return file.toURI().toString();

            // Attempt to open and parse the COLLADA file.
            ColladaRoot refRoot = ColladaRoot.createAndParse(file);
            // An exception is thrown if parsing fails, so no need to check for null.

            // Add the parsed file to the session cache so it doesn't have to be parsed again.
            WorldWind.getSessionCache().put(linkBase, refRoot);

            // Now check the newly opened COLLADA file for the referenced item, if a reference was specified.
            if (linkRef != null)
                return refRoot.getItemByID(linkRef);
            else
                return refRoot;
        }
        catch (Exception e)
        {
            String message = Logging.getMessage("generic.UnableToResolveReference", linkBase + "/" + linkRef);
            Logging.logger().warning(message);
            return null;
        }
    }

    /**
     * Resolves a reference to a remote element identified by address and identifier, where {@code linkBase} identifies
     * a remote document, and {@code linkRef} is the id of the desired element. This method retrieves resources
     * asynchronously using the {@link gov.nasa.worldwind.cache.FileStore}.
     * <p>
     * The return value is null if the file is not yet available in the FileStore. If {@code linkBase} refers to a
     * COLLADA file and {@code linkRef} is non-null, the return value is the element identified by {@code linkRef}. If
     * {@code linkBase} refers to a COLLADA file and {@code linkRef} is null, the return value is a parsed {@link
     * ColladaRoot} for the COLLADA file identified by {@code linkBase}. Otherwise the return value is a {@link URL} to
     * the file in the file cache.
     *
     * @param linkBase the address of the document containing the requested element.
     * @param linkRef  the element's identifier.
     *
     * @return URL to the requested file, parsed ColladaRoot, or COLLADA element. Returns null if the document is not
     *         yet available in the FileStore.
     *
     * @throws IllegalArgumentException if the {@code linkBase} is null.
     */
    public Object resolveRemoteReference(String linkBase, String linkRef)
    {
        if (linkBase == null)
        {
            String message = Logging.getMessage("nullValue.DocumentSourceIsNull");
            Logging.logger().severe(message);
            throw new IllegalArgumentException(message);
        }

        try
        {
            // See if it's in the cache. If not, requestFile will start another thread to retrieve it and return null.
            URL url = WorldWind.getDataFileStore().requestFile(linkBase);
            if (url == null)
                return null;

            // It's in the cache. If it's a COLLADA file try to parse it so we can search for the specified reference.
            // If it's not COLLADA, just return the url for the cached file.
            String contentType = WorldWind.getDataFileStore().getContentType(linkBase);
            if (contentType == null)
            {
                String suffix = WWIO.getSuffix(linkBase.split(";")[0]); // strip of trailing garbage
                if (!WWUtil.isEmpty(suffix))
                    contentType = WWIO.makeMimeTypeForSuffix(suffix);
            }

            if (!this.canParseContentType(contentType))
                return url;

            // If the file is a COLLADA document, attempt to open it. We can't open it as a File with createAndParse
            // because the ColladaRoot that will be created needs to have the remote address in order to resolve any
            // relative references within it.
            ColladaRoot refRoot = this.parseCachedColladaFile(url, linkBase);

            // Add the parsed file to the session cache so it doesn't have to be parsed again.
            WorldWind.getSessionCache().put(linkBase, refRoot);

            // Now check the newly opened COLLADA file for the referenced item, if a reference was specified.
            if (linkRef != null)
                return refRoot.getItemByID(linkRef);
            else
                return refRoot;
        }
        catch (Exception e)
        {
            String message = Logging.getMessage("generic.UnableToResolveReference", linkBase + "/" + linkRef);
            Logging.logger().warning(message);
            return null;
        }
    }

    /**
     * Determines if a MIME type can be parsed as COLLADA. Parsable types are the COLLADA MIME type, as well as
     * "text/plain" and "text/xml".
     *
     * @param mimeType Type to test. May be null.
     *
     * @return {@code true} if {@code mimeType} can be parsed as COLLADA.
     */
    protected boolean canParseContentType(String mimeType)
    {
        return ColladaConstants.COLLADA_MIME_TYPE.equals(mimeType)
            || "text/plain".equals(mimeType) || "text/xml".equals(mimeType);
    }

    /**
     * Open and parse the specified file expressed as a file: URL..
     *
     * @param url      the URL of the file to open, expressed as a URL with a scheme of "file".
     * @param linkBase the original address of the document if the file is a retrieved and cached file.
     *
     * @return A {@code ColladaRoot} representing the file's COLLADA contents.
     *
     * @throws IOException        if an I/O error occurs during opening and parsing.
     * @throws XMLStreamException if a server parsing error is encountered.
     */
    protected ColladaRoot parseCachedColladaFile(URL url, String linkBase)
        throws IOException, XMLStreamException
    {
        ColladaDoc colladaDoc;

        InputStream refStream = url.openStream();

        colladaDoc = new ColladaInputStream(refStream, WWIO.makeURI(linkBase));

        try
        {
            ColladaRoot refRoot = new ColladaRoot(colladaDoc);
            refRoot.parse(); // also closes the URL's stream
            return refRoot;
        }
        catch (XMLStreamException e)
        {
            refStream.close(); // parsing failed, so explicitly close the stream
            throw e;
        }
    }

    /**
     * Creates the event reader. Called from the constructor.
     *
     * @param docSource the document source to create a reader for. The type can be any of those supported by {@link
     *                  gov.nasa.worldwind.util.WWXML#openEventReader(Object)}.
     *
     * @return a new event reader, or null if the source type cannot be determined.
     */
    protected XMLEventReader createReader(Object docSource)
    {
        return WWXML.openEventReader(docSource, true);
    }

    /**
     * Invoked during {@link #initialize()} to create the parser context. The parser context is created by the global
     * {@link gov.nasa.worldwind.util.xml.XMLEventParserContextFactory}.
     *
     * @param reader the reader to associate with the parser context.
     *
     * @return a new parser context.
     */
    protected ColladaParserContext createParserContext(XMLEventReader reader)
    {
        ColladaParserContext ctx = (ColladaParserContext)
            XMLEventParserContextFactory.createParserContext(ColladaConstants.COLLADA_MIME_TYPE,
                this.getNamespaceURI());

        if (ctx == null)
        {
            // Register a parser context for this root's default namespace
            String[] mimeTypes = new String[] {ColladaConstants.COLLADA_MIME_TYPE};
            XMLEventParserContextFactory.addParserContext(mimeTypes, new ColladaParserContext(this.getNamespaceURI()));
            ctx = (ColladaParserContext)
                XMLEventParserContextFactory.createParserContext(ColladaConstants.COLLADA_MIME_TYPE,
                    this.getNamespaceURI());
        }

        ctx.setEventReader(reader);

        return ctx;
    }

    /**
     * Starts document parsing. This method initiates parsing of the COLLADA document and returns when the full document
     * has been parsed.
     *
     * @param args optional arguments to pass to parsers of sub-elements.
     *
     * @return <code>this</code> if parsing is successful, otherwise  null.
     *
     * @throws XMLStreamException if an exception occurs while attempting to read the event stream.
     */
    public ColladaRoot parse(Object... args) throws XMLStreamException
    {
        ColladaParserContext ctx = this.parserContext;

        try
        {
            for (XMLEvent event = ctx.nextEvent(); ctx.hasNext(); event = ctx.nextEvent())
            {
                if (event == null)
                    continue;

                // Allow a <COLLADA> element in any namespace
                if (event.isStartElement() && event.asStartElement().getName().getLocalPart().equals("COLLADA"))
                {
                    super.parse(ctx, event, args);
                    return this;
                }
            }
        }
        finally
        {
            ctx.getEventReader().close();
            this.closeEventStream();
        }
        return null;
    }

    /** Closes the event stream associated with this context's XML event reader. */
    protected void closeEventStream()
    {
        try
        {
            this.eventStream.close();
            this.eventStream = null;
        }
        catch (IOException e)
        {
            String message = Logging.getMessage("generic.ExceptionClosingXmlEventReader");
            Logging.logger().warning(message);
        }
    }

    /**
     * Indicates the <i>scene</i> contained in this document.
     *
     * @return The COLLADA <i>scene</i>, or null if there is no scene.
     */
    public ColladaScene getScene()
    {
        if (!this.sceneFetched)
        {
            this.scene = (ColladaScene) this.getField("scene");
            this.sceneFetched = true;
        }
        return this.scene;
    }

    /**
     * Indicates the <i>asset</i> field of this document.
     *
     * @return The <i>asset</i> field, or null if the field has not been set.
     */
    public ColladaAsset getAsset()
    {
        return (ColladaAsset) this.getField("asset");
    }

    public Box getLocalExtent(ColladaTraversalContext tc)
    {
        if (tc == null)
        {
            String message = Logging.getMessage("nullValue.TraversalContextIsNull");
            Logging.logger().severe(message);
            throw new IllegalArgumentException(message);
        }

        ColladaScene scene = this.getScene();

        return scene != null ? scene.getLocalExtent(tc) : null;
    }

    /** {@inheritDoc} Renders the scene contained in this document. */
    public void preRender(ColladaTraversalContext tc, DrawContext dc)
    {
        tc.multiplyMatrix(this.getMatrix());

        // COLLADA doc contains at most one scene. See COLLADA spec pg 5-67.
        ColladaScene scene = this.getScene();
        if (scene != null)
            scene.preRender(tc, dc);
    }

    /** {@inheritDoc} Renders the scene contained in this document. */
    public void render(ColladaTraversalContext tc, DrawContext dc)
    {
        tc.multiplyMatrix(this.getMatrix());

        ColladaScene scene = this.getScene();
        if (scene != null)
            scene.render(tc, dc);
    }

    /**
     * Indicates the transform matrix applied to this document.
     *
     * @return Transform matrix.
     */
    protected Matrix getMatrix()
    {
        // If the matrix has already been computed then just return the cached value.
        if (this.matrix != null)
            return this.matrix;

        Matrix m = Matrix.IDENTITY;

        if (this.heading != null)
            m = m.multiply(Matrix.fromRotationZ(Angle.POS360.subtract(this.heading)));

        if (this.pitch != null)
            m = m.multiply(Matrix.fromRotationX(this.pitch));

        if (this.roll != null)
            m = m.multiply(Matrix.fromRotationY(this.roll));

        // Apply scaling factor to convert file units to meters.
        double scale = this.getScale();
        m = m.multiply(Matrix.fromScale(scale));

        if (this.modelScale != null)
            m = m.multiply(Matrix.fromScale(this.modelScale));

        this.matrix = m;
        return m;
    }

    /**
     * Indicates the scale factored applied to this document. The scale is specified by the
     * <code>asset</code>/<code>unit</code> element.
     *
     * @return Scale applied to the document. Returns 1.0 if the document does not specify a scale.
     */
    protected double getScale()
    {
        if (!this.scaleFetched)
        {
            this.scale = this.computeScale();
            this.scaleFetched = true;
        }
        return this.scale;
    }

    /**
     * Indicates the scale defined by the asset/unit element. This scale converts the document's units to meters.
     *
     * @return Scale for this document, or 1.0 if no scale is defined.
     */
    protected double computeScale()
    {
        Double scale = null;

        ColladaAsset asset = this.getAsset();
        if (asset != null)
        {
            ColladaUnit unit = asset.getUnit();
            if (unit != null)
                scale = unit.getMeter();
        }
        return (scale != null) ? scale : 1.0;
    }

    /** Clear cached values. Values will be recomputed the next time this document is rendered. */
    protected void reset()
    {
        this.matrix = null;
    }

    /**
     * Indicates the parser context used by this document.
     *
     * @return The parser context used to parse the document.
     */
    protected XMLEventParserContext getParserContext()
    {
        return this.parserContext;
    }

    /**
     * Finds a named element in the document.
     *
     * @param id the element's identifier. If null, null is returned.
     *
     * @return the element requested, or null if there is no corresponding element in the document.
     */
    public Object getItemByID(String id)
    {
        return id != null ? this.getParserContext().getIdTable().get(id) : null;
    }

    /**
     * Determines the path of a supporting file (such an image). If a resource resolver has been specified, the resource
     * resolver will be invoked to determine the file path. Otherwise, the path will be resolved relative to the COLLADA
     * document's file path or URL.
     *
     * @param link Relative path to resolve.
     *
     * @return Absolute path of the resource, or null if the resource cannot be resolved.
     *
     * @throws IOException If an error occurs while attempting to resolve the resource.
     */
    public String getSupportFilePath(String link) throws IOException
    {
        String filePath = null;

        // Use the resource resolver to find the file.
        ColladaResourceResolver resolver = this.getResourceResolver();
        if (resolver != null)
            filePath = resolver.resolveFilePath(link);

        // If the resolver failed to find the file then attempt to resolve the reference relative to the document.
        if (filePath == null)
            filePath = this.getColladaDoc().getSupportFilePath(link);

        return filePath;
    }
}<|MERGE_RESOLUTION|>--- conflicted
+++ resolved
@@ -257,11 +257,7 @@
      * @return a new {@link ColladaRoot} for the specified source, or null if the source type is not supported.
      *
      * @throws IllegalArgumentException if the source is null.
-<<<<<<< HEAD
-     * @throws javax.xml.stream.XMLStreamException if an error occurs reading the source.
-=======
      * @throws javax.xml.stream.XMLStreamException if the XML stream is not readable.
->>>>>>> 1df700d1
      * @throws IOException              if an error occurs while reading the source.
      */
     public static ColladaRoot createAndParse(Object docSource) throws IOException, XMLStreamException
