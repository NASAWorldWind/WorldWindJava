--- conflicted
+++ resolved
@@ -249,11 +249,7 @@
      *
      * @param geometries   COLLADA elements that defines geometry for this shape. Must contain at least one element.
      * @param bindMaterial Material applied to the mesh. May be null.
-<<<<<<< HEAD
-     * @return A triangle mesh shape.
-=======
      * @return The resulting shape.
->>>>>>> 1df700d1
      */
     public static ColladaMeshShape createTriangleMesh(List<ColladaTriangles> geometries,
         ColladaBindMaterial bindMaterial)
@@ -272,11 +268,7 @@
      *
      * @param geometries   COLLADA elements that defines geometry for this shape. Must contain at least one element.
      * @param bindMaterial Material applied to the mesh. May be null.
-<<<<<<< HEAD
-     * @return A Collada mesh shape.
-=======
      * @return The resulting shape.
->>>>>>> 1df700d1
      */
     public static ColladaMeshShape createLineMesh(List<ColladaLines> geometries,
         ColladaBindMaterial bindMaterial)
@@ -1075,11 +1067,7 @@
     /**
      * Indicates the texture applied to this shape.
      *
-<<<<<<< HEAD
-     * @param geometry Geometry to apply.
-=======
      * @param geometry The geometry to set the texture from.
->>>>>>> 1df700d1
      * @return The texture that must be applied to the shape, or null if there is no texture, or the texture is not
      *         available.
      */
@@ -1229,9 +1217,6 @@
      */
     protected String getTextureSource(ColladaAbstractGeometry geometry)
     {
-        if (this.bindMaterial == null)
-            return null;
-        
         ColladaTechniqueCommon techniqueCommon = this.bindMaterial.getTechniqueCommon();
         if (techniqueCommon == null)
             return null;
@@ -1337,10 +1322,7 @@
      *         available.
      */
     protected ColladaEffect getEffect(ColladaAbstractGeometry geometry)
-    {   
-        if (this.bindMaterial == null)
-            return null;
-            
+    {
         ColladaTechniqueCommon techniqueCommon = this.bindMaterial.getTechniqueCommon();
         if (techniqueCommon == null)
             return null;
