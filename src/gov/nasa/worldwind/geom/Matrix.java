/*
 * Copyright 2006-2009, 2017, 2020 United States Government, as represented by the
 * Administrator of the National Aeronautics and Space Administration.
 * All rights reserved.
 * 
 * The NASA World Wind Java (WWJ) platform is licensed under the Apache License,
 * Version 2.0 (the "License"); you may not use this file except in compliance
 * with the License. You may obtain a copy of the License at
 * http://www.apache.org/licenses/LICENSE-2.0
 * 
 * Unless required by applicable law or agreed to in writing, software distributed
 * under the License is distributed on an "AS IS" BASIS, WITHOUT WARRANTIES OR
 * CONDITIONS OF ANY KIND, either express or implied. See the License for the
 * specific language governing permissions and limitations under the License.
 * 
 * NASA World Wind Java (WWJ) also contains the following 3rd party Open Source
 * software:
 * 
 *     Jackson Parser – Licensed under Apache 2.0
 *     GDAL – Licensed under MIT
 *     JOGL – Licensed under  Berkeley Software Distribution (BSD)
 *     Gluegen – Licensed under Berkeley Software Distribution (BSD)
 * 
 * A complete listing of 3rd Party software notices and licenses included in
 * NASA World Wind Java (WWJ)  can be found in the WorldWindJava-v2.2 3rd-party
 * notices and licenses PDF found in code directory.
 */
package gov.nasa.worldwind.geom;

import gov.nasa.worldwind.avlist.*;
import gov.nasa.worldwind.formats.worldfile.WorldFile;
import gov.nasa.worldwind.globes.Globe;
import gov.nasa.worldwind.util.*;

/**
 * @author dcollins
 * @version $Id: Matrix.java 2201 2014-08-07 23:17:54Z dcollins $
 */
public class Matrix
{
    public static final Matrix IDENTITY = new Matrix(
        1, 0, 0, 0,
        0, 1, 0, 0,
        0, 0, 1, 0,
        0, 0, 0, 1,
        true);

    // Row 1
    public final double m11;
    public final double m12;
    public final double m13;
    public final double m14;
    // Row 2
    public final double m21;
    public final double m22;
    public final double m23;
    public final double m24;
    // Row 3
    public final double m31;
    public final double m32;
    public final double m33;
    public final double m34;
    // Row 4
    public final double m41;
    public final double m42;
    public final double m43;
    public final double m44;

    protected static final double EPSILON = 1.0e-6;
    protected static final double NEAR_ZERO_THRESHOLD = 1.0e-8;

    // 16 values in a 4x4 matrix.
    private static final int NUM_ELEMENTS = 16;
    // True when this matrix represents a 3D transform.
    private final boolean isOrthonormalTransform;
    // Cached computations.
    private int hashCode;

    public Matrix(double value)
    {
        // 'value' is placed in the diagonal.
        this(
            value, 0, 0, 0,
            0, value, 0, 0,
            0, 0, value, 0,
            0, 0, 0, value);
    }

    public Matrix(
        double m11, double m12, double m13, double m14,
        double m21, double m22, double m23, double m24,
        double m31, double m32, double m33, double m34,
        double m41, double m42, double m43, double m44)
    {
        this(
            m11, m12, m13, m14,
            m21, m22, m23, m24,
            m31, m32, m33, m34,
            m41, m42, m43, m44,
            false);
    }

    Matrix(
        double m11, double m12, double m13, double m14,
        double m21, double m22, double m23, double m24,
        double m31, double m32, double m33, double m34,
        double m41, double m42, double m43, double m44,
        boolean isOrthonormalTransform)
    {
        this.m11 = m11;
        this.m12 = m12;
        this.m13 = m13;
        this.m14 = m14;
        this.m21 = m21;
        this.m22 = m22;
        this.m23 = m23;
        this.m24 = m24;
        this.m31 = m31;
        this.m32 = m32;
        this.m33 = m33;
        this.m34 = m34;
        this.m41 = m41;
        this.m42 = m42;
        this.m43 = m43;
        this.m44 = m44;
        this.isOrthonormalTransform = isOrthonormalTransform;
    }

    public final boolean equals(Object obj)
    {
        if (this == obj)
            return true;
        if (obj == null || obj.getClass() != this.getClass())
            return false;

        Matrix that = (Matrix) obj;
        return (this.m11 == that.m11) && (this.m12 == that.m12) && (this.m13 == that.m13) && (this.m14 == that.m14)
            && (this.m21 == that.m21) && (this.m22 == that.m22) && (this.m23 == that.m23) && (this.m24 == that.m24)
            && (this.m31 == that.m31) && (this.m32 == that.m32) && (this.m33 == that.m33) && (this.m34 == that.m34)
            && (this.m41 == that.m41) && (this.m42 == that.m42) && (this.m43 == that.m43) && (this.m44 == that.m44);
    }

    public final int hashCode()
    {
        if (this.hashCode == 0)
        {
            int result;
            long tmp;
            tmp = Double.doubleToLongBits(this.m11);
            result = (int) (tmp ^ (tmp >>> 32));
            tmp = Double.doubleToLongBits(this.m12);
            result = 29 * result + (int) (tmp ^ (tmp >>> 32));
            tmp = Double.doubleToLongBits(this.m13);
            result = 29 * result + (int) (tmp ^ (tmp >>> 32));
            tmp = Double.doubleToLongBits(this.m14);
            result = 29 * result + (int) (tmp ^ (tmp >>> 32));
            tmp = Double.doubleToLongBits(this.m21);
            result = 29 * result + (int) (tmp ^ (tmp >>> 32));
            tmp = Double.doubleToLongBits(this.m22);
            result = 29 * result + (int) (tmp ^ (tmp >>> 32));
            tmp = Double.doubleToLongBits(this.m23);
            result = 29 * result + (int) (tmp ^ (tmp >>> 32));
            tmp = Double.doubleToLongBits(this.m24);
            result = 29 * result + (int) (tmp ^ (tmp >>> 32));
            tmp = Double.doubleToLongBits(this.m31);
            result = 29 * result + (int) (tmp ^ (tmp >>> 32));
            tmp = Double.doubleToLongBits(this.m32);
            result = 29 * result + (int) (tmp ^ (tmp >>> 32));
            tmp = Double.doubleToLongBits(this.m33);
            result = 29 * result + (int) (tmp ^ (tmp >>> 32));
            tmp = Double.doubleToLongBits(this.m34);
            result = 29 * result + (int) (tmp ^ (tmp >>> 32));
            tmp = Double.doubleToLongBits(this.m41);
            result = 29 * result + (int) (tmp ^ (tmp >>> 32));
            tmp = Double.doubleToLongBits(this.m42);
            result = 29 * result + (int) (tmp ^ (tmp >>> 32));
            tmp = Double.doubleToLongBits(this.m43);
            result = 29 * result + (int) (tmp ^ (tmp >>> 32));
            tmp = Double.doubleToLongBits(this.m44);
            result = 29 * result + (int) (tmp ^ (tmp >>> 32));
            this.hashCode = result;
        }
        return this.hashCode;
    }

    public static Matrix fromArray(double[] compArray, int offset, boolean rowMajor)
    {
        if (compArray == null)
        {
            String msg = Logging.getMessage("nullValue.ArrayIsNull");
            Logging.logger().severe(msg);
            throw new IllegalArgumentException(msg);
        }
        if ((compArray.length - offset) < NUM_ELEMENTS)
        {
            String msg = Logging.getMessage("generic.ArrayInvalidLength", compArray.length);
            Logging.logger().severe(msg);
            throw new IllegalArgumentException(msg);
        }

        if (rowMajor)
        {
            //noinspection PointlessArithmeticExpression
            return new Matrix(
                // Row 1
                compArray[0 + offset],
                compArray[1 + offset],
                compArray[2 + offset],
                compArray[3 + offset],
                // Row 2
                compArray[4 + offset],
                compArray[5 + offset],
                compArray[6 + offset],
                compArray[7 + offset],
                // Row 3
                compArray[8 + offset],
                compArray[9 + offset],
                compArray[10 + offset],
                compArray[11 + offset],
                // Row 4
                compArray[12 + offset],
                compArray[13 + offset],
                compArray[14 + offset],
                compArray[15 + offset]);
        }
        else
        {
            //noinspection PointlessArithmeticExpression
            return new Matrix(
                // Row 1
                compArray[0 + offset],
                compArray[4 + offset],
                compArray[8 + offset],
                compArray[12 + offset],
                // Row 2
                compArray[1 + offset],
                compArray[5 + offset],
                compArray[9 + offset],
                compArray[13 + offset],
                // Row 3
                compArray[2 + offset],
                compArray[6 + offset],
                compArray[10 + offset],
                compArray[14 + offset],
                // Row 4
                compArray[3 + offset],
                compArray[7 + offset],
                compArray[11 + offset],
                compArray[15 + offset]);
        }
    }

    public final double[] toArray(double[] compArray, int offset, boolean rowMajor)
    {
        if (compArray == null)
        {
            String msg = Logging.getMessage("nullValue.ArrayIsNull");
            Logging.logger().severe(msg);
            throw new IllegalArgumentException(msg);
        }
        if ((compArray.length - offset) < NUM_ELEMENTS)
        {
            String msg = Logging.getMessage("generic.ArrayInvalidLength", compArray.length);
            Logging.logger().severe(msg);
            throw new IllegalArgumentException(msg);
        }

        if (rowMajor)
        {
            // Row 1
            //noinspection PointlessArithmeticExpression
            compArray[0 + offset] = this.m11;
            compArray[1 + offset] = this.m12;
            compArray[2 + offset] = this.m13;
            compArray[3 + offset] = this.m14;
            // Row 2
            compArray[4 + offset] = this.m21;
            compArray[5 + offset] = this.m22;
            compArray[6 + offset] = this.m23;
            compArray[7 + offset] = this.m24;
            // Row 3
            compArray[8 + offset] = this.m31;
            compArray[9 + offset] = this.m32;
            compArray[10 + offset] = this.m33;
            compArray[11 + offset] = this.m34;
            // Row 4
            compArray[12 + offset] = this.m41;
            compArray[13 + offset] = this.m42;
            compArray[14 + offset] = this.m43;
            compArray[15 + offset] = this.m44;
        }
        else
        {
            // Row 1
            //noinspection PointlessArithmeticExpression
            compArray[0 + offset] = this.m11;
            compArray[4 + offset] = this.m12;
            compArray[8 + offset] = this.m13;
            compArray[12 + offset] = this.m14;
            // Row 2
            compArray[1 + offset] = this.m21;
            compArray[5 + offset] = this.m22;
            compArray[9 + offset] = this.m23;
            compArray[13 + offset] = this.m24;
            // Row 3
            compArray[2 + offset] = this.m31;
            compArray[6 + offset] = this.m32;
            compArray[10 + offset] = this.m33;
            compArray[14 + offset] = this.m34;
            // Row 4
            compArray[3 + offset] = this.m41;
            compArray[7 + offset] = this.m42;
            compArray[11 + offset] = this.m43;
            compArray[15 + offset] = this.m44;
        }

        return compArray;
    }

    public final String toString()
    {
        StringBuilder sb = new StringBuilder();
        sb.append("(");
        sb.append(this.m11).append(", ").append(this.m12).append(", ").append(this.m13).append(", ").append(this.m14);
        sb.append(", \r\n");
        sb.append(this.m21).append(", ").append(this.m22).append(", ").append(this.m23).append(", ").append(this.m24);
        sb.append(", \r\n");
        sb.append(this.m31).append(", ").append(this.m32).append(", ").append(this.m33).append(", ").append(this.m34);
        sb.append(", \r\n");
        sb.append(this.m41).append(", ").append(this.m42).append(", ").append(this.m43).append(", ").append(this.m44);
        sb.append(")");
        return sb.toString();
    }

    public final double getM11()
    {
        return this.m11;
    }

    public final double getM12()
    {
        return this.m12;
    }

    public final double getM13()
    {
        return this.m13;
    }

    public final double getM14()
    {
        return this.m14;
    }

    public final double getM21()
    {
        return this.m21;
    }

    public final double getM22()
    {
        return this.m22;
    }

    public final double getM23()
    {
        return this.m23;
    }

    public final double getM24()
    {
        return this.m24;
    }

    public final double getM31()
    {
        return this.m31;
    }

    public final double getM32()
    {
        return this.m32;
    }

    public final double getM33()
    {
        return this.m33;
    }

    public final double getM34()
    {
        return this.m34;
    }

    public final double getM41()
    {
        return this.m41;
    }

    public final double getM42()
    {
        return this.m42;
    }

    public final double getM43()
    {
        return this.m43;
    }

    public final double getM44()
    {
        return this.m44;
    }

    public final double m11()
    {
        return this.m11;
    }

    public final double m12()
    {
        return this.m12;
    }

    public final double m13()
    {
        return this.m13;
    }

    public final double m14()
    {
        return this.m14;
    }

    public final double m21()
    {
        return this.m21;
    }

    public final double m22()
    {
        return this.m22;
    }

    public final double m23()
    {
        return this.m23;
    }

    public final double m24()
    {
        return this.m24;
    }

    public final double m31()
    {
        return this.m31;
    }

    public final double m32()
    {
        return this.m32;
    }

    public final double m33()
    {
        return this.m33;
    }

    public final double m34()
    {
        return this.m34;
    }

    public final double m41()
    {
        return this.m41;
    }

    public final double m42()
    {
        return this.m42;
    }

    public final double m43()
    {
        return this.m43;
    }

    public final double m44()
    {
        return this.m44;
    }

    // ============== Factory Functions ======================= //
    // ============== Factory Functions ======================= //
    // ============== Factory Functions ======================= //

    /**
     * Returns a Cartesian transform <code>Matrix</code> that maps a local orientation to model coordinates. The
     * orientation is specified by an array of three <code>axes</code>. The <code>axes</code> array must contain three
     * non-null vectors, which are interpreted in the following order: x-axis, y-axis, z-axis. This ensures that the
     * axes in the returned <code>Matrix</code> have unit length and are orthogonal to each other.
     *
     * @param axes an array must of three non-null vectors defining a local orientation in the following order: x-axis,
     *             y-axis, z-axis.
     *
     * @return a <code>Matrix</code> that a transforms local coordinates to world coordinates.
     *
     * @throws IllegalArgumentException if <code>axes</code> is <code>null</code>, if <code>axes</code> contains less
     *                                  than three elements, or if any of the first three elements in <code>axes</code>
     *                                  is <code>null</code>.
     */
    public static Matrix fromAxes(Vec4[] axes)
    {
        if (axes == null)
        {
            String msg = Logging.getMessage("nullValue.AxesIsNull");
            Logging.logger().severe(msg);
            throw new IllegalArgumentException(msg);
        }

        if (axes.length < 3)
        {
            String msg = Logging.getMessage("generic.ArrayInvalidLength", axes.length);
            Logging.logger().severe(msg);
            throw new IllegalArgumentException(msg);
        }

        if (axes[0] == null || axes[1] == null || axes[2] == null)
        {
            String msg = Logging.getMessage("nullValue.AxesIsNull");
            Logging.logger().severe(msg);
            throw new IllegalArgumentException(msg);
        }

        Vec4 s = axes[0].normalize3();
        Vec4 f = s.cross3(axes[1]).normalize3();
        Vec4 u = f.cross3(s).normalize3();

        return new Matrix(
            s.x, u.x, f.x, 0.0,
            s.y, u.y, f.y, 0.0,
            s.z, u.z, f.z, 0.0,
            0.0, 0.0, 0.0, 1.0,
            true);
    }

    public static Matrix fromAxisAngle(Angle angle, Vec4 axis)
    {
        if (angle == null)
        {
            String msg = Logging.getMessage("nullValue.AngleIsNull");
            Logging.logger().severe(msg);
            throw new IllegalArgumentException(msg);
        }
        if (axis == null)
        {
            String msg = Logging.getMessage("nullValue.Vec4IsNull");
            Logging.logger().severe(msg);
            throw new IllegalArgumentException(msg);
        }

        return fromAxisAngle(angle, axis.x, axis.y, axis.z, true);
    }

    public static Matrix fromAxisAngle(Angle angle, double axisX, double axisY, double axisZ)
    {
        if (angle == null)
        {
            String msg = Logging.getMessage("nullValue.AngleIsNull");
            Logging.logger().severe(msg);
            throw new IllegalArgumentException(msg);
        }
        return fromAxisAngle(angle, axisX, axisY, axisZ, true);
    }

    private static Matrix fromAxisAngle(Angle angle, double axisX, double axisY, double axisZ, boolean normalize)
    {
        if (angle == null)
        {
            String msg = Logging.getMessage("nullValue.AngleIsNull");
            Logging.logger().severe(msg);
            throw new IllegalArgumentException(msg);
        }

        if (normalize)
        {
            double length = Math.sqrt((axisX * axisX) + (axisY * axisY) + (axisZ * axisZ));
            if (!isZero(length) && (length != 1.0))
            {
                axisX /= length;
                axisY /= length;
                axisZ /= length;
            }
        }

        double c = angle.cos();
        double s = angle.sin();
        double one_minus_c = 1.0 - c;
        return new Matrix(
            // Row 1
            c + (one_minus_c * axisX * axisX),
            (one_minus_c * axisX * axisY) - (s * axisZ),
            (one_minus_c * axisX * axisZ) + (s * axisY),
            0.0,
            // Row 2
            (one_minus_c * axisX * axisY) + (s * axisZ),
            c + (one_minus_c * axisY * axisY),
            (one_minus_c * axisY * axisZ) - (s * axisX),
            0.0,
            // Row 3
            (one_minus_c * axisX * axisZ) - (s * axisY),
            (one_minus_c * axisY * axisZ) + (s * axisX),
            c + (one_minus_c * axisZ * axisZ),
            0.0,
            // Row 4
            0.0, 0.0, 0.0, 1.0,
            // Rotation matrices are orthogonal, 3D transforms.
            true);
    }

    public static Matrix fromQuaternion(Quaternion quaternion)
    {
        if (quaternion == null)
        {
            String msg = Logging.getMessage("nullValue.QuaternionIsNull");
            Logging.logger().severe(msg);
            throw new IllegalArgumentException(msg);
        }

        return fromQuaternion(quaternion.x, quaternion.y, quaternion.z, quaternion.w, true);
    }

    private static Matrix fromQuaternion(double x, double y, double z, double w, boolean normalize)
    {
        if (normalize)
        {
            double length = Math.sqrt((x * x) + (y * y) + (z * z) + (w * w));
            if (!isZero(length) && (length != 1.0))
            {
                x /= length;
                y /= length;
                z /= length;
                w /= length;
            }
        }

        return new Matrix(
            // Row 1
            1.0 - (2.0 * y * y) - (2.0 * z * z),
            (2.0 * x * y) - (2.0 * z * w),
            (2.0 * x * z) + (2.0 * y * w),
            0.0,
            // Row 2
            (2.0 * x * y) + (2.0 * z * w),
            1.0 - (2.0 * x * x) - (2.0 * z * z),
            (2.0 * y * z) - (2.0 * x * w),
            0.0,
            // Row 3
            (2.0 * x * z) - (2.0 * y * w),
            (2.0 * y * z) + (2.0 * x * w),
            1.0 - (2.0 * x * x) - (2.0 * y * y),
            0.0,
            // Row 4
            0.0, 0.0, 0.0, 1.0,
            // Rotation matrices are orthogonal, 3D transforms.
            true);
    }

    public static Matrix fromRotationXYZ(Angle xRotation, Angle yRotation, Angle zRotation)
    {
        if ((xRotation == null) || (yRotation == null) || (zRotation == null))
        {
            String msg = Logging.getMessage("nullValue.AngleIsNull");
            Logging.logger().severe(msg);
            throw new IllegalArgumentException(msg);
        }

        double cx = xRotation.cos();
        double cy = yRotation.cos();
        double cz = zRotation.cos();
        double sx = xRotation.sin();
        double sy = yRotation.sin();
        double sz = zRotation.sin();
        return new Matrix(
            cy * cz, -cy * sz, sy, 0.0,
            (sx * sy * cz) + (cx * sz), -(sx * sy * sz) + (cx * cz), -sx * cy, 0.0,
            -(cx * sy * cz) + (sx * sz), (cx * sy * sz) + (sx * cz), cx * cy, 0.0,
            0.0, 0.0, 0.0, 1.0,
            // Rotation matrices are orthogonal, 3D transforms.
            true);
    }

    public static Matrix fromRotationX(Angle angle)
    {
        if (angle == null)
        {
            String msg = Logging.getMessage("nullValue.AngleIsNull");
            Logging.logger().severe(msg);
            throw new IllegalArgumentException(msg);
        }

        double c = angle.cos();
        double s = angle.sin();
        return new Matrix(
            1.0, 0.0, 0.0, 0.0,
            0.0, c, -s, 0.0,
            0.0, s, c, 0.0,
            0.0, 0.0, 0.0, 1.0,
            // Rotation matrices are orthogonal, 3D transforms.
            true);
    }

    public static Matrix fromRotationY(Angle angle)
    {
        if (angle == null)
        {
            String msg = Logging.getMessage("nullValue.AngleIsNull");
            Logging.logger().severe(msg);
            throw new IllegalArgumentException(msg);
        }

        double c = angle.cos();
        double s = angle.sin();
        return new Matrix(
            c, 0.0, s, 0.0,
            0.0, 1.0, 0.0, 0.0,
            -s, 0.0, c, 0.0,
            0.0, 0.0, 0.0, 1.0,
            // Rotation matrices are orthogonal, 3D transforms.
            true);
    }

    public static Matrix fromRotationZ(Angle angle)
    {
        if (angle == null)
        {
            String msg = Logging.getMessage("nullValue.AngleIsNull");
            Logging.logger().severe(msg);
            throw new IllegalArgumentException(msg);
        }

        double c = angle.cos();
        double s = angle.sin();
        return new Matrix(
            c, -s, 0.0, 0.0,
            s, c, 0.0, 0.0,
            0.0, 0.0, 1.0, 0.0,
            0.0, 0.0, 0.0, 1.0,
            // Rotation matrices are orthogonal, 3D transforms.
            true);
    }

    public static Matrix fromScale(double scale)
    {
        return fromScale(scale, scale, scale);
    }

    public static Matrix fromScale(Vec4 scale)
    {
        if (scale == null)
        {
            String msg = Logging.getMessage("nullValue.Vec4IsNull");
            Logging.logger().severe(msg);
            throw new IllegalArgumentException(msg);
        }

        return fromScale(scale.x, scale.y, scale.z);
    }

    public static Matrix fromScale(double scaleX, double scaleY, double scaleZ)
    {
        return new Matrix(
            scaleX, 0.0, 0.0, 0.0,
            0.0, scaleY, 0.0, 0.0,
            0.0, 0.0, scaleZ, 0.0,
            0.0, 0.0, 0.0, 1.0,
            // Scale matrices are non-orthogonal, 3D transforms.
            false);
    }

    public static Matrix fromTranslation(Vec4 translation)
    {
        if (translation == null)
        {
            String msg = Logging.getMessage("nullValue.Vec4IsNull");
            Logging.logger().severe(msg);
            throw new IllegalArgumentException(msg);
        }

        return fromTranslation(translation.x, translation.y, translation.z);
    }

    public static Matrix fromTranslation(double x, double y, double z)
    {
        return new Matrix(
            1.0, 0.0, 0.0, x,
            0.0, 1.0, 0.0, y,
            0.0, 0.0, 1.0, z,
            0.0, 0.0, 0.0, 1.0,
            // Translation matrices are orthogonal, 3D transforms.
            true);
    }

    public static Matrix fromSkew(Angle theta, Angle phi)
    {
        // from http://faculty.juniata.edu/rhodes/graphics/projectionmat.htm

        double cotTheta = 1.0e6;
        double cotPhi = 1.0e6;

        if (theta.getRadians() < EPSILON && phi.getRadians() < EPSILON)
        {
            cotTheta = 0;
            cotPhi = 0;
        }
        else
        {
            if (Math.abs(Math.tan(theta.getRadians())) > EPSILON)
                cotTheta = 1 / Math.tan(theta.getRadians());
            if (Math.abs(Math.tan(phi.getRadians())) > EPSILON)
                cotPhi = 1 / Math.tan(phi.getRadians());
        }

        return new Matrix(
            1.0, 0.0, -cotTheta, 0,
            0.0, 1.0, -cotPhi, 0,
            0.0, 0.0, 1.0, 0,
            0.0, 0.0, 0.0, 1.0,
            false);
    }

    /**
     * Returns a Cartesian transform <code>Matrix</code> that maps a local origin and orientation to model coordinates.
     * The transform is specified by a local <code>origin</code> and an array of three <code>axes</code>. The
     * <code>axes</code> array must contain three non-null vectors, which are interpreted in the following order:
     * x-axis, y-axis, z-axis. This ensures that the axes in the returned <code>Matrix</code> have unit length and are
     * orthogonal to each other.
     *
     * @param origin the origin of the local coordinate system.
     * @param axes   an array must of three non-null vectors defining a local orientation in the following order:
     *               x-axis, y-axis, z-axis.
     *
     * @return a <code>Matrix</code> that transforms local coordinates to world coordinates.
     *
     * @throws IllegalArgumentException if <code>origin</code> is <code>null</code>, if <code>axes</code> is
     *                                  <code>null</code>, if <code>axes</code> contains less than three elements, or if
     *                                  any of the first three elements in <code>axes</code> is <code>null</code>.
     */
    public static Matrix fromLocalOrientation(Vec4 origin, Vec4[] axes)
    {
        if (origin == null)
        {
            String msg = Logging.getMessage("nullValue.OriginIsNull");
            Logging.logger().severe(msg);
            throw new IllegalArgumentException(msg);
        }

        if (axes == null)
        {
            String msg = Logging.getMessage("nullValue.AxesIsNull");
            Logging.logger().severe(msg);
            throw new IllegalArgumentException(msg);
        }

        if (axes.length < 3)
        {
            String msg = Logging.getMessage("generic.ArrayInvalidLength", axes.length);
            Logging.logger().severe(msg);
            throw new IllegalArgumentException(msg);
        }

        if (axes[0] == null || axes[1] == null || axes[2] == null)
        {
            String msg = Logging.getMessage("nullValue.AxesIsNull");
            Logging.logger().severe(msg);
            throw new IllegalArgumentException(msg);
        }

        return fromTranslation(origin).multiply(fromAxes(axes));
    }

    /**
     * Returns a viewing matrix in model coordinates defined by the specified View eye point, reference point indicating
     * the center of the scene, and up vector. The eye point, center point, and up vector are in model coordinates. The
     * returned viewing matrix maps the reference center point to the negative Z axis, and the eye point to the origin,
     * and the up vector to the positive Y axis. When this matrix is used to define an OGL viewing transform along with
     * a typical projection matrix such as {@link #fromPerspective(Angle, double, double, double, double)} , this maps
     * the center of the scene to the center of the viewport, and maps the up vector to the viewoport's positive Y axis
     * (the up vector points up in the viewport). The eye point and reference center point must not be coincident, and
     * the up vector must not be parallel to the line of sight (the vector from the eye point to the reference center
     * point).
     *
     * @param eye    the eye point, in model coordinates.
     * @param center the scene's reference center point, in model coordinates.
     * @param up     the direction of the up vector, in model coordinates.
     *
     * @return a viewing matrix in model coordinates defined by the specified eye point, reference center point, and up
     *         vector.
     *
     * @throws IllegalArgumentException if any of the eye point, reference center point, or up vector are null, if the
     *                                  eye point and reference center point are coincident, or if the up vector and the
     *                                  line of sight are parallel.
     */
    public static Matrix fromViewLookAt(Vec4 eye, Vec4 center, Vec4 up)
    {
        if (eye == null || center == null || up == null)
        {
            String msg = Logging.getMessage("nullValue.Vec4IsNull");
            Logging.logger().severe(msg);
            throw new IllegalArgumentException(msg);
        }

        if (eye.distanceTo3(center) <= EPSILON)
        {
            String msg = Logging.getMessage("Geom.EyeAndCenterInvalid", eye, center);
            Logging.logger().severe(msg);
            throw new IllegalArgumentException(msg);
        }

        Vec4 forward = center.subtract3(eye);
        Vec4 f = forward.normalize3();

        Vec4 s = f.cross3(up);
        s = s.normalize3();

        if (s.getLength3() <= EPSILON)
        {
            String msg = Logging.getMessage("Geom.UpAndLineOfSightInvalid", up, forward);
            Logging.logger().severe(msg);
            throw new IllegalArgumentException(msg);
        }

        Vec4 u = s.cross3(f);
        u = u.normalize3();

        Matrix mAxes = new Matrix(
            s.x, s.y, s.z, 0.0,
            u.x, u.y, u.z, 0.0,
            -f.x, -f.y, -f.z, 0.0,
            0.0, 0.0, 0.0, 1.0,
            true);
        Matrix mEye = Matrix.fromTranslation(
            -eye.x, -eye.y, -eye.z);
        return mAxes.multiply(mEye);
    }

    /**
     * Returns a local origin transform matrix in model coordinates defined by the specified eye point, reference point
     * indicating the center of the local scene, and up vector. The eye point, center point, and up vector are in model
     * coordinates. The returned viewing matrix maps the the positive Z axis to the reference center point, the origin
     * to the eye point, and the positive Y axis to the up vector. The eye point and reference center point must not be
     * coincident, and the up vector must not be parallel to the line of sight (the vector from the eye point to the
     * reference center point).
     *
     * @param eye    the eye point, in model coordinates.
     * @param center the scene's reference center point, in model coordinates.
     * @param up     the direction of the up vector, in model coordinates.
     *
     * @return a viewing matrix in model coordinates defined by the specified eye point, reference center point, and up
     *         vector.
     *
     * @throws IllegalArgumentException if any of the eye point, reference center point, or up vector are null, if the
     *                                  eye point and reference center point are coincident, or if the up vector and the
     *                                  line of sight are parallel.
     */
    public static Matrix fromModelLookAt(Vec4 eye, Vec4 center, Vec4 up)
    {
        if (eye == null || center == null || up == null)
        {
            String msg = Logging.getMessage("nullValue.Vec4IsNull");
            Logging.logger().severe(msg);
            throw new IllegalArgumentException(msg);
        }

        if (eye.distanceTo3(center) <= EPSILON)
        {
            String msg = Logging.getMessage("Geom.EyeAndCenterInvalid", eye, center);
            Logging.logger().severe(msg);
            throw new IllegalArgumentException(msg);
        }

        Vec4 forward = center.subtract3(eye);
        Vec4 f = forward.normalize3();

        Vec4 s = up.cross3(f);
        s = s.normalize3();

        if (s.getLength3() <= EPSILON)
        {
            String msg = Logging.getMessage("Geom.UpAndLineOfSightInvalid", up, forward);
            Logging.logger().severe(msg);
            throw new IllegalArgumentException(msg);
        }

        Vec4 u = f.cross3(s);
        u = u.normalize3();

        Matrix mAxes = new Matrix(
            s.x, u.x, f.x, 0.0,
            s.y, u.y, f.y, 0.0,
            s.z, u.z, f.z, 0.0,
            0.0, 0.0, 0.0, 1.0,
            true);
        Matrix mEye = Matrix.fromTranslation(
            eye.x, eye.y, eye.z);
        return mEye.multiply(mAxes);
    }

    public static Matrix fromPerspective(Angle horizontalFieldOfView, double viewportWidth, double viewportHeight,
        double near, double far)
    {
        if (horizontalFieldOfView == null)
        {
            String msg = Logging.getMessage("nullValue.AngleIsNull");
            Logging.logger().severe(msg);
            throw new IllegalArgumentException(msg);
        }

        double fovX = horizontalFieldOfView.degrees;
        if (fovX <= 0.0 || fovX > 180.0)
        {
            String msg = Logging.getMessage("generic.ArgumentOutOfRange", "horizontalFieldOfView=" + fovX);
            Logging.logger().severe(msg);
            throw new IllegalArgumentException(msg);
        }
        if (viewportWidth <= 0.0)
        {
            String msg = Logging.getMessage("generic.ArgumentOutOfRange", "viewportWidth=" + viewportWidth);
            Logging.logger().severe(msg);
            throw new IllegalArgumentException(msg);
        }
        if (viewportHeight <= 0.0)
        {
            String msg = Logging.getMessage("generic.ArgumentOutOfRange", "viewportHeight=" + viewportHeight);
            Logging.logger().severe(msg);
            throw new IllegalArgumentException(msg);
        }
        if (near <= 0.0)
        {
            String msg = Logging.getMessage("generic.ArgumentOutOfRange", "near=" + near);
            Logging.logger().severe(msg);
            throw new IllegalArgumentException(msg);
        }
        if (far <= 0.0)
        {
            String msg = Logging.getMessage("generic.ArgumentOutOfRange", "far=" + far);
            Logging.logger().severe(msg);
            throw new IllegalArgumentException(msg);
        }
        if (far <= near)
        {
            String msg = Logging.getMessage("generic.ArgumentOutOfRange", "far=" + far + ",near=" + near);
            Logging.logger().severe(msg);
            throw new IllegalArgumentException(msg);
        }

        double f = 1.0 / horizontalFieldOfView.tanHalfAngle();
        // We are using *horizontal* field-of-view here. This results in a different matrix than documented in sources
        // using vertical field-of-view.
        return new Matrix(
            f, 0.0, 0.0, 0.0,
            0.0, (f * viewportWidth) / viewportHeight, 0.0, 0.0,
            0.0, 0.0, -(far + near) / (far - near), -(2.0 * far * near) / (far - near),
            0.0, 0.0, -1.0, 0.0);
    }

    public static Matrix fromPerspective(double width, double height, double near, double far)
    {
        if (width <= 0.0)
        {
            String msg = Logging.getMessage("generic.ArgumentOutOfRange", width);
            Logging.logger().severe(msg);
            throw new IllegalArgumentException(msg);
        }
        if (height <= 0.0)
        {
            String msg = Logging.getMessage("generic.ArgumentOutOfRange", height);
            Logging.logger().severe(msg);
            throw new IllegalArgumentException(msg);
        }
        if (near <= 0.0)
        {
            String msg = Logging.getMessage("generic.ArgumentOutOfRange", near);
            Logging.logger().severe(msg);
            throw new IllegalArgumentException(msg);
        }
        if (far <= 0.0)
        {
            String msg = Logging.getMessage("generic.ArgumentOutOfRange", far);
            Logging.logger().severe(msg);
            throw new IllegalArgumentException(msg);
        }
        if (far <= near)
        {
            String msg = Logging.getMessage("generic.ArgumentOutOfRange", far);
            Logging.logger().severe(msg);
            throw new IllegalArgumentException(msg);
        }

        return new Matrix(
            2.0 / width, 0.0, 0.0, 0.0,
            0.0, (2.0 * near) / height, 0.0, 0.0,
            0.0, 0.0, -(far + near) / (far - near), -(2.0 * far * near) / (far - near),
            0.0, 0.0, -1.0, 0.0);
    }

    public static Matrix fromOrthographic(double width, double height, double near, double far)
    {
        if (width <= 0.0)
        {
            String msg = Logging.getMessage("generic.ArgumentOutOfRange", width);
            Logging.logger().severe(msg);
            throw new IllegalArgumentException(msg);
        }
        if (height <= 0.0)
        {
            String msg = Logging.getMessage("generic.ArgumentOutOfRange", height);
            Logging.logger().severe(msg);
            throw new IllegalArgumentException(msg);
        }
        if (near <= 0.0)
        {
            String msg = Logging.getMessage("generic.ArgumentOutOfRange", near);
            Logging.logger().severe(msg);
            throw new IllegalArgumentException(msg);
        }
        if (far <= 0.0)
        {
            String msg = Logging.getMessage("generic.ArgumentOutOfRange", far);
            Logging.logger().severe(msg);
            throw new IllegalArgumentException(msg);
        }
        if (far <= near)
        {
            String msg = Logging.getMessage("generic.ArgumentOutOfRange", far);
            Logging.logger().severe(msg);
            throw new IllegalArgumentException(msg);
        }

        return new Matrix(
            2.0 / width, 0.0, 0.0, 0.0,
            0.0, 2.0 / height, 0.0, 0.0,
            0.0, 0.0, -2.0 / (far - near), -(far + near) / (far - near),
            0.0, 0.0, 0.0, 1.0);
    }

    public static Matrix fromOrthographic2D(double width, double height)
    {
        if (width <= 0.0)
        {
            String msg = Logging.getMessage("generic.ArgumentOutOfRange", width);
            Logging.logger().severe(msg);
            throw new IllegalArgumentException(msg);
        }
        if (height <= 0.0)
        {
            String msg = Logging.getMessage("generic.ArgumentOutOfRange", height);
            Logging.logger().severe(msg);
            throw new IllegalArgumentException(msg);
        }

        return new Matrix(
            2.0 / width, 0.0, 0.0, 0.0,
            0.0, 2.0 / height, 0.0, 0.0,
            0.0, 0.0, -1.0, 0.0,
            0.0, 0.0, 0.0, 1.0);
    }

    /**
     * Computes a <code>Matrix</code> that will map a aligned 2D grid coordinates to geographic coordinates in degrees.
     * It is assumed that the destination grid is parallel with lines of latitude and longitude, and has its origin in
     * the upper left hand corner.
     *
     * @param sector      the grid sector.
     * @param imageWidth  the grid width.
     * @param imageHeight the grid height.
     *
     * @return <code>Matrix</code> that will map from grid coordinates to geographic coordinates in degrees.
     *
     * @throws IllegalArgumentException if <code>sector</code> is null, or if either <code>width</code> or
     *                                  <code>height</code> are less than 1.
     */
    public static Matrix fromImageToGeographic(int imageWidth, int imageHeight, Sector sector)
    {
        if (imageWidth < 1 || imageHeight < 1)
        {
            String message = Logging.getMessage("generic.InvalidImageSize", imageWidth, imageHeight);
            Logging.logger().severe(message);
            throw new IllegalArgumentException(message);
        }
        if (sector == null)
        {
            String message = Logging.getMessage("nullValue.SectorIsNull");
            Logging.logger().severe(message);
            throw new IllegalArgumentException(message);
        }

        // Transform from grid coordinates to geographic coordinates. Since the grid is parallel with lines of latitude
        // and longitude, this is a simple scale and translation.

        double sx = sector.getDeltaLonDegrees() / imageWidth;
        double sy = -sector.getDeltaLatDegrees() / imageHeight;
        double tx = sector.getMinLongitude().degrees;
        double ty = sector.getMaxLatitude().degrees;

        return new Matrix(
            sx, 0.0, tx, 0.0,
            0.0, sy, ty, 0.0,
            0.0, 0.0, 1.0, 0.0,
            0.0, 0.0, 0.0, 0.0);
    }

    public static Matrix fromImageToGeographic(AVList worldFileParams)
    {
        if (worldFileParams == null)
        {
            String message = Logging.getMessage("nullValue.ParamsIsNull");
            Logging.logger().severe(message);
            throw new IllegalArgumentException(message);
        }

        // Transform from geographic coordinates to source grid coordinates. Start with the following system of
        // equations. The values a-f are defined by the world file, which construct and affine transform mapping grid
        // coordinates to geographic coordinates. We can simply plug these into the upper 3x3 values of our matrix.
        //
        // | a b c |   | x |   | lon |
        // | d e f | * | y | = | lat |
        // | 0 0 1 |   | 1 |   | 1   |

        Double a = AVListImpl.getDoubleValue(worldFileParams, WorldFile.WORLD_FILE_X_PIXEL_SIZE);
        Double d = AVListImpl.getDoubleValue(worldFileParams, WorldFile.WORLD_FILE_Y_COEFFICIENT);
        Double b = AVListImpl.getDoubleValue(worldFileParams, WorldFile.WORLD_FILE_X_COEFFICIENT);
        Double e = AVListImpl.getDoubleValue(worldFileParams, WorldFile.WORLD_FILE_Y_PIXEL_SIZE);
        Double c = AVListImpl.getDoubleValue(worldFileParams, WorldFile.WORLD_FILE_X_LOCATION);
        Double f = AVListImpl.getDoubleValue(worldFileParams, WorldFile.WORLD_FILE_Y_LOCATION);

        if (a == null || b == null || c == null || d == null || e == null || f == null)
        {
            return null;
        }

        return new Matrix(
            a, b, c, 0.0,
            d, e, f, 0.0,
            0.0, 0.0, 1.0, 0.0,
            0.0, 0.0, 0.0, 0.0);
    }

    public static Matrix fromGeographicToImage(AVList worldFileParams)
    {
        if (worldFileParams == null)
        {
            String message = Logging.getMessage("nullValue.ParamsIsNull");
            Logging.logger().severe(message);
            throw new IllegalArgumentException(message);
        }

        // Transform from geographic coordinates to source grid coordinates. Start with the following system of
        // equations. The values a-f are defined by the world file, which construct and affine transform mapping grid
        // coordinates to geographic coordinates. We want to find the transform that maps geographic coordinates to
        // grid coordinates.
        //
        // | a b c |   | x |   | lon |
        // | d e f | * | y | = | lat |
        // | 0 0 1 |   | 1 |   | 1   |
        //
        // Expanding the matrix multiplication:
        //
        // a*x + b*y + c = lon
        // d*x + e*y + f = lat
        //
        // Then solving for x and y by eliminating variables:
        //
        // x0 = d - (e*a)/b
        // y0 = e - (d*b)/a
        // (-e/(b*x0))*lon + (1/x0)*lat + (e*c)/(b*x0) - f/x0 = x
        // (-d/(a*y0))*lon + (1/y0)*lat + (d*c)/(a*y0) - f/y0 = y
        //
        // And extracting new the matrix coefficients a'-f':
        //
        // a' = -e/(b*x0)
        // b' = 1/x0
        // c' = (e*c)/(b*x0) - f/x0
        // d' = -d/(a*y0)
        // e' = 1/y0
        // f' = (d*c)/(a*y0) - f/y0
        //
        // If b==0 and d==0, then we have the equation simplifies to:
        //
        // (1/a)*lon + (-c/a) = x
        // (1/e)*lat + (-f/e) = y
        //
        // And and the new matrix coefficients will be:
        //
        // a' = 1/a
        // b' = 0
        // c' = -c/a
        // d' = 0
        // e' = 1/e
        // f' = -f/e

        Double a = AVListImpl.getDoubleValue(worldFileParams, WorldFile.WORLD_FILE_X_PIXEL_SIZE);
        Double d = AVListImpl.getDoubleValue(worldFileParams, WorldFile.WORLD_FILE_Y_COEFFICIENT);
        Double b = AVListImpl.getDoubleValue(worldFileParams, WorldFile.WORLD_FILE_X_COEFFICIENT);
        Double e = AVListImpl.getDoubleValue(worldFileParams, WorldFile.WORLD_FILE_Y_PIXEL_SIZE);
        Double c = AVListImpl.getDoubleValue(worldFileParams, WorldFile.WORLD_FILE_X_LOCATION);
        Double f = AVListImpl.getDoubleValue(worldFileParams, WorldFile.WORLD_FILE_Y_LOCATION);

        if (a == null || b == null || c == null || d == null || e == null || f == null)
        {
            return null;
        }

        if (b == 0.0 && d == 0.0)
        {
            return new Matrix(
                1.0 / a, 0.0, (-c / a), 0.0,
                0.0, 1.0 / e, (-f / e), 0.0,
                0.0, 0.0, 1.0, 0.0,
                0.0, 0.0, 0.0, 0.0);
        }
        else
        {
            double x0 = d - (e * a) / b;
            double ap = -e / (b * x0);
            double bp = 1.0 / x0;
            double cp = (e * c) / (b * x0) - f / x0;

            double y0 = e - (d * b) / a;
            double dp = -d / (a * y0);
            double ep = 1.0 / y0;
            double fp = (d * c) / (a * y0) - f / y0;

            return new Matrix(
                ap, bp, cp, 0.0,
                dp, ep, fp, 0.0,
                0.0, 0.0, 1.0, 0.0,
                0.0, 0.0, 0.0, 0.0);
        }
    }

    /**
     * Computes a <code>Matrix</code> that will map constrained 2D grid coordinates to geographic coordinates in
     * degrees. The grid is defined by three control points. Each control point maps a location in the source grid to a
     * geographic location.
     *
     * @param imagePoints three control points in the source grid.
     * @param geoPoints   three geographic locations corresponding to each grid control point.
     *
     * @return <code>Matrix</code> that will map from geographic coordinates to grid coordinates in degrees.
     *
     * @throws IllegalArgumentException if either <code>imagePoints</code> or <code>geoPoints</code> is null or have
     *                                  length less than 3.
     */
    public static Matrix fromImageToGeographic(java.awt.geom.Point2D[] imagePoints, LatLon[] geoPoints)
    {
        if (imagePoints == null)
        {
            String message = Logging.getMessage("nullValue.ImagePointsIsNull");
            Logging.logger().severe(message);
            throw new IllegalArgumentException(message);
        }
        if (geoPoints == null)
        {
            String message = Logging.getMessage("nullValue.GeoPointsIsNull");
            Logging.logger().severe(message);
            throw new IllegalArgumentException(message);
        }
        if (imagePoints.length < 3)
        {
            String message = Logging.getMessage("generic.ArrayInvalidLength", "imagePoints.length < 3");
            Logging.logger().severe(message);
            throw new IllegalArgumentException(message);
        }
        if (geoPoints.length < 3)
        {
            String message = Logging.getMessage("generic.ArrayInvalidLength", "geoPoints.length < 3");
            Logging.logger().severe(message);
            throw new IllegalArgumentException(message);
        }

        // Transform from geographic coordinates to source grid coordinates. Start with the following system of
        // equations. The values a-f are the unknown coefficients we want to derive, The (lat,lon) and (x,y)
        // coordinates are constants defined by the caller via geoPoints and imagePoints, respectively.
        //
        // | a b c |   | x1 x2 x3 |   | lon1 lon2 lon3 |
        // | d e f | * | y1 y2 y3 | = | lat1 lat2 lat3 |
        // | 0 0 1 |   | 1  1  1  |   | 1    1    1    |
        //
        // Expanding the matrix multiplication:
        //
        // a*x1 + b*y1 + c = lon1
        // a*x2 + b*y2 + c = lon2
        // a*x3 + b*y3 + c = lon3
        // d*x1 + e*y1 + f = lat1
        // d*x2 + e*y2 + f = lat2
        // d*x3 + e*y3 + f = lat3
        //
        // Then solving for a-c, and d-f by repeatedly eliminating variables:
        //
        // a0 = (x3-x1) - (x2-x1)*(y3-y1)/(y2-y1)
        // a = (1/a0) * [(lon3-lon1) - (lon2-lon1)*(y3-y1)/(y2-y1)]
        // b = (lon2-lon1)/(y2-y1) - a*(x2-x1)/(y2-y1)
        // c = lon1 - a*x1 - b*y1
        //
        // d0 = (x3-x1) - (x2-x1)*(y3-y1)/(y2-y1)
        // d = (1/d0) * [(lat3-lat1) - (lat2-lat1)*(y3-y1)/(y2-y1)]
        // e = (lat2-lat1)/(y2-y1) - d*(x2-x1)/(y2-y1)
        // f = lat1 - d*x1 - e*y1

        double lat1 = geoPoints[0].getLatitude().degrees;
        double lat2 = geoPoints[1].getLatitude().degrees;
        double lat3 = geoPoints[2].getLatitude().degrees;
        double lon1 = geoPoints[0].getLongitude().degrees;
        double lon2 = geoPoints[1].getLongitude().degrees;
        double lon3 = geoPoints[2].getLongitude().degrees;

        double x1 = imagePoints[0].getX();
        double x2 = imagePoints[1].getX();
        double x3 = imagePoints[2].getX();
        double y1 = imagePoints[0].getY();
        double y2 = imagePoints[1].getY();
        double y3 = imagePoints[2].getY();

        double a0 = (x3 - x1) - (x2 - x1) * (y3 - y1) / (y2 - y1);
        double a = (1 / a0) * ((lon3 - lon1) - (lon2 - lon1) * (y3 - y1) / (y2 - y1));
        double b = (lon2 - lon1) / (y2 - y1) - a * (x2 - x1) / (y2 - y1);
        double c = lon1 - a * x1 - b * y1;

        double d0 = (x3 - x1) - (x2 - x1) * (y3 - y1) / (y2 - y1);
        double d = (1 / d0) * ((lat3 - lat1) - (lat2 - lat1) * (y3 - y1) / (y2 - y1));
        double e = (lat2 - lat1) / (y2 - y1) - d * (x2 - x1) / (y2 - y1);
        double f = lat1 - d * x1 - e * y1;

        return new Matrix(
            a, b, c, 0.0,
            d, e, f, 0.0,
            0.0, 0.0, 1.0, 0.0,
            0.0, 0.0, 0.0, 0.0);
    }

    public static Matrix fromGeographicToImage(java.awt.geom.Point2D[] imagePoints, LatLon[] geoPoints)
    {
        if (imagePoints == null)
        {
            String message = Logging.getMessage("nullValue.ImagePointsIsNull");
            Logging.logger().severe(message);
            throw new IllegalArgumentException(message);
        }
        if (geoPoints == null)
        {
            String message = Logging.getMessage("nullValue.GeoPointsIsNull");
            Logging.logger().severe(message);
            throw new IllegalArgumentException(message);
        }
        if (imagePoints.length < 3)
        {
            String message = Logging.getMessage("generic.ArrayInvalidLength", "imagePoints.length < 3");
            Logging.logger().severe(message);
            throw new IllegalArgumentException(message);
        }
        if (geoPoints.length < 3)
        {
            String message = Logging.getMessage("generic.ArrayInvalidLength", "geoPoints.length < 3");
            Logging.logger().severe(message);
            throw new IllegalArgumentException(message);
        }

        // Transform from geographic coordinates to source grid coordinates. Start with the following system of
        // equations. The values a-f are the unknown coefficients we want to derive, The (lat,lon) and (x,y)
        // coordinates are constants defined by the caller via geoPoints and imagePoints, respectively.
        //
        // | a b c |   | lon1 lon2 lon3 |   | x1 x2 x3 |
        // | d e f | * | lat1 lat2 lat3 | = | y1 y2 y3 |
        // | 0 0 1 |   | 1    1    1    |   | 1  1  1  |
        //
        // Expanding the matrix multiplication:
        //
        // a*lon1 + b*lat1 + c = x1
        // a*lon2 + b*lat2 + c = x2
        // a*lon3 + b*lat3 + c = x3
        // d*lon1 + e*lat1 + f = y1
        // d*lon2 + e*lat2 + f = y2
        // d*lon3 + e*lat3 + f = y3
        //
        // Then solving for a-c, and d-f by repeatedly eliminating variables:
        //
        // a0 = (lon3-lon1) - (lon2-lon1)*(lat3-lat1)/(lat2-lat1)
        // a = (1/a0) * [(x3-x1) - (x2-x1)*(lat3-lat1)/(lat2-lat1)]
        // b = (x2-x1)/(lat2-lat1) - a*(lon2-lon1)/(lat2-lat1)
        // c = x1 - a*lon1 - b*lat1
        //
        // d0 = (lon3-lon1) - (lon2-lon1)*(lat3-lat1)/(lat2-lat1)
        // d = (1/d0) * [(y3-y1) - (y2-y1)*(lat3-lat1)/(lat2-lat1)]
        // e = (y2-y1)/(lat2-lat1) - d*(lon2-lon1)/(lat2-lat1)
        // f = y1 - d*lon1 - e*lat1

        double lat1 = geoPoints[0].getLatitude().degrees;
        double lat2 = geoPoints[1].getLatitude().degrees;
        double lat3 = geoPoints[2].getLatitude().degrees;
        double lon1 = geoPoints[0].getLongitude().degrees;
        double lon2 = geoPoints[1].getLongitude().degrees;
        double lon3 = geoPoints[2].getLongitude().degrees;

        double x1 = imagePoints[0].getX();
        double x2 = imagePoints[1].getX();
        double x3 = imagePoints[2].getX();
        double y1 = imagePoints[0].getY();
        double y2 = imagePoints[1].getY();
        double y3 = imagePoints[2].getY();

        double a0 = (lon3 - lon1) - (lon2 - lon1) * (lat3 - lat1) / (lat2 - lat1);
        double a = (1 / a0) * ((x3 - x1) - (x2 - x1) * (lat3 - lat1) / (lat2 - lat1));
        double b = (x2 - x1) / (lat2 - lat1) - a * (lon2 - lon1) / (lat2 - lat1);
        double c = x1 - a * lon1 - b * lat1;

        double d0 = (lon3 - lon1) - (lon2 - lon1) * (lat3 - lat1) / (lat2 - lat1);
        double d = (1 / d0) * ((y3 - y1) - (y2 - y1) * (lat3 - lat1) / (lat2 - lat1));
        double e = (y2 - y1) / (lat2 - lat1) - d * (lon2 - lon1) / (lat2 - lat1);
        double f = y1 - d * lon1 - e * lat1;

        return new Matrix(
            a, b, c, 0.0,
            d, e, f, 0.0,
            0.0, 0.0, 1.0, 0.0,
            0.0, 0.0, 0.0, 0.0);
    }

    /**
     * Computes a Matrix that will map the geographic region defined by sector onto a Cartesian region of the specified
     * <code>width</code> and <code>height</code> and centered at the point <code>(x, y)</code>.
     *
     * @param sector the geographic region which will be mapped to the Cartesian region
     * @param x      x-coordinate of lower left hand corner of the Cartesian region
     * @param y      y-coordinate of lower left hand corner of the Cartesian region
     * @param width  width of the Cartesian region, extending to the right from the x-coordinate
     * @param height height of the Cartesian region, extending up from the y-coordinate
     *
     * @return Matrix that will map from the geographic region to the Cartesian region.
     *
     * @throws IllegalArgumentException if <code>sector</code> is null, or if <code>width</code> or <code>height</code>
     *                                  are less than zero.
     */
    public static Matrix fromGeographicToViewport(Sector sector, int x, int y, int width, int height)
    {
        if (sector == null)
        {
            String message = Logging.getMessage("nullValue.SectorIsNull");
            Logging.logger().severe(message);
            throw new IllegalArgumentException(message);
        }

        if (width <= 0)
        {
            String message = Logging.getMessage("Geom.WidthInvalid", width);
            Logging.logger().severe(message);
            throw new IllegalArgumentException(message);
        }

        if (height <= 0)
        {
            String message = Logging.getMessage("Geom.HeightInvalid", height);
            Logging.logger().severe(message);
            throw new IllegalArgumentException(message);
        }

        Matrix transform = Matrix.IDENTITY;
        transform = transform.multiply(
            Matrix.fromTranslation(-x, -y, 0.0));
        transform = transform.multiply(
            Matrix.fromScale(width / sector.getDeltaLonDegrees(), height / sector.getDeltaLatDegrees(), 1.0));
        transform = transform.multiply(
            Matrix.fromTranslation(-sector.getMinLongitude().degrees, -sector.getMinLatitude().degrees, 0.0));

        return transform;
    }

    /**
     * Computes a Matrix that will map a Cartesian region of the specified <code>width</code> and <code>height</code>
     * and centered at the point <code>(x, y)</code> to the geographic region defined by sector onto .
     *
     * @param sector the geographic region the Cartesian region will be mapped to
     * @param x      x-coordinate of lower left hand corner of the Cartesian region
     * @param y      y-coordinate of lower left hand corner of the Cartesian region
     * @param width  width of the Cartesian region, extending to the right from the x-coordinate
     * @param height height of the Cartesian region, extending up from the y-coordinate
     *
     * @return Matrix that will map from Cartesian region to the geographic region.
     *
     * @throws IllegalArgumentException if <code>sector</code> is null, or if <code>width</code> or <code>height</code>
     *                                  are less than zero.
     */
    public static Matrix fromViewportToGeographic(Sector sector, int x, int y, int width, int height)
    {
        if (sector == null)
        {
            String message = Logging.getMessage("nullValue.SectorIsNull");
            Logging.logger().severe(message);
            throw new IllegalArgumentException(message);
        }

        if (width <= 0)
        {
            String message = Logging.getMessage("Geom.WidthInvalid", width);
            Logging.logger().severe(message);
            throw new IllegalArgumentException(message);
        }

        if (height <= 0)
        {
            String message = Logging.getMessage("Geom.HeightInvalid", height);
            Logging.logger().severe(message);
            throw new IllegalArgumentException(message);
        }

        Matrix transform = Matrix.IDENTITY;
        transform = transform.multiply(
            Matrix.fromTranslation(sector.getMinLongitude().degrees, sector.getMinLatitude().degrees, 0.0));
        transform = transform.multiply(
            Matrix.fromScale(sector.getDeltaLonDegrees() / width, sector.getDeltaLatDegrees() / height, 1.0));
        transform = transform.multiply(
            Matrix.fromTranslation(x, y, 0.0));

        return transform;
    }

    /**
     * Computes a symmetric covariance Matrix from the x, y, z coordinates of the specified points Iterable. This
     * returns null if the points Iterable is empty, or if all of the points are null.
     * <p>
     * The returned covariance matrix represents the correlation between each pair of x-, y-, and z-coordinates as
     * they're distributed about the point Iterable's arithmetic mean. Its layout is as follows:
<<<<<<< HEAD
     * <pre>
     * {@code 
     * C(x, x)  C(x, y)  C(x, z) 
     * C(x, y)  C(y, y)  C(y, z) 
     * C(x, z)  C(y, z)  C(z, z) 
     * }
     * </pre>
=======
     * <p>
     * <code> C(x, x)  C(x, y)  C(x, z) <br> C(x, y)  C(y, y)  C(y, z) <br> C(x, z)  C(y, z)  C(z, z) </code>
     * <p>
>>>>>>> 1df700d1
     * C(i, j) is the covariance of coordinates i and j, where i or j are a coordinate's dispersion about its mean
     * value. If any entry is zero, then there's no correlation between the two coordinates defining that entry. If the
     * returned matrix is diagonal, then all three coordinates are uncorrelated, and the specified point Iterable is
     * distributed evenly about its mean point.
     *
     * @param points the Iterable of points for which to compute a Covariance matrix.
     *
     * @return the covariance matrix for the iterable of 3D points.
     *
     * @throws IllegalArgumentException if the points Iterable is null.
     */
    public static Matrix fromCovarianceOfVertices(Iterable<? extends Vec4> points)
    {
        if (points == null)
        {
            String msg = Logging.getMessage("nullValue.IterableIsNull");
            Logging.logger().severe(msg);
            throw new IllegalArgumentException(msg);
        }

        Vec4 mean = Vec4.computeAveragePoint(points);
        if (mean == null)
            return null;

        int count = 0;
        double c11 = 0d;
        double c22 = 0d;
        double c33 = 0d;
        double c12 = 0d;
        double c13 = 0d;
        double c23 = 0d;

        for (Vec4 vec : points)
        {
            if (vec == null)
                continue;

            count++;
            c11 += (vec.x - mean.x) * (vec.x - mean.x);
            c22 += (vec.y - mean.y) * (vec.y - mean.y);
            c33 += (vec.z - mean.z) * (vec.z - mean.z);
            c12 += (vec.x - mean.x) * (vec.y - mean.y); // c12 = c21
            c13 += (vec.x - mean.x) * (vec.z - mean.z); // c13 = c31
            c23 += (vec.y - mean.y) * (vec.z - mean.z); // c23 = c32
        }

        if (count == 0)
            return null;

        return new Matrix(
            c11 / (double) count, c12 / (double) count, c13 / (double) count, 0d,
            c12 / (double) count, c22 / (double) count, c23 / (double) count, 0d,
            c13 / (double) count, c23 / (double) count, c33 / (double) count, 0d,
            0d, 0d, 0d, 0d);
    }

    /**
     * Computes a symmetric covariance Matrix from the x, y, z coordinates of the specified buffer of points. This
     * returns null if the buffer is empty.
     * <p>
     * The returned covariance matrix represents the correlation between each pair of x-, y-, and z-coordinates as
     * they're distributed about the points arithmetic mean. Its layout is as follows:
<<<<<<< HEAD
     * <pre>
     * <code> 
     * C(x, x)  C(x, y)  C(x, z) 
     * C(x, y)  C(y, y)  C(y, z) 
     * C(x, z)  C(y, z)  C(z, z) 
     * </code>
     * </pre>
=======
     * <p>
     * <code> C(x, x)  C(x, y)  C(x, z) <br> C(x, y)  C(y, y)  C(y, z) <br> C(x, z)  C(y, z)  C(z, z) </code>
     * <p>
>>>>>>> 1df700d1
     * C(i, j) is the covariance of coordinates i and j, where i or j are a coordinate's dispersion about its mean
     * value. If any entry is zero, then there's no correlation between the two coordinates defining that entry. If the
     * returned matrix is diagonal, then all three coordinates are uncorrelated, and the specified points are
     * distributed evenly about their mean point.
     * <p>
     * The buffer must contain XYZ coordinate tuples which are either tightly packed or offset by the specified stride.
     * The stride specifies the number of buffer elements between the first coordinate of consecutive tuples. For
     * example, a stride of 3 specifies that each tuple is tightly packed as XYZXYZXYZ, whereas a stride of 5 specifies
     * that there are two elements between each tuple as XYZabXYZab (the elements "a" and "b" are ignored). The stride
     * must be at least 3. If the buffer's length is not evenly divisible into stride-sized tuples, this ignores the
     * remaining elements that follow the last complete tuple.
     *
     * @param coordinates the buffer containing the point coordinates for which to compute a Covariance matrix.
     * @param stride      the number of elements between the first coordinate of consecutive points. If stride is 3,
     *                    this interprets the buffer has having tightly packed XYZ coordinate tuples.
     *
     * @return the covariance matrix for the buffer of points.
     *
     * @throws IllegalArgumentException if the buffer is null, or if the stride is less than three.
     */
    public static Matrix fromCovarianceOfVertices(BufferWrapper coordinates, int stride)
    {
        if (coordinates == null)
        {
            String msg = Logging.getMessage("nullValue.CoordinatesAreNull");
            Logging.logger().severe(msg);
            throw new IllegalArgumentException(msg);
        }

        if (stride < 3)
        {
            String msg = Logging.getMessage("generic.StrideIsInvalid");
            Logging.logger().severe(msg);
            throw new IllegalArgumentException(msg);
        }

        Vec4 mean = Vec4.computeAveragePoint3(coordinates, stride);
        if (mean == null)
            return null;

        int count = 0;
        double c11 = 0d;
        double c22 = 0d;
        double c33 = 0d;
        double c12 = 0d;
        double c13 = 0d;
        double c23 = 0d;

        for (int i = 0; i <= coordinates.length() - stride; i += stride)
        {
            double x = coordinates.getDouble(i);
            double y = coordinates.getDouble(i + 1);
            double z = coordinates.getDouble(i + 2);
            count++;
            c11 += (x - mean.x) * (x - mean.x);
            c22 += (y - mean.y) * (y - mean.y);
            c33 += (z - mean.z) * (z - mean.z);
            c12 += (x - mean.x) * (y - mean.y); // c12 = c21
            c13 += (x - mean.x) * (z - mean.z); // c13 = c31
            c23 += (y - mean.y) * (z - mean.z); // c23 = c32
        }

        if (count == 0)
            return null;

        return new Matrix(
            c11 / (double) count, c12 / (double) count, c13 / (double) count, 0d,
            c12 / (double) count, c22 / (double) count, c23 / (double) count, 0d,
            c13 / (double) count, c23 / (double) count, c33 / (double) count, 0d,
            0d, 0d, 0d, 0d);
    }

    /**
     * Computes the eigensystem of the specified symmetric Matrix's upper 3x3 matrix. If the Matrix's upper 3x3 matrix
     * is not symmetric, this throws an IllegalArgumentException. This writes the eigensystem parameters to the
     * specified arrays <code>outEigenValues</code> and <code>outEigenVectors</code>, placing the eigenvalues in the
     * entries of array <code>outEigenValues</code>, and the corresponding eigenvectors in the entires of array
     * <code>outEigenVectors</code>. These arrays must be non-null, and have length three or greater.
     *
     * @param matrix          the symmetric Matrix for which to compute an eigensystem.
     * @param outEigenvalues  the array which receives the three output eigenvalues.
     * @param outEigenvectors the array which receives the three output eigenvectors.
     *
     * @throws IllegalArgumentException if the Matrix is null or is not symmetric, if the output eigenvalue array is
     *                                  null or has length less than 3, or if the output eigenvector is null or has
     *                                  length less than 3.
     */
    public static void computeEigensystemFromSymmetricMatrix3(Matrix matrix, double[] outEigenvalues,
        Vec4[] outEigenvectors)
    {
        if (matrix == null)
        {
            String msg = Logging.getMessage("nullValue.MatrixIsNull");
            Logging.logger().severe(msg);
            throw new IllegalArgumentException(msg);
        }

        if (matrix.m12 != matrix.m21 || matrix.m13 != matrix.m31 || matrix.m23 != matrix.m32)
        {
            String msg = Logging.getMessage("generic.MatrixNotSymmetric", matrix);
            Logging.logger().severe(msg);
            throw new IllegalArgumentException(msg);
        }

        // Take from "Mathematics for 3D Game Programming and Computer Graphics, Second Edition" by Eric Lengyel,
        // Listing 14.6 (pages 441-444).

        final double EPSILON = 1.0e-10;
        final int MAX_SWEEPS = 32;

        // Since the Matrix is symmetric, m12=m21, m13=m31, and m23=m32. Therefore we can ignore the values m21, m31,
        // and m32.
        double m11 = matrix.m11;
        double m12 = matrix.m12;
        double m13 = matrix.m13;
        double m22 = matrix.m22;
        double m23 = matrix.m23;
        double m33 = matrix.m33;

        double[][] r = new double[3][3];
        r[0][0] = r[1][1] = r[2][2] = 1d;

        for (int a = 0; a < MAX_SWEEPS; a++)
        {
            // Exit if off-diagonal entries small enough
            if ((Math.abs(m12) < EPSILON) && (Math.abs(m13) < EPSILON) && (Math.abs(m23) < EPSILON))
                break;

            // Annihilate (1,2) entry
            if (m12 != 0d)
            {
                double u = (m22 - m11) * 0.5 / m12;
                double u2 = u * u;
                double u2p1 = u2 + 1d;
                double t = (u2p1 != u2) ?
                    ((u < 0d) ? -1d : 1d) * (Math.sqrt(u2p1) - Math.abs(u))
                    : 0.5 / u;
                double c = 1d / Math.sqrt(t * t + 1d);
                double s = c * t;

                m11 -= t * m12;
                m22 += t * m12;
                m12 = 0d;

                double temp = c * m13 - s * m23;
                m23 = s * m13 + c * m23;
                m13 = temp;

                for (int i = 0; i < 3; i++)
                {
                    temp = c * r[i][0] - s * r[i][1];
                    r[i][1] = s * r[i][0] + c * r[i][1];
                    r[i][0] = temp;
                }
            }

            // Annihilate (1,3) entry
            if (m13 != 0d)
            {
                double u = (m33 - m11) * 0.5 / m13;
                double u2 = u * u;
                double u2p1 = u2 + 1d;
                double t = (u2p1 != u2) ?
                    ((u < 0d) ? -1d : 1d) * (Math.sqrt(u2p1) - Math.abs(u))
                    : 0.5 / u;
                double c = 1d / Math.sqrt(t * t + 1d);
                double s = c * t;

                m11 -= t * m13;
                m33 += t * m13;
                m13 = 0d;

                double temp = c * m12 - s * m23;
                m23 = s * m12 + c * m23;
                m12 = temp;

                for (int i = 0; i < 3; i++)
                {
                    temp = c * r[i][0] - s * r[i][2];
                    r[i][2] = s * r[i][0] + c * r[i][2];
                    r[i][0] = temp;
                }
            }

            // Annihilate (2,3) entry
            if (m23 != 0d)
            {
                double u = (m33 - m22) * 0.5 / m23;
                double u2 = u * u;
                double u2p1 = u2 + 1d;
                double t = (u2p1 != u2) ?
                    ((u < 0d) ? -1d : 1d) * (Math.sqrt(u2p1) - Math.abs(u))
                    : 0.5 / u;
                double c = 1d / Math.sqrt(t * t + 1d);
                double s = c * t;

                m22 -= t * m23;
                m33 += t * m23;
                m23 = 0d;

                double temp = c * m12 - s * m13;
                m13 = s * m12 + c * m13;
                m12 = temp;

                for (int i = 0; i < 3; i++)
                {
                    temp = c * r[i][1] - s * r[i][2];
                    r[i][2] = s * r[i][1] + c * r[i][2];
                    r[i][1] = temp;
                }
            }
        }

        outEigenvalues[0] = m11;
        outEigenvalues[1] = m22;
        outEigenvalues[2] = m33;

        outEigenvectors[0] = new Vec4(r[0][0], r[1][0], r[2][0]);
        outEigenvectors[1] = new Vec4(r[0][1], r[1][1], r[2][1]);
        outEigenvectors[2] = new Vec4(r[0][2], r[1][2], r[2][2]);
    }

    // ============== Arithmetic Functions ======================= //
    // ============== Arithmetic Functions ======================= //
    // ============== Arithmetic Functions ======================= //

    public final Matrix add(Matrix matrix)
    {
        if (matrix == null)
        {
            String msg = Logging.getMessage("nullValue.MatrixIsNull");
            Logging.logger().severe(msg);
            throw new IllegalArgumentException(msg);
        }

        return new Matrix(
            this.m11 + matrix.m11, this.m12 + matrix.m12, this.m13 + matrix.m13, this.m14 + matrix.m14,
            this.m21 + matrix.m21, this.m22 + matrix.m22, this.m23 + matrix.m23, this.m24 + matrix.m24,
            this.m31 + matrix.m31, this.m32 + matrix.m32, this.m33 + matrix.m33, this.m34 + matrix.m34,
            this.m41 + matrix.m41, this.m42 + matrix.m42, this.m43 + matrix.m43, this.m44 + matrix.m44);
    }

    public final Matrix subtract(Matrix matrix)
    {
        if (matrix == null)
        {
            String msg = Logging.getMessage("nullValue.MatrixIsNull");
            Logging.logger().severe(msg);
            throw new IllegalArgumentException(msg);
        }

        return new Matrix(
            this.m11 - matrix.m11, this.m12 - matrix.m12, this.m13 - matrix.m13, this.m14 - matrix.m14,
            this.m21 - matrix.m21, this.m22 - matrix.m22, this.m23 - matrix.m23, this.m24 - matrix.m24,
            this.m31 - matrix.m31, this.m32 - matrix.m32, this.m33 - matrix.m33, this.m34 - matrix.m34,
            this.m41 - matrix.m41, this.m42 - matrix.m42, this.m43 - matrix.m43, this.m44 - matrix.m44);
    }

    public final Matrix multiplyComponents(double value)
    {
        return new Matrix(
            this.m11 * value, this.m12 * value, this.m13 * value, this.m14 * value,
            this.m21 * value, this.m22 * value, this.m23 * value, this.m24 * value,
            this.m31 * value, this.m32 * value, this.m33 * value, this.m34 * value,
            this.m41 * value, this.m42 * value, this.m43 * value, this.m44 * value);
    }

    public final Matrix multiply(Matrix matrix)
    {
        if (matrix == null)
        {
            String msg = Logging.getMessage("nullValue.MatrixIsNull");
            Logging.logger().severe(msg);
            throw new IllegalArgumentException(msg);
        }

        return new Matrix(
            // Row 1
            (this.m11 * matrix.m11) + (this.m12 * matrix.m21) + (this.m13 * matrix.m31) + (this.m14 * matrix.m41),
            (this.m11 * matrix.m12) + (this.m12 * matrix.m22) + (this.m13 * matrix.m32) + (this.m14 * matrix.m42),
            (this.m11 * matrix.m13) + (this.m12 * matrix.m23) + (this.m13 * matrix.m33) + (this.m14 * matrix.m43),
            (this.m11 * matrix.m14) + (this.m12 * matrix.m24) + (this.m13 * matrix.m34) + (this.m14 * matrix.m44),
            // Row 2
            (this.m21 * matrix.m11) + (this.m22 * matrix.m21) + (this.m23 * matrix.m31) + (this.m24 * matrix.m41),
            (this.m21 * matrix.m12) + (this.m22 * matrix.m22) + (this.m23 * matrix.m32) + (this.m24 * matrix.m42),
            (this.m21 * matrix.m13) + (this.m22 * matrix.m23) + (this.m23 * matrix.m33) + (this.m24 * matrix.m43),
            (this.m21 * matrix.m14) + (this.m22 * matrix.m24) + (this.m23 * matrix.m34) + (this.m24 * matrix.m44),
            // Row 3
            (this.m31 * matrix.m11) + (this.m32 * matrix.m21) + (this.m33 * matrix.m31) + (this.m34 * matrix.m41),
            (this.m31 * matrix.m12) + (this.m32 * matrix.m22) + (this.m33 * matrix.m32) + (this.m34 * matrix.m42),
            (this.m31 * matrix.m13) + (this.m32 * matrix.m23) + (this.m33 * matrix.m33) + (this.m34 * matrix.m43),
            (this.m31 * matrix.m14) + (this.m32 * matrix.m24) + (this.m33 * matrix.m34) + (this.m34 * matrix.m44),
            // Row 4
            (this.m41 * matrix.m11) + (this.m42 * matrix.m21) + (this.m43 * matrix.m31) + (this.m44 * matrix.m41),
            (this.m41 * matrix.m12) + (this.m42 * matrix.m22) + (this.m43 * matrix.m32) + (this.m44 * matrix.m42),
            (this.m41 * matrix.m13) + (this.m42 * matrix.m23) + (this.m43 * matrix.m33) + (this.m44 * matrix.m43),
            (this.m41 * matrix.m14) + (this.m42 * matrix.m24) + (this.m43 * matrix.m34) + (this.m44 * matrix.m44),
            // Product of orthonormal 3D transform matrices is also an orthonormal 3D transform.
            this.isOrthonormalTransform && matrix.isOrthonormalTransform);
    }

    public final Matrix divideComponents(double value)
    {
        if (isZero(value))
        {
            String msg = Logging.getMessage("generic.ArgumentOutOfRange", value);
            Logging.logger().severe(msg);
            throw new IllegalArgumentException(msg);
        }

        return new Matrix(
            this.m11 / value, this.m12 / value, this.m13 / value, this.m14 / value,
            this.m21 / value, this.m22 / value, this.m23 / value, this.m24 / value,
            this.m31 / value, this.m32 / value, this.m33 / value, this.m34 / value,
            this.m41 / value, this.m42 / value, this.m43 / value, this.m44 / value);
    }

    public final Matrix divideComponents(Matrix matrix)
    {
        if (matrix == null)
        {
            String msg = Logging.getMessage("nullValue.MatrixIsNull");
            Logging.logger().severe(msg);
            throw new IllegalArgumentException(msg);
        }

        return new Matrix(
            this.m11 / matrix.m11, this.m12 / matrix.m12, this.m13 / matrix.m13, this.m14 / matrix.m14,
            this.m21 / matrix.m21, this.m22 / matrix.m22, this.m23 / matrix.m23, this.m24 / matrix.m24,
            this.m31 / matrix.m31, this.m32 / matrix.m32, this.m33 / matrix.m33, this.m34 / matrix.m34,
            this.m41 / matrix.m41, this.m42 / matrix.m42, this.m43 / matrix.m43, this.m44 / matrix.m44);
    }

    public final Matrix negate()
    {
        return new Matrix(
            0.0 - this.m11, 0.0 - this.m12, 0.0 - this.m13, 0.0 - this.m14,
            0.0 - this.m21, 0.0 - this.m22, 0.0 - this.m23, 0.0 - this.m24,
            0.0 - this.m31, 0.0 - this.m32, 0.0 - this.m33, 0.0 - this.m34,
            0.0 - this.m41, 0.0 - this.m42, 0.0 - this.m43, 0.0 - this.m44,
            // Negative of orthonormal 3D transform matrix is also an orthonormal 3D transform.
            this.isOrthonormalTransform);
    }

    public final Vec4 transformBy3(Matrix matrix, double x, double y, double z)
    {
        if (matrix == null)
        {
            String msg = Logging.getMessage("nullValue.MatrixIsNull");
            Logging.logger().severe(msg);
            throw new IllegalArgumentException(msg);
        }

        return new Vec4(
            (matrix.m11 * x) + (matrix.m12 * y) + (matrix.m13 * z),
            (matrix.m21 * x) + (matrix.m22 * y) + (matrix.m23 * z),
            (matrix.m31 * x) + (matrix.m32 * y) + (matrix.m33 * z));
    }

    // ============== Matrix Arithmetic Functions ======================= //
    // ============== Matrix Arithmetic Functions ======================= //
    // ============== Matrix Arithmetic Functions ======================= //

    public final double getDeterminant()
    {
        double result = 0.0;
        // Columns 2, 3, 4.
        result += this.m11 *
            (this.m22 * (this.m33 * this.m44 - this.m43 * this.m34)
                - this.m23 * (this.m32 * this.m44 - this.m42 * this.m34)
                + this.m24 * (this.m32 * this.m43 - this.m42 * this.m33));
        // Columns 1, 3, 4.
        result -= this.m12 *
            (this.m21 * (this.m33 * this.m44 - this.m43 * this.m34)
                - this.m23 * (this.m31 * this.m44 - this.m41 * this.m34)
                + this.m24 * (this.m31 * this.m43 - this.m41 * this.m33));
        // Columns 1, 2, 4.
        result += this.m13 *
            (this.m21 * (this.m32 * this.m44 - this.m42 * this.m34)
                - this.m22 * (this.m31 * this.m44 - this.m41 * this.m34)
                + this.m24 * (this.m31 * this.m42 - this.m41 * this.m32));
        // Columns 1, 2, 3.
        result -= this.m14 *
            (this.m21 * (this.m32 * this.m43 - this.m42 * this.m33)
                - this.m22 * (this.m31 * this.m43 - this.m41 * this.m33)
                + this.m23 * (this.m31 * this.m42 - this.m41 * this.m32));
        return result;
    }

    public final Matrix getTranspose()
    {
        // Swap rows with columns.
        return new Matrix(
            this.m11, this.m21, this.m31, this.m41,
            this.m12, this.m22, this.m32, this.m42,
            this.m13, this.m23, this.m33, this.m43,
            this.m14, this.m24, this.m34, this.m44,
            // Transpose of orthonormal 3D transform matrix is not an orthonormal 3D transform matrix.
            false);
    }

    public final double getTrace()
    {
        return this.m11 + this.m22 + this.m33 + this.m44;
    }

    /**
     * Returns the inverse of this matrix, or <code>null</code> if this matrix is singular and has no inverse.
     *
     * @return the inverse of this matrix, or <code>null</code> if this matrix has no inverse.
     */
    public final Matrix getInverse()
    {
        if (this.isOrthonormalTransform)
            return computeTransformInverse(this);
        else
            return computeGeneralInverse(this);
    }

    private static Matrix computeTransformInverse(Matrix a)
    {
        // 'a' is assumed to contain a 3D transformation matrix.
        // Upper-3x3 is inverted, translation is transformed by inverted-upper-3x3 and negated.
        return new Matrix(
            a.m11, a.m21, a.m31, 0.0 - (a.m11 * a.m14) - (a.m21 * a.m24) - (a.m31 * a.m34),
            a.m12, a.m22, a.m32, 0.0 - (a.m12 * a.m14) - (a.m22 * a.m24) - (a.m32 * a.m34),
            a.m13, a.m23, a.m33, 0.0 - (a.m13 * a.m14) - (a.m23 * a.m24) - (a.m33 * a.m34),
            0.0, 0.0, 0.0, 1.0,
            false); // Inverse of an orthogonal, 3D transform matrix is not an orthogonal 3D transform.
    }

    private static Matrix computeGeneralInverse(Matrix a)
    {
        // Copy the specified matrix into a mutable two-dimensional array.
        double[][] A = new double[4][4];
        A[0][0] = a.m11;
        A[0][1] = a.m12;
        A[0][2] = a.m13;
        A[0][3] = a.m14;
        A[1][0] = a.m21;
        A[1][1] = a.m22;
        A[1][2] = a.m23;
        A[1][3] = a.m24;
        A[2][0] = a.m31;
        A[2][1] = a.m32;
        A[2][2] = a.m33;
        A[2][3] = a.m34;
        A[3][0] = a.m41;
        A[3][1] = a.m42;
        A[3][2] = a.m43;
        A[3][3] = a.m44;

        int[] indx = new int[4];
        double d = ludcmp(A, indx);

        // Compute the matrix's determinant.
        for (int i = 0; i < 4; i++)
        {
            d *= A[i][i];
        }

        // The matrix is singular if its determinant is zero or very close to zero.
        if (Math.abs(d) < NEAR_ZERO_THRESHOLD)
            return null;

        double[][] Y = new double[4][4];
        double[] col = new double[4];
        for (int j = 0; j < 4; j++)
        {
            for (int i = 0; i < 4; i++)
            {
                col[i] = 0.0;
            }

            col[j] = 1.0;
            lubksb(A, indx, col);

            for (int i = 0; i < 4; i++)
            {
                Y[i][j] = col[i];
            }
        }

        return new Matrix(
            Y[0][0], Y[0][1], Y[0][2], Y[0][3],
            Y[1][0], Y[1][1], Y[1][2], Y[1][3],
            Y[2][0], Y[2][1], Y[2][2], Y[2][3],
            Y[3][0], Y[3][1], Y[3][2], Y[3][3]);
    }

    // Method "lubksb" derived from "Numerical Recipes in C", Press et al., 1988
    private static void lubksb(double[][] A, int[] indx, double[] b)
    {
        int ii = -1;
        for (int i = 0; i < 4; i++)
        {
            int ip = indx[i];
            double sum = b[ip];
            b[ip] = b[i];

            if (ii != -1)
            {
                for (int j = ii; j <= i - 1; j++)
                {
                    sum -= A[i][j] * b[j];
                }
            }
            else if (sum != 0.0)
            {
                ii = i;
            }

            b[i] = sum;
        }

        for (int i = 3; i >= 0; i--)
        {
            double sum = b[i];
            for (int j = i + 1; j < 4; j++)
            {
                sum -= A[i][j] * b[j];
            }

            b[i] = sum / A[i][i];
        }
    }

    // Method "ludcmp" derived from "Numerical Recipes in C", Press et al., 1988
    private static double ludcmp(double[][] A, int[] indx)
    {
        final double TINY = 1.0e-20;

        double[] vv = new double[4];
        double d = 1.0;
        double temp;
        for (int i = 0; i < 4; i++)
        {
            double big = 0.0;
            for (int j = 0; j < 4; j++)
            {
                if ((temp = Math.abs(A[i][j])) > big)
                    big = temp;
            }

            if (big == 0.0)
                return 0.0; // Matrix is singular if the entire row contains zero.
            else
                vv[i] = 1.0 / big;
        }

        double sum;
        for (int j = 0; j < 4; j++)
        {
            for (int i = 0; i < j; i++)
            {
                sum = A[i][j];
                for (int k = 0; k < i; k++)
                {
                    sum -= A[i][k] * A[k][j];
                }

                A[i][j] = sum;
            }

            double big = 0.0;
            double dum;
            int imax = -1;
            for (int i = j; i < 4; i++)
            {
                sum = A[i][j];
                for (int k = 0; k < j; k++)
                {
                    sum -= A[i][k] * A[k][j];
                }

                A[i][j] = sum;

                if ((dum = vv[i] * Math.abs(sum)) >= big)
                {
                    big = dum;
                    imax = i;
                }
            }

            if (j != imax)
            {
                for (int k = 0; k < 4; k++)
                {
                    dum = A[imax][k];
                    A[imax][k] = A[j][k];
                    A[j][k] = dum;
                }

                d = -d;
                vv[imax] = vv[j];
            }

            indx[j] = imax;
            if (A[j][j] == 0.0)
                A[j][j] = TINY;

            if (j != 3)
            {
                dum = 1.0 / A[j][j];
                for (int i = j + 1; i < 4; i++)
                {
                    A[i][j] *= dum;
                }
            }
        }

        return d;
    }

    // ============== Accessor Functions ======================= //
    // ============== Accessor Functions ======================= //
    // ============== Accessor Functions ======================= //

    public final Angle getRotationX()
    {
        double yRadians = Math.asin(this.m13);
        double cosY = Math.cos(yRadians);
        if (isZero(cosY))
            return null;

        double xRadians;
        // No Gimball lock.
        if (Math.abs(cosY) > 0.005)
        {
            xRadians = Math.atan2(-this.m23 / cosY, this.m33 / cosY);
        }
        // Gimball lock has occurred. Rotation around X axis becomes rotation around Z axis.
        else
        {
            xRadians = 0;
        }

        if (Double.isNaN(xRadians))
            return null;

        return Angle.fromRadians(xRadians);
    }

    public final Angle getRotationY()
    {
        double yRadians = Math.asin(this.m13);
        if (Double.isNaN(yRadians))
            return null;

        return Angle.fromRadians(yRadians);
    }

    public final Angle getRotationZ()
    {
        double yRadians = Math.asin(this.m13);
        double cosY = Math.cos(yRadians);
        if (isZero(cosY))
            return null;

        double zRadians;
        // No Gimball lock.
        if (Math.abs(cosY) > 0.005)
        {
            zRadians = Math.atan2(-this.m12 / cosY, this.m11 / cosY);
        }
        // Gimball lock has occurred. Rotation around X axis becomes rotation around Z axis.
        else
        {
            zRadians = Math.atan2(this.m21, this.m22);
        }

        if (Double.isNaN(zRadians))
            return null;

        return Angle.fromRadians(zRadians);
    }

    public final Angle getKMLRotationX()    // KML assumes the order of rotations is YXZ, positive CW
    {
        double xRadians = Math.asin(-this.m23);
        if (Double.isNaN(xRadians))
            return null;

        return Angle.fromRadians(-xRadians);    // negate to make angle CW
    }

    public final Angle getKMLRotationY()    // KML assumes the order of rotations is YXZ, positive CW
    {
        double xRadians = Math.asin(-this.m23);
        if (Double.isNaN(xRadians))
            return null;

        double yRadians;
        if (xRadians < Math.PI / 2)
        {
            if (xRadians > -Math.PI / 2)
            {
                yRadians = Math.atan2(this.m13, this.m33);
            }
            else
            {
                yRadians = -Math.atan2(-this.m12, this.m11);
            }
        }
        else
        {
            yRadians = Math.atan2(-this.m12, this.m11);
        }

        if (Double.isNaN(yRadians))
            return null;

        return Angle.fromRadians(-yRadians);    // negate angle to make it CW
    }

    public final Angle getKMLRotationZ()    // KML assumes the order of rotations is YXZ, positive CW
    {
        double xRadians = Math.asin(-this.m23);
        if (Double.isNaN(xRadians))
            return null;

        double zRadians;
        if (xRadians < Math.PI / 2 && xRadians > -Math.PI / 2)
        {
            zRadians = Math.atan2(this.m21, this.m22);
        }
        else
        {
            zRadians = 0;
        }

        if (Double.isNaN(zRadians))
            return null;

        return Angle.fromRadians(-zRadians);    // negate angle to make it CW
    }

    public final Vec4 getTranslation()
    {
        return new Vec4(this.m14, this.m24, this.m34);
    }

    /**
     * Extracts this viewing matrix's eye point.
     * <p>
     * This method assumes that this matrix represents a viewing matrix. If this does not represent a viewing matrix the
     * results are undefined.
     * <p>
     * In model coordinates, a viewing matrix's eye point is the point the viewer is looking from and maps to the center
     * of the screen.
     *
     * @return this viewing matrix's eye point, in model coordinates.
     */
    public Vec4 extractEyePoint()
    {
        // The eye point of a modelview matrix is computed by transforming the origin (0, 0, 0, 1) by the matrix's
        // inverse. This is equivalent to transforming the inverse of this matrix's translation components in the
        // rightmost column by the transpose of its upper 3x3 components.
        double x = -(m11 * m14) - (m21 * m24) - (m31 * m34);
        double y = -(m12 * m14) - (m22 * m24) - (m32 * m34);
        double z = -(m13 * m14) - (m23 * m24) - (m33 * m34);

        return new Vec4(x, y, z);
    }

    /**
     * Extracts this viewing matrix's forward vector.
     * <p>
     * This method assumes that this matrix represents a viewing matrix. If this does not represent a viewing matrix the
     * results are undefined.
     * <p>
     * In model coordinates, a viewing matrix's forward vector is the direction the viewer is looking and maps to a
     * vector going into the screen.
     *
     * @return this viewing matrix's forward vector, in model coordinates.
     */
    public Vec4 extractForwardVector()
    {
        // The forward vector of a modelview matrix is computed by transforming the negative Z axis (0, 0, -1, 0) by the
        // matrix's inverse. We have pre-computed the result inline here to simplify this computation.
        return new Vec4(-this.m31, -this.m32, -this.m33);
    }

    /**
     * Extracts this viewing matrix's parameters given a viewing origin and a globe.
     * <p>
     * This method assumes that this matrix represents a viewing matrix. If this does not represent a viewing matrix the
     * results are undefined.
     * <p>
     * This returns a parameterization of this viewing matrix based on the specified origin and globe. The origin
     * indicates the model coordinate point that the view's orientation is relative to, while the globe provides the
     * necessary model coordinate context for the origin and the orientation. The origin should be either the view's eye
     * point or a point on the view's forward vector. The view's roll must be specified in order to disambiguate heading
     * and roll when the view's tilt is zero.
     *
     * The following list outlines the returned key-value pairs and their meanings:
     * <ul>
     * <li>AVKey.ORIGIN - The geographic position corresponding to the origin point.</li>
     * <li>AVKey.RANGE - The distance between the specified origin point and the view's eye point, in model coordinates.</li>
     * <li>AVKey.HEADING - The view's heading angle relative to the globe's north pointing tangent at the origin point.</li>
     * <li>AVKey.TILT - The view's tilt angle relative to the globe's normal vector at the origin point.</li>
     * <li>AVKey.ROLL - The view's roll relative to the globe's normal vector at the origin point.</li>
     * </ul>
     *
     * @param origin the origin of the viewing parameters, in model coordinates.
     * @param roll   the view's roll.
     * @param globe  the globe the viewer is looking at.
     *
     * @return a parameterization of this viewing matrix as a list of key-value pairs.
     *
     * @throws IllegalArgumentException if any argument is null.
     */
    public AVList extractViewingParameters(Vec4 origin, Angle roll, Globe globe)
    {
        if (origin == null)
        {
            String msg = Logging.getMessage("nullValue.OriginIsNull");
            Logging.logger().severe(msg);
            throw new IllegalArgumentException(msg);
        }

        if (roll == null)
        {
            String msg = Logging.getMessage("nullValue.RollIsNull");
            Logging.logger().severe(msg);
            throw new IllegalArgumentException(msg);
        }

        if (globe == null)
        {
            String msg = Logging.getMessage("nullValue.GlobeIsNull");
            Logging.logger().severe(msg);
            throw new IllegalArgumentException(msg);
        }

        // Transform the modelview matrix to a local coordinate system at the origin. This eliminates the geographic
        // transform contained in the modelview matrix while maintaining rotation and translation relative to the origin.
        Position originPos = globe.computePositionFromPoint(origin);
        Matrix modelviewLocal = this.multiply(globe.computeModelCoordinateOriginTransform(originPos));

        // Extract the viewing parameters from the transform in local coordinates.
        // TODO: Document how these parameters are extracted. See [WWMatrix extractViewingParameters] in WWiOS.

        Matrix m = modelviewLocal;
        double range = -m.m34;

        double ct = m.m33;
        double st = Math.sqrt(m.m13 * m.m13 + m.m23 * m.m23);
        double tilt = Math.atan2(st, ct);

        double cr = Math.cos(roll.radians);
        double sr = Math.sin(roll.radians);
        double ch = cr * m.m11 - sr * m.m21;
        double sh = sr * m.m22 - cr * m.m12;
        double heading = Math.atan2(sh, ch);

        AVList params = new AVListImpl();
        params.setValue(AVKey.ORIGIN, originPos);
        params.setValue(AVKey.RANGE, range);
        params.setValue(AVKey.HEADING, Angle.fromRadians(heading));
        params.setValue(AVKey.TILT, Angle.fromRadians(tilt));
        params.setValue(AVKey.ROLL, roll);

        return params;
    }

    // ============== Helper Functions ======================= //
    // ============== Helper Functions ======================= //
    // ============== Helper Functions ======================= //

    private static final Double POSITIVE_ZERO = +0.0d;

    private static final Double NEGATIVE_ZERO = -0.0d;

    private static boolean isZero(double value)
    {
        return (POSITIVE_ZERO.compareTo(value) == 0)
            || (NEGATIVE_ZERO.compareTo(value) == 0);
    }
}<|MERGE_RESOLUTION|>--- conflicted
+++ resolved
@@ -1632,19 +1632,9 @@
      * <p>
      * The returned covariance matrix represents the correlation between each pair of x-, y-, and z-coordinates as
      * they're distributed about the point Iterable's arithmetic mean. Its layout is as follows:
-<<<<<<< HEAD
-     * <pre>
-     * {@code 
-     * C(x, x)  C(x, y)  C(x, z) 
-     * C(x, y)  C(y, y)  C(y, z) 
-     * C(x, z)  C(y, z)  C(z, z) 
-     * }
-     * </pre>
-=======
      * <p>
      * <code> C(x, x)  C(x, y)  C(x, z) <br> C(x, y)  C(y, y)  C(y, z) <br> C(x, z)  C(y, z)  C(z, z) </code>
      * <p>
->>>>>>> 1df700d1
      * C(i, j) is the covariance of coordinates i and j, where i or j are a coordinate's dispersion about its mean
      * value. If any entry is zero, then there's no correlation between the two coordinates defining that entry. If the
      * returned matrix is diagonal, then all three coordinates are uncorrelated, and the specified point Iterable is
@@ -1707,19 +1697,9 @@
      * <p>
      * The returned covariance matrix represents the correlation between each pair of x-, y-, and z-coordinates as
      * they're distributed about the points arithmetic mean. Its layout is as follows:
-<<<<<<< HEAD
-     * <pre>
-     * <code> 
-     * C(x, x)  C(x, y)  C(x, z) 
-     * C(x, y)  C(y, y)  C(y, z) 
-     * C(x, z)  C(y, z)  C(z, z) 
-     * </code>
-     * </pre>
-=======
      * <p>
      * <code> C(x, x)  C(x, y)  C(x, z) <br> C(x, y)  C(y, y)  C(y, z) <br> C(x, z)  C(y, z)  C(z, z) </code>
      * <p>
->>>>>>> 1df700d1
      * C(i, j) is the covariance of coordinates i and j, where i or j are a coordinate's dispersion about its mean
      * value. If any entry is zero, then there's no correlation between the two coordinates defining that entry. If the
      * returned matrix is diagonal, then all three coordinates are uncorrelated, and the specified points are
