/*
 * Copyright 2006-2009, 2017, 2020 United States Government, as represented by the
 * Administrator of the National Aeronautics and Space Administration.
 * All rights reserved.
 * 
 * The NASA World Wind Java (WWJ) platform is licensed under the Apache License,
 * Version 2.0 (the "License"); you may not use this file except in compliance
 * with the License. You may obtain a copy of the License at
 * http://www.apache.org/licenses/LICENSE-2.0
 * 
 * Unless required by applicable law or agreed to in writing, software distributed
 * under the License is distributed on an "AS IS" BASIS, WITHOUT WARRANTIES OR
 * CONDITIONS OF ANY KIND, either express or implied. See the License for the
 * specific language governing permissions and limitations under the License.
 * 
 * NASA World Wind Java (WWJ) also contains the following 3rd party Open Source
 * software:
 * 
 *     Jackson Parser – Licensed under Apache 2.0
 *     GDAL – Licensed under MIT
 *     JOGL – Licensed under  Berkeley Software Distribution (BSD)
 *     Gluegen – Licensed under Berkeley Software Distribution (BSD)
 * 
 * A complete listing of 3rd Party software notices and licenses included in
 * NASA World Wind Java (WWJ)  can be found in the WorldWindJava-v2.2 3rd-party
 * notices and licenses PDF found in code directory.
 */
package gov.nasa.worldwind.geom;

import gov.nasa.worldwind.util.Logging;

import java.util.regex.*;

/**
 * Represents a geometric angle. Instances of <code>Angle</code> are immutable. An angle can be obtained through the
 * factory methods {@link #fromDegrees} and {@link #fromRadians}.
 *
 * @author Tom Gaskins
 * @version $Id: Angle.java 2419 2014-11-08 04:44:55Z tgaskins $
 */
public class Angle implements Comparable<Angle>
{
    // Angle format
    public final static String ANGLE_FORMAT_DD = "gov.nasa.worldwind.Geom.AngleDD";
    public final static String ANGLE_FORMAT_DM = "gov.nasa.worldwind.Geom.AngleDM";
    public final static String ANGLE_FORMAT_DMS = "gov.nasa.worldwind.Geom.AngleDMS";

    /** Represents an angle of zero degrees */
    public final static Angle ZERO = Angle.fromDegrees(0);

    /** Represents a right angle of positive 90 degrees */
    public final static Angle POS90 = Angle.fromDegrees(90);

    /** Represents a right angle of negative 90 degrees */
    public final static Angle NEG90 = Angle.fromDegrees(-90);

    /** Represents an angle of positive 180 degrees */
    public final static Angle POS180 = Angle.fromDegrees(180);

    /** Represents an angle of negative 180 degrees */
    public final static Angle NEG180 = Angle.fromDegrees(-180);

    /** Represents an angle of positive 360 degrees */
    public final static Angle POS360 = Angle.fromDegrees(360);

    /** Represents an angle of negative 360 degrees */
    public final static Angle NEG360 = Angle.fromDegrees(-360);

    /** Represents an angle of 1 minute */
    public final static Angle MINUTE = Angle.fromDegrees(1d / 60d);

    /** Represents an angle of 1 second */
    public final static Angle SECOND = Angle.fromDegrees(1d / 3600d);

    private final static double DEGREES_TO_RADIANS = Math.PI / 180d;
    private final static double RADIANS_TO_DEGREES = 180d / Math.PI;

    /**
     * Obtains an angle from a specified number of degrees.
     *
     * @param degrees the size in degrees of the angle to be obtained
     *
     * @return a new angle, whose size in degrees is given by <code>degrees</code>
     */
    public static Angle fromDegrees(double degrees)
    {
        return new Angle(degrees, DEGREES_TO_RADIANS * degrees);
    }

    /**
     * Obtains an angle from a specified number of radians.
     *
     * @param radians the size in radians of the angle to be obtained.
     *
     * @return a new angle, whose size in radians is given by <code>radians</code>.
     */
    public static Angle fromRadians(double radians)
    {
        return new Angle(RADIANS_TO_DEGREES * radians, radians);
    }

    private static final double PIOver2 = Math.PI / 2;

    public static Angle fromDegreesLatitude(double degrees)
    {
        degrees = degrees < -90 ? -90 : degrees > 90 ? 90 : degrees;
        double radians = DEGREES_TO_RADIANS * degrees;
        radians = radians < -PIOver2 ? -PIOver2 : radians > PIOver2 ? PIOver2 : radians;

        return new Angle(degrees, radians);
    }

    public static Angle fromRadiansLatitude(double radians)
    {
        radians = radians < -PIOver2 ? -PIOver2 : radians > PIOver2 ? PIOver2 : radians;
        double degrees = RADIANS_TO_DEGREES * radians;
        degrees = degrees < -90 ? -90 : degrees > 90 ? 90 : degrees;

        return new Angle(degrees, radians);
    }

    public static Angle fromDegreesLongitude(double degrees)
    {
        degrees = degrees < -180 ? -180 : degrees > 180 ? 180 : degrees;
        double radians = DEGREES_TO_RADIANS * degrees;
        radians = radians < -Math.PI ? -Math.PI : radians > Math.PI ? Math.PI : radians;

        return new Angle(degrees, radians);
    }

    public static Angle fromRadiansLongitude(double radians)
    {
        radians = radians < -Math.PI ? -Math.PI : radians > Math.PI ? Math.PI : radians;
        double degrees = RADIANS_TO_DEGREES * radians;
        degrees = degrees < -180 ? -180 : degrees > 180 ? 180 : degrees;

        return new Angle(degrees, radians);
    }

    /**
     * Obtains an angle from rectangular coordinates.
     *
     * @param x the abscissa coordinate.
     * @param y the ordinate coordinate.
     *
     * @return a new angle, whose size is determined from <code>x</code> and <code>y</code>.
     */
    public static Angle fromXY(double x, double y)
    {
        double radians = Math.atan2(y, x);
        return new Angle(RADIANS_TO_DEGREES * radians, radians);
    }

    /**
     * Obtain an angle from a given number of positive degrees, minutes and seconds.
     *
     * @param degrees integer number of degrees, positive.
     * @param minutes integer number of minutes, positive only between 0 and 60.
     * @param seconds integer number of seconds, positive only between 0 and 60.
     *
     * @return a new angle whose size in degrees is given by <code>degrees</code>, <code>minutes</code> and
     *         <code>seconds</code>.
     *
     * @throws IllegalArgumentException if minutes or seconds are outside the 0-60 range or the degrees is negative.
     */
    public static Angle fromDMS(int degrees, int minutes, int seconds)
    {
        if (degrees < 0)
        {
            String message = Logging.getMessage("generic.ArgumentOutOfRange", degrees);
            Logging.logger().severe(message);
            throw new IllegalArgumentException(message);
        }
        if (minutes < 0 || minutes >= 60)
        {
            String message = Logging.getMessage("generic.ArgumentOutOfRange", minutes);
            Logging.logger().severe(message);
            throw new IllegalArgumentException(message);
        }
        if (seconds < 0 || seconds >= 60)
        {
            String message = Logging.getMessage("generic.ArgumentOutOfRange", seconds);
            Logging.logger().severe(message);
            throw new IllegalArgumentException(message);
        }

        return Angle.fromDegrees(degrees + minutes / 60d + seconds / 3600d);
    }

    /**
     * Obtain an angle from a given number of positive degrees and decimal minutes.
     *
     * @param degrees integer number of degrees, positive.
     * @param minutes double representing the decimal representation of minutes and seconds.
     *
     * @return a new angle whose size in degrees is given by <code>degrees</code> and decimal <code>minutes</code>.
     *
     * @throws IllegalArgumentException if minutes or seconds are outside the 0-60 range or the degrees is negative.
     */
    public static Angle fromDMdS(int degrees, double minutes)
    {
        if (degrees < 0)
        {
            String message = Logging.getMessage("generic.ArgumentOutOfRange", degrees);
            Logging.logger().severe(message);
            throw new IllegalArgumentException(message);
        }
        if (minutes < 0 || minutes >= 60)
        {
            String message = Logging.getMessage("generic.ArgumentOutOfRange", minutes);
            Logging.logger().severe(message);
            throw new IllegalArgumentException(message);
        }

        return Angle.fromDegrees(degrees + minutes / 60d);
    }

    /**
     * Obtain an angle from a degrees, minute and seconds character string.
<<<<<<< HEAD
     * <p>eg:
     * <pre>
=======
     * <p>eg:</p><pre>
>>>>>>> 1df700d1
     * 123 34 42
     * -123* 34' 42" (where * stands for the degree symbol)
     * +45* 12' 30" (where * stands for the degree symbol)
     * 45 12 30 S
     * 45 12 30 N
     * </pre>
     * For a string containing both a sign and compass direction, the compass direction will take precedence.
     *
     * @param dmsString the degrees, minute and second character string.
     *
     * @return the corresponding angle.
     *
     * @throws IllegalArgumentException if dmsString is null or not properly formated.
     */
    public static Angle fromDMS(String dmsString)
    {
        if (dmsString == null)
        {
            String message = Logging.getMessage("nullValue.StringIsNull");
            Logging.logger().severe(message);
            throw new IllegalArgumentException(message);
        }
        // Check for string format validity
        String regex = "([-|\\+]?\\d{1,3}[d|D|\u00B0|\\s](\\s*\\d{1,2}['|\u2019|\\s])?"
            + "(\\s*\\d{1,2}[\"|\u201d|\\s])?\\s*([N|n|S|s|E|e|W|w])?\\s?)";
        Pattern pattern = Pattern.compile(regex);
        Matcher matcher = pattern.matcher(dmsString + " ");
        if (!matcher.matches())
        {
            String message = Logging.getMessage("generic.ArgumentOutOfRange", dmsString);
            Logging.logger().severe(message);
            throw new IllegalArgumentException(message);
        }
        // Replace degree, min and sec signs with space
        dmsString = dmsString.replaceAll("[D|d|\u00B0|'|\u2019|\"|\u201d]", " ");
        // Replace multiple spaces with single ones
        dmsString = dmsString.replaceAll("\\s+", " ");
        dmsString = dmsString.trim();

        // Check for sign prefix and suffix
        int sign = 1;
        char suffix = dmsString.toUpperCase().charAt(dmsString.length() - 1);
        char prefix = dmsString.charAt(0);
        if (!Character.isDigit(suffix))
        {
            sign = (suffix == 'S' || suffix == 'W') ? -1 : 1;
            dmsString = dmsString.substring(0, dmsString.length() - 1);
            dmsString = dmsString.trim();

            // check and trim the prefix if it is erroneously included
            if (!Character.isDigit(prefix))
            {
                dmsString = dmsString.substring(1, dmsString.length());
                dmsString = dmsString.trim();
            }
        }
        else if (!Character.isDigit(prefix))
        {
            sign *= (prefix == '-') ? -1 : 1;
            dmsString = dmsString.substring(1, dmsString.length());
        }

        // Extract degrees, minutes and seconds
        String[] DMS = dmsString.split(" ");
        int d = Integer.parseInt(DMS[0]);
        int m = DMS.length > 1 ? Integer.parseInt(DMS[1]) : 0;
        int s = DMS.length > 2 ? Integer.parseInt(DMS[2]) : 0;

        return fromDMS(d, m, s).multiply(sign);
    }

    public final double degrees;
    public final double radians;

    public Angle(Angle angle)
    {
        this.degrees = angle.degrees;
        this.radians = angle.radians;
    }

    private Angle(double degrees, double radians)
    {
        this.degrees = degrees;
        this.radians = radians;
    }

    /**
     * Retrieves the size of this angle in degrees. This method may be faster than first obtaining the radians and then
     * converting to degrees.
     *
     * @return the size of this angle in degrees.
     */
    public final double getDegrees()
    {
        return this.degrees;
    }

    /**
     * Retrieves the size of this angle in radians. This may be useful for <code>java.lang.Math</code> functions, which
     * generally take radians as trigonometric arguments. This method may be faster that first obtaining the degrees and
     * then converting to radians.
     *
     * @return the size of this angle in radians.
     */
    public final double getRadians()
    {
        return this.radians;
    }

    /**
     * Obtains the sum of these two angles. Does not accept a null argument. This method is commutative, so
     * <code>a.add(b)</code> and <code>b.add(a)</code> are equivalent. Neither this angle nor angle is changed, instead
     * the result is returned as a new angle.
     *
     * @param angle the angle to add to this one.
     *
     * @return an angle whose size is the total of this angles and angles size.
     *
     * @throws IllegalArgumentException if angle is null.
     */
    public final Angle add(Angle angle)
    {
        if (angle == null)
        {
            String message = Logging.getMessage("nullValue.AngleIsNull");
            Logging.logger().severe(message);
            throw new IllegalArgumentException(message);
        }

        return Angle.fromDegrees(this.degrees + angle.degrees);
    }

    /**
     * Obtains the difference of these two angles. Does not accept a null argument. This method is not commutative.
     * Neither this angle nor angle is changed, instead the result is returned as a new angle.
     *
     * @param angle the angle to subtract from this angle.
     *
     * @return a new angle corresponding to this angle's size minus angle's size.
     *
     * @throws IllegalArgumentException if angle is null.
     */
    public final Angle subtract(Angle angle)
    {
        if (angle == null)
        {
            String message = Logging.getMessage("nullValue.AngleIsNull");
            Logging.logger().severe(message);
            throw new IllegalArgumentException(message);
        }

        return Angle.fromDegrees(this.degrees - angle.degrees);
    }

    /**
     * Multiplies this angle by <code>multiplier</code>. This angle remains unchanged. The result is returned as a new
     * angle.
     *
     * @param multiplier a scalar by which this angle is multiplied.
     *
     * @return a new angle whose size equals this angle's size multiplied by <code>multiplier</code>.
     */
    public final Angle multiply(double multiplier)
    {
        return Angle.fromDegrees(this.degrees * multiplier);
    }

    /**
     * Divides this angle by another angle. This angle remains unchanged, instead the resulting value in degrees is
     * returned.
     *
     * @param angle the angle by which to divide.
     *
     * @return this angle's degrees divided by angle's degrees.
     *
     * @throws IllegalArgumentException if angle is null.
     */
    public final double divide(Angle angle)
    {
        if (angle == null)
        {
            String message = Logging.getMessage("nullValue.AngleIsNull");
            Logging.logger().severe(message);
            throw new IllegalArgumentException(message);
        }
        if (angle.getDegrees() == 0.0)
        {
            String message = Logging.getMessage("generic.DivideByZero");
            Logging.logger().severe(message);
            throw new IllegalArgumentException(message);
        }

        return this.degrees / angle.degrees;
    }

    public final Angle addDegrees(double degrees)
    {
        return Angle.fromDegrees(this.degrees + degrees);
    }

    public final Angle subtractDegrees(double degrees)
    {
        return Angle.fromDegrees(this.degrees - degrees);
    }

    /**
     * Divides this angle by <code>divisor</code>. This angle remains unchanged. The result is returned as a new angle.
     * Behaviour is undefined if <code>divisor</code> equals zero.
     *
     * @param divisor the number to be divided by.
     *
     * @return a new angle equivalent to this angle divided by <code>divisor</code>.
     */
    public final Angle divide(double divisor)
    {
        return Angle.fromDegrees(this.degrees / divisor);
    }

    public final Angle addRadians(double radians)
    {
        return Angle.fromRadians(this.radians + radians);
    }

    public final Angle subtractRadians(double radians)
    {
        return Angle.fromRadians(this.radians - radians);
    }

    /**
     * Computes the shortest distance between this and angle, as an angle.
     *
     * @param angle the angle to measure angular distance to.
     *
     * @return the angular distance between this and <code>value</code>.
     */
    public Angle angularDistanceTo(Angle angle)
    {
        if (angle == null)
        {
            String message = Logging.getMessage("nullValue.AngleIsNull");
            Logging.logger().severe(message);
            throw new IllegalArgumentException(message);
        }

        double differenceDegrees = angle.subtract(this).degrees;
        if (differenceDegrees < -180)
            differenceDegrees += 360;
        else if (differenceDegrees > 180)
            differenceDegrees -= 360;

        double absAngle = Math.abs(differenceDegrees);
        return Angle.fromDegrees(absAngle);
    }

    /**
     * Obtains the sine of this angle.
     *
     * @return the trigonometric sine of this angle.
     */
    public final double sin()
    {
        return Math.sin(this.radians);
    }

    public final double sinHalfAngle()
    {
        return Math.sin(0.5 * this.radians);
    }

    public static Angle asin(double sine)
    {
        return Angle.fromRadians(Math.asin(sine));
    }

    public static double arctanh(double radians)
    {
        return 0.5 * Math.log((1 + radians) / (1 - radians));
    }

    /**
     * Obtains the cosine of this angle.
     *
     * @return the trigonometric cosine of this angle.
     */
    public final double cos()
    {
        return Math.cos(this.radians);
    }

    public final double cosHalfAngle()
    {
        return Math.cos(0.5 * this.radians);
    }

    public static Angle acos(double cosine)
    {   //Tom: this method is not used, should we delete it? (13th Dec 06)
        return Angle.fromRadians(Math.acos(cosine));
    }

    /**
     * Obtains the tangent of half of this angle.
     *
     * @return the trigonometric tangent of half of this angle.
     */
    public final double tanHalfAngle()
    {
        return Math.tan(0.5 * this.radians);
    }

    public static Angle atan(double tan)
    {   //Tom: this method is not used, should we delete it? (13th Dec 06)
        return Angle.fromRadians(Math.atan(tan));
    }

    /**
     * Obtains the average of two angles. This method is commutative, so <code>midAngle(m, n)</code> and
     * <code>midAngle(n, m)</code> are equivalent.
     *
     * @param a1 the first angle.
     * @param a2 the second angle.
     *
     * @return the average of <code>a1</code> and <code>a2</code> throws IllegalArgumentException if either angle is
     *         null.
     */
    public static Angle midAngle(Angle a1, Angle a2)
    {
        if (a1 == null || a2 == null)
        {
            String message = Logging.getMessage("nullValue.AngleIsNull");
            Logging.logger().severe(message);
            throw new IllegalArgumentException(message);
        }

        return Angle.fromDegrees(0.5 * (a1.degrees + a2.degrees));
    }

    /**
     * Obtains the average of three angles. The order of parameters does not matter.
     *
     * @param a the first angle.
     * @param b the second angle.
     *
     * @return the average of <code>a1</code>, <code>a2</code> and <code>a3</code>
     *
     * @throws IllegalArgumentException if <code>a</code> or <code>b</code> is null
     */
    public static Angle average(Angle a, Angle b)
    {
        if (a == null || b == null)
        {
            String message = Logging.getMessage("nullValue.AngleIsNull");
            Logging.logger().severe(message);
            throw new IllegalArgumentException(message);
        }

        return Angle.fromDegrees(0.5 * (a.degrees + b.degrees));
    }

    /**
     * Obtains the average of three angles. The order of parameters does not matter.
     *
     * @param a the first angle.
     * @param b the second angle.
     * @param c the third angle.
     *
     * @return the average of <code>a1</code>, <code>a2</code> and <code>a3</code>.
     *
     * @throws IllegalArgumentException if <code>a</code>, <code>b</code> or <code>c</code> is null.
     */
    public static Angle average(Angle a, Angle b, Angle c)
    {
        if (a == null || b == null || c == null)
        {
            String message = Logging.getMessage("nullValue.AngleIsNull");
            Logging.logger().severe(message);
            throw new IllegalArgumentException(message);
        }

        return Angle.fromDegrees((a.degrees + b.degrees + c.degrees) / 3);
    }

    /**
     * Limits a specified angle to be within a specified minimum and maximum.
     * <p>
<<<<<<< HEAD
     * The returned angle is undefined if {@code min > max}. Otherwise, this method's return value is equivalent to the
     * following:
     * <ul> 
     * <li>min - If {@code value < min}</li> 
     * <li>max - If {@code value > max}</li> 
     * <li>value - If {@code min <= value <= max}</li> 
     * </ul>
=======
     * The returned angle is undefined if min &gt; max. Otherwise, this method's return value is equivalent to the
     * following:
     * <ul> <li>min - If value &lt; min</li> <li>max - If value &gt; max</li> <li>value - If min &lt;= value &gt;= max</li> </ul>
>>>>>>> 1df700d1
     *
     * @param value The angle to clamp.
     * @param min   The minimum angle to clamp to.
     * @param max   The maximum angle to clamp to.
     *
     * @return The clamped angle.
     *
     * @throws IllegalArgumentException if any argument is null.
     */
    public static Angle clamp(Angle value, Angle min, Angle max)
    {
        if (value == null || min == null || max == null)
        {
            String message = Logging.getMessage("nullValue.AngleIsNull");
            Logging.logger().severe(message);
            throw new IllegalArgumentException(message);
        }

        return value.degrees < min.degrees ? min : (value.degrees > max.degrees ? max : value);
    }

    /**
     * Linearly interpolates between two angles.
     *
     * @param amount the interpolant.
     * @param value1 the first angle.
     * @param value2 the second angle.
     *
     * @return a new angle between <code>value1</code> and <code>value2</code>.
     */
    public static Angle mix(double amount, Angle value1, Angle value2)
    {
        if (value1 == null || value2 == null)
        {
            String message = Logging.getMessage("nullValue.AngleIsNull");
            Logging.logger().severe(message);
            throw new IllegalArgumentException(message);
        }

        if (amount < 0)
            return value1;
        else if (amount > 1)
            return value2;

        Quaternion quat = Quaternion.slerp(
            amount,
            Quaternion.fromAxisAngle(value1, Vec4.UNIT_X),
            Quaternion.fromAxisAngle(value2, Vec4.UNIT_X));

        Angle angle = quat.getRotationX();
        if (Double.isNaN(angle.degrees))
            return null;

        return angle;
    }

    /**
     * Compares this {@link Angle} with another. Returns a negative integer if this is the smaller angle, a positive
     * integer if this is the larger, and zero if both angles are equal.
     *
     * @param angle the angle to compare against.
     *
     * @return -1 if this angle is smaller, 0 if both are equal and +1 if this angle is larger.
     *
     * @throws IllegalArgumentException if angle is null.
     */
    public final int compareTo(Angle angle)
    {
        if (angle == null)
        {
            String msg = Logging.getMessage("nullValue.AngleIsNull");
            Logging.logger().severe(msg);
            throw new IllegalArgumentException(msg);
        }

        if (this.degrees < angle.degrees)
            return -1;

        if (this.degrees > angle.degrees)
            return 1;

        return 0;
    }

    public static double normalizedDegrees(double degrees)
    {
        double a = degrees % 360;
        return a > 180 ? a - 360 : a < -180 ? 360 + a : a;
    }
    
    public static double normalizedDegreesLatitude(double degrees)
    {
        double lat = degrees % 180;
        double normalizedLat = lat > 90 ? 180 - lat : lat < -90 ? -180 - lat : lat;
        // Determine whether the latitude is in the northern or southern hemisphere.
        int numEquatorCrosses = (int) (degrees / 180);
        return (numEquatorCrosses % 2 == 0) ? normalizedLat : -normalizedLat;
    }

    public static double normalizedDegreesLongitude(double degrees)
    {
        double lon = degrees % 360;
        return lon > 180 ? lon - 360 : lon < -180 ? 360 + lon : lon;
    }

    public static Angle normalizedAngle(Angle unnormalizedAngle)
    {
        if (unnormalizedAngle == null)
        {
            String msg = Logging.getMessage("nullValue.AngleIsNull");
            Logging.logger().severe(msg);
            throw new IllegalArgumentException(msg);
        }

        return Angle.fromDegrees(normalizedDegrees(unnormalizedAngle.degrees));
    }

    public static Angle normalizedLatitude(Angle unnormalizedAngle)
    {
        if (unnormalizedAngle == null)
        {
            String msg = Logging.getMessage("nullValue.AngleIsNull");
            Logging.logger().severe(msg);
            throw new IllegalArgumentException(msg);
        }

        return Angle.fromDegrees(normalizedDegreesLatitude(unnormalizedAngle.degrees));
    }

    public static Angle normalizedLongitude(Angle unnormalizedAngle)
    {
        if (unnormalizedAngle == null)
        {
            String msg = Logging.getMessage("nullValue.AngleIsNull");
            Logging.logger().severe(msg);
            throw new IllegalArgumentException(msg);
        }

        return Angle.fromDegrees(normalizedDegreesLongitude(unnormalizedAngle.degrees));
    }

    public Angle normalize()
    {
        return normalizedAngle(this);
    }

    public Angle normalizedLatitude()
    {
        return normalizedLatitude(this);
    }

    public Angle normalizedLongitude()
    {
        return normalizedLongitude(this);
    }

    public static boolean crossesLongitudeBoundary(Angle angleA, Angle angleB)
    {
        if (angleA == null || angleB == null)
        {
            String msg = Logging.getMessage("nullValue.AngleIsNull");
            Logging.logger().severe(msg);
            throw new IllegalArgumentException(msg);
        }

        // A segment cross the line if end pos have different longitude signs
        // and are more than 180 degrees longitude apart
        return (Math.signum(angleA.degrees) != Math.signum(angleB.degrees))
            && (Math.abs(angleA.degrees - angleB.degrees) > 180);
    }

    public static boolean isValidLatitude(double value)
    {
        return value >= -90 && value <= 90;
    }

    public static boolean isValidLongitude(double value)
    {
        return value >= -180 && value <= 180;
    }

    public static Angle max(Angle a, Angle b)
    {
        return a.degrees >= b.degrees ? a : b;
    }

    public static Angle min(Angle a, Angle b)
    {
        return a.degrees <= b.degrees ? a : b;
    }

    /**
     * Obtains a <code>String</code> representation of this angle.
     *
     * @return the value of this angle in degrees and as a <code>String</code>.
     */
    @Override
    public final String toString()
    {
        return Double.toString(this.degrees) + '\u00B0';
    }

    /**
     * Forms a decimal degrees {@link String} representation of this {@link Angle}.
     *
     * @param digits the number of digits past the decimal point to include in the string.
     *
     * @return the value of this angle in decimal degrees as a string with the specified number of digits beyond the
     *         decimal point. The string is padded with trailing zeros to fill the number of post-decimal point
     *         positions requested.
     */
    public final String toDecimalDegreesString(int digits)
    {
        if ((digits < 0) || (digits > 15))
        {
            String msg = Logging.getMessage("generic.ArgumentOutOfRange", digits);
            Logging.logger().severe(msg);
            throw new IllegalArgumentException(msg);
        }

        return String.format("%." + digits + "f\u00B0", this.degrees);
    }

    /**
     * Obtains a {@link String} representation of this {@link Angle} formatted as degrees, minutes and seconds integer
     * values.
     *
     * @return the value of this angle in degrees, minutes, seconds as a string.
     */
    public final String toDMSString()
    {
        double temp = this.degrees;
        int sign = (int) Math.signum(temp);
        temp *= sign;
        int d = (int) Math.floor(temp);
        temp = (temp - d) * 60d;
        int m = (int) Math.floor(temp);
        temp = (temp - m) * 60d;
        int s = (int) Math.round(temp);

        if (s == 60)
        {
            m++;
            s = 0;
        } // Fix rounding errors
        if (m == 60)
        {
            d++;
            m = 0;
        }

        return (sign == -1 ? "-" : "") + d + '\u00B0' + ' ' + m + '\u2019' + ' ' + s + '\u201d';
    }

    /**
     * Obtains a {@link String} representation of this {@link Angle} formatted as degrees and decimal minutes.
     *
     * @return the value of this angle in degrees and decimal minutes as a string.
     */
    public final String toDMString()
    {
        double temp = this.degrees;
        int sign = (int) Math.signum(temp);
        temp *= sign;
        int d = (int) Math.floor(temp);
        temp = (temp - d) * 60d;
        int m = (int) Math.floor(temp);
        temp = (temp - m) * 60d;
        int s = (int) Math.round(temp);

        if (s == 60)
        {
            m++;
            s = 0;
        } // Fix rounding errors
        if (m == 60)
        {
            d++;
            m = 0;
        }

        double mf = s == 0 ? m : m + s / 60.0;

        return (sign == -1 ? "-" : "") + d + '\u00B0' + ' ' + String.format("%5.2f", mf) + '\u2019';
    }

    public final String toFormattedDMSString()
    {
        double temp = this.degrees;
        int sign = (int) Math.signum(temp);

        temp *= sign;
        int d = (int) Math.floor(temp);
        temp = (temp - d) * 60d;
        int m = (int) Math.floor(temp);
        temp = (temp - m) * 60d;
        double s = Math.rint(temp * 100) / 100;  // keep two decimals for seconds

        if (s == 60)
        {
            m++;
            s = 0;
        } // Fix rounding errors
        if (m == 60)
        {
            d++;
            m = 0;
        }

        return String.format("%4d\u00B0 %2d\u2019 %5.2f\u201d", sign * d, m, s);
    }

    public final double[] toDMS()
    {
        double temp = this.degrees;
        int sign = (int) Math.signum(temp);

        temp *= sign;
        int d = (int) Math.floor(temp);
        temp = (temp - d) * 60d;
        int m = (int) Math.floor(temp);
        temp = (temp - m) * 60d;
        double s = Math.rint(temp * 100) / 100;  // keep two decimals for seconds

        if (s == 60)
        {
            m++;
            s = 0;
        } // Fix rounding errors
        if (m == 60)
        {
            d++;
            m = 0;
        }

        return new double[] {sign * d, m, s};
    }

    /**
     * Obtains the amount of memory this {@link Angle} consumes.
     *
     * @return the memory footprint of this angle in bytes.
     */
    public long getSizeInBytes()
    {
        return Double.SIZE / 8;
    }

    public boolean equals(Object o)
    {
        if (this == o)
            return true;
        if (o == null || getClass() != o.getClass())
            return false;

        Angle angle = (Angle) o;

        //noinspection RedundantIfStatement
        if (angle.degrees != this.degrees)
            return false;

        return true;
    }

    public int hashCode()
    {
        long temp = degrees != +0.0d ? Double.doubleToLongBits(degrees) : 0L;
        return (int) (temp ^ (temp >>> 32));
    }
}<|MERGE_RESOLUTION|>--- conflicted
+++ resolved
@@ -217,12 +217,7 @@
 
     /**
      * Obtain an angle from a degrees, minute and seconds character string.
-<<<<<<< HEAD
-     * <p>eg:
-     * <pre>
-=======
      * <p>eg:</p><pre>
->>>>>>> 1df700d1
      * 123 34 42
      * -123* 34' 42" (where * stands for the degree symbol)
      * +45* 12' 30" (where * stands for the degree symbol)
@@ -607,19 +602,9 @@
     /**
      * Limits a specified angle to be within a specified minimum and maximum.
      * <p>
-<<<<<<< HEAD
-     * The returned angle is undefined if {@code min > max}. Otherwise, this method's return value is equivalent to the
-     * following:
-     * <ul> 
-     * <li>min - If {@code value < min}</li> 
-     * <li>max - If {@code value > max}</li> 
-     * <li>value - If {@code min <= value <= max}</li> 
-     * </ul>
-=======
      * The returned angle is undefined if min &gt; max. Otherwise, this method's return value is equivalent to the
      * following:
      * <ul> <li>min - If value &lt; min</li> <li>max - If value &gt; max</li> <li>value - If min &lt;= value &gt;= max</li> </ul>
->>>>>>> 1df700d1
      *
      * @param value The angle to clamp.
      * @param min   The minimum angle to clamp to.
@@ -709,7 +694,7 @@
         double a = degrees % 360;
         return a > 180 ? a - 360 : a < -180 ? 360 + a : a;
     }
-    
+
     public static double normalizedDegreesLatitude(double degrees)
     {
         double lat = degrees % 180;
