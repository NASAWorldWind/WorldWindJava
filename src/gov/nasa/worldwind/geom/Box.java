/*
 * Copyright 2006-2009, 2017, 2020 United States Government, as represented by the
 * Administrator of the National Aeronautics and Space Administration.
 * All rights reserved.
 * 
 * The NASA World Wind Java (WWJ) platform is licensed under the Apache License,
 * Version 2.0 (the "License"); you may not use this file except in compliance
 * with the License. You may obtain a copy of the License at
 * http://www.apache.org/licenses/LICENSE-2.0
 * 
 * Unless required by applicable law or agreed to in writing, software distributed
 * under the License is distributed on an "AS IS" BASIS, WITHOUT WARRANTIES OR
 * CONDITIONS OF ANY KIND, either express or implied. See the License for the
 * specific language governing permissions and limitations under the License.
 * 
 * NASA World Wind Java (WWJ) also contains the following 3rd party Open Source
 * software:
 * 
 *     Jackson Parser – Licensed under Apache 2.0
 *     GDAL – Licensed under MIT
 *     JOGL – Licensed under  Berkeley Software Distribution (BSD)
 *     Gluegen – Licensed under Berkeley Software Distribution (BSD)
 * 
 * A complete listing of 3rd Party software notices and licenses included in
 * NASA World Wind Java (WWJ)  can be found in the WorldWindJava-v2.2 3rd-party
 * notices and licenses PDF found in code directory.
 */

package gov.nasa.worldwind.geom;

import gov.nasa.worldwind.View;
import gov.nasa.worldwind.render.*;
import gov.nasa.worldwind.util.*;

import com.jogamp.opengl.*;
import java.util.*;

/**
 * An arbitrarily oriented box, typically used as a oriented bounding volume for a collection of points or shapes. A
 * <code>Box</code> is defined by three orthogonal axes and two positions along each of those axes. Each of the
 * positions specifies the location of a box side along the respective axis. The three axes are named by convention "R",
 * "S" and "T", and are ordered by decreasing length -- R is the longest axis, followed by S and then T.
 * <p>
 * The static class field, <code>ProjectionHullTable</code>, defines a table of all possible vertex combinations
 * representing a <code>Box's</code> 2D convex hull in screen coordinates. The index to this table is a 6-bit code,
 * where each bit denotes whether one of the <code>Box's</code> six planes faces the <code>View</code>. This code is
 * organized as follows:
 * <table border='1'> <caption style="font-weight: bold;">Bit Mapping</caption>
 * <tr><td><strong>Bit</strong></td><td >5</td><td>4</td><td >3</td><td >2</td><td >1</td><td >0</td></tr>
 * <tr><td><strong>Code</strong></td><td >left</td><td>right</td><td >back</td><td
 * >front</td><td>bottom</td><td>top</td></tr>
 * </table>
 * <p>
 * Since at most three of a <code>Box's</code> planes can be visible at one time, there are a total of 26 unique vertex
 * combinations that define a <code>Box's</code> 2D convex hull in the viewport. Index codes that represent a valid
 * combination of planes facing the <code>View</code> result in an array of 4 or 6 integers (depending on whether one,
 * two or three planes face the <code>View</code>), where each element in the array is an index for one of the
 * <code>Box's</code> eight vertices as follows:
 * <table border='1'> <caption style="font-weight: bold;">Index Mapping</caption>
 * <tr><td><strong>Index</strong></td><td>0</td>
 * <td>1</td><td>2</td><td>3</td><td>4</td><td>5</td><td>6</td><td>7</td></tr>
 * <tr><td><strong>Vertex</strong></td><td>bottom-lower-left</td><td>bottom-lower-right</td>
 * <td>bottom-upper-right</td><td>bottom-upper-left</td><td>top-lower-left</td><td>top-lower-right</td>
 * <td>top-upper-right</td><td>top-upper-left</td></tr>
 * </table>
 * <p>
 * The vertices are organized so that they appear in counter-clockwise order on the screen. Index codes that represent
 * an invalid combination of planes facing the <code>View</code> map to <code>null</code>.
 *
 * @author tag
 * @version $Id: Box.java 1171 2013-02-11 21:45:02Z dcollins $
 */
public class Box implements Extent, Renderable
{
    /**
<<<<<<< HEAD
     * <code>ProjectionHullTable</code> defines a table of all possible vertex combinations representing a
     * <code>Box's</code> 2D convex hull in screen coordinates. The index to this table is a 6-bit code, where each bit
     * denotes whether one of the <code>Box's</code> six planes faces the <code>View</code>. This code is organized as
     * follows:
     * <table> <caption>Codes</caption>
     * <tr>
     * <td><strong>Bit</strong></td>
     * <td style="text-align:center;">5</td>
     * <td style="text-align:center;">4</td>
     * <td style="text-align:center;">3</td>
     * <td style="text-align:center;">2</td>
     * <td style="text-align:center;">1</td>
     * <td style="text-align:center;">0</td>
     * </tr>
     * <tr style="text-align:center;">
     * <td style="text-align:left;"><strong>Code</strong></td>
     * <td style="text-align:center;">left</td>
     * <td style="text-align:center;">right</td>
     * <td style="text-align:center;">back</td>
     * <td style="text-align:center;">front</td>
     * <td style="text-align:center;">bottom</td>
     * <td style="text-align:center;">top</td>
     * </tr>
     * </table>
     * <p>
     * Since at most three of a <code>Box's</code> planes can be visible at one time, there are a total of 26 unique
     * vertex combinations that define a <code>Box's</code> 2D convex hull in the viewport. Index codes that represent a
     * valid combination of planes facing the <code>View</code> result in an array of 4 or 6 integers (depending on
     * whether one, two or three planes face the <code>View</code>), where each element in the array is an index for one
     * of the <code>Box's</code> eight vertices as follows:
     * <table> <caption>Vertices</caption>
     * <tr style="text-align:center;">
     * <td style="text-align:left;"><strong>Index</strong></td>
     * <td style="text-align:center;">0</td>
     * <td style="text-align:center;">1</td>
     * <td style="text-align:center;">2</td>
     * <td style="text-align:center;">3</td>
     * <td style="text-align:center;">4</td>
     * <td style="text-align:center;">5</td>
     * <td style="text-align:center;">6</td>
     * <td style="text-align:center;">7</td>
     * </tr>
     * <tr style="text-align:center;">
     * <td style="text-align:left;"><strong>Vertex</strong></td>
     * <td style="text-align:center;">bottom-lower-left</td>
     * <td style="text-align:center;">bottom-lower-right</td>
     * <td style="text-align:center;">bottom-upper-right</td>
     * <td style="text-align:center;">bottom-upper-left</td>
     * <td style="text-align:center;">top-lower-left</td>
     * <td style="text-align:center;">top-lower-right</td>
     * <td style="text-align:center;">top-upper-right</td>
     * <td style="text-align:center;">top-upper-left</td>
     * </tr>
     * </table>
     * <p>
     * The vertices are organized so that they appear in counter-clockwise order on the screen. Index codes that
     * represent an invalid combination of planes facing the <code>View</code> map to <code>null</code>.
=======
>>>>>>> 1df700d1
     */
    protected static final int[][] ProjectionHullTable = new int[][]
        {
            null,               // 000000: inside
            {7, 6, 5, 4},       // 000001: top
            {0, 1, 2, 3},       // 000010: bottom
            null,               // 000011: -
            {3, 2, 6, 7},       // 000100: front
            {3, 2, 6, 5, 4, 7}, // 000101: front, top
            {0, 1, 2, 6, 7, 3}, // 000110: front, bottom
            null,               // 000111: -
            {1, 0, 4, 5},       // 001000: back
            {1, 0, 4, 7, 6, 5}, // 001001: back, top
            {2, 3, 0, 4, 5, 1}, // 001010: back, bottom
            null,               // 001011: -
            null,               // 001100: -
            null,               // 001101: -
            null,               // 001110: -
            null,               // 001111: -
            {2, 1, 5, 6},       // 010000: right
            {2, 1, 5, 4, 7, 6}, // 010001: right, top
            {3, 0, 1, 5, 6, 2}, // 010010: right, bottom
            null,               // 010011: -
            {3, 2, 1, 5, 6, 7}, // 010100: right, front
            {3, 2, 1, 5, 4, 7}, // 010101: right, front, top
            {3, 0, 1, 5, 6, 7}, // 010110: right, front, bottom
            null,               // 010111: -
            {2, 1, 0, 4, 5, 6}, // 011000: right, back
            {2, 1, 0, 4, 7, 6}, // 011001: right, back, top
            {2, 3, 0, 4, 5, 6}, // 011010: right, back, bottom
            null,               // 011011: -
            null,               // 011100: -
            null,               // 011101: -
            null,               // 011110: -
            null,               // 011111: -
            {0, 3, 7, 4},       // 100000: left
            {0, 3, 7, 6, 5, 4}, // 100001: left, top
            {1, 2, 3, 7, 4, 0}, // 100010: left, bottom
            null,               // 100011: -
            {0, 3, 2, 6, 7, 4}, // 100100: left, front
            {0, 3, 2, 6, 5, 4}, // 100101: left, front, top
            {0, 1, 2, 6, 7, 4}, // 100110: left, front, bottom
            null,               // 100111: -
            {1, 0, 3, 7, 4, 5}, // 101000: left, back
            {1, 0, 3, 7, 6, 5}, // 101001: left, back, top
            {1, 2, 3, 7, 4, 5}, // 101010: left, back, bottom
        };

    public Vec4 bottomCenter; // point at center of box's longest axis
    public Vec4 topCenter; // point at center of box's longest axis
    protected final Vec4 center; // center of box
    protected final Vec4 r; // longest axis
    protected final Vec4 s; // next longest axis
    protected final Vec4 t; // shortest axis
    protected final Vec4 ru; // r axis unit normal
    protected final Vec4 su; // s axis unit normal
    protected final Vec4 tu; // t axis unit normal
    protected final double rLength; // length of r axis
    protected final double sLength; // length of s axis
    protected final double tLength; // length of t axis
    protected final Plane[] planes; // the six planes, with positive normals facing outwards

    protected Box(Vec4 bottomCenter, Vec4 topCenter, Vec4 center, Vec4 r, Vec4 s, Vec4 t, Vec4 ru, Vec4 su, Vec4 tu,
        double rlength, double sLength, double tLength, Plane[] planes)
    {
        this.bottomCenter = bottomCenter;
        this.topCenter = topCenter;
        this.center = center;
        this.r = r;
        this.s = s;
        this.t = t;
        this.ru = ru;
        this.su = su;
        this.tu = tu;
        this.rLength = rlength;
        this.sLength = sLength;
        this.tLength = tLength;
        this.planes = planes;
    }

    /**
     * Construct a box from three specified unit axes and the locations of the box faces relative to those axes. The box
     * faces are specified by two scalar locations along each axis, each location indicating a face. The non-unit length
     * of an axis is the distance between its respective two locations. The longest side is specified first, followed by
     * the second longest side and then the shortest side.
     * <p>
     * The axes are normally principal axes computed from a collection of points in order to form an oriented bounding
     * volume. See {@link WWMath#computePrincipalAxes(Iterable)}.
     * <p>
     * Note: No check is made to ensure the order of the face locations.
     *
     * @param axes the unit-length axes.
     * @param rMin the location along the first axis corresponding to the left-most box side relative to the axis.
     * @param rMax the location along the first axis corresponding to the right-most box side relative to the axis.
     * @param sMin the location along the second axis corresponding to the left-most box side relative to the axis.
     * @param sMax the location along the second axis corresponding to the right-most box side relative to the axis.
     * @param tMin the location along the third axis corresponding to the left-most box side relative to the axis.
     * @param tMax the location along the third axis corresponding to the right-most box side relative to the axis.
     *
     * @throws IllegalArgumentException if the axes array or one of its entries is null.
     */
    public Box(Vec4 axes[], double rMin, double rMax, double sMin, double sMax, double tMin, double tMax)
    {
        if (axes == null || axes[0] == null || axes[1] == null || axes[2] == null)
        {
            String msg = Logging.getMessage("nullValue.AxesIsNull");
            Logging.logger().severe(msg);
            throw new IllegalArgumentException(msg);
        }

        this.ru = axes[0];
        this.su = axes[1];
        this.tu = axes[2];

        this.r = this.ru.multiply3(rMax - rMin);
        this.s = this.su.multiply3(sMax - sMin);
        this.t = this.tu.multiply3(tMax - tMin);

        this.rLength = this.r.getLength3();
        this.sLength = this.s.getLength3();
        this.tLength = this.t.getLength3();

        // Plane normals point outward from the box.
        this.planes = new Plane[6];
        this.planes[0] = new Plane(-this.ru.x, -this.ru.y, -this.ru.z, +rMin);
        this.planes[1] = new Plane(+this.ru.x, +this.ru.y, +this.ru.z, -rMax);
        this.planes[2] = new Plane(-this.su.x, -this.su.y, -this.su.z, +sMin);
        this.planes[3] = new Plane(+this.su.x, +this.su.y, +this.su.z, -sMax);
        this.planes[4] = new Plane(-this.tu.x, -this.tu.y, -this.tu.z, +tMin);
        this.planes[5] = new Plane(+this.tu.x, +this.tu.y, +this.tu.z, -tMax);

        double a = 0.5 * (rMin + rMax);
        double b = 0.5 * (sMin + sMax);
        double c = 0.5 * (tMin + tMax);
        this.center = ru.multiply3(a).add3(su.multiply3(b)).add3(tu.multiply3(c));

        Vec4 rHalf = r.multiply3(0.5);
        this.topCenter = this.center.add3(rHalf);
        this.bottomCenter = this.center.subtract3(rHalf);
    }

    /**
     * Construct a unit-length cube centered at a specified point.
     *
     * @param point the center of the cube.
     *
     * @throws IllegalArgumentException if the point is null.
     */
    public Box(Vec4 point)
    {
        if (point == null)
        {
            String msg = Logging.getMessage("nullValue.PointIsNull");
            Logging.logger().severe(msg);
            throw new IllegalArgumentException(msg);
        }

        this.ru = new Vec4(1, 0, 0, 1);
        this.su = new Vec4(0, 1, 0, 1);
        this.tu = new Vec4(0, 0, 1, 1);

        this.r = this.ru;
        this.s = this.su;
        this.t = this.tu;

        this.rLength = 1;
        this.sLength = 1;
        this.tLength = 1;

        // Plane normals point outwards from the box.
        this.planes = new Plane[6];
        double d = 0.5 * point.getLength3();
        this.planes[0] = new Plane(-this.ru.x, -this.ru.y, -this.ru.z, -(d + 0.5));
        this.planes[1] = new Plane(+this.ru.x, +this.ru.y, +this.ru.z, -(d + 0.5));
        this.planes[2] = new Plane(-this.su.x, -this.su.y, -this.su.z, -(d + 0.5));
        this.planes[3] = new Plane(+this.su.x, +this.su.y, +this.su.z, -(d + 0.5));
        this.planes[4] = new Plane(-this.tu.x, -this.tu.y, -this.tu.z, -(d + 0.5));
        this.planes[5] = new Plane(+this.tu.x, +this.tu.y, +this.tu.z, -(d + 0.5));

        this.center = ru.add3(su).add3(tu).multiply3(0.5);

        Vec4 rHalf = r.multiply3(0.5);
        this.topCenter = this.center.add3(rHalf);
        this.bottomCenter = this.center.subtract3(rHalf);
    }

    /**
     * Returns the box's center point.
     *
     * @return the box's center point.
     */
    public Vec4 getCenter()
    {
        return this.center;
    }

    /**
     * Returns the point corresponding to the center of the box side left-most along the R (first) axis.
     *
     * @return the bottom-center point.
     */
    public Vec4 getBottomCenter()
    {
        return this.bottomCenter;
    }

    /**
     * Returns the point corresponding to the center of the box side right-most along the R (first) axis.
     *
     * @return the top-center point.
     */
    public Vec4 getTopCenter()
    {
        return this.topCenter;
    }

    /**
     * Returns the R (first) axis. The axis length is the distance between the box sides perpendicular to the axis.
     *
     * @return the R axis.
     */
    public Vec4 getRAxis()
    {
        return this.r;
    }

    /**
     * Returns the S (second) axis. The axis length is the distance between the box sides perpendicular to the axis.
     *
     * @return the S axis.
     */
    public Vec4 getSAxis()
    {
        return this.s;
    }

    /**
     * Returns the T (third) axis. The axis length is the distance between the box sides perpendicular to the axis.
     *
     * @return the T axis.
     */
    public Vec4 getTAxis()
    {
        return this.t;
    }

    /**
     * Returns the R (first) axis in unit length.
     *
     * @return the unit R axis.
     */
    public Vec4 getUnitRAxis()
    {
        return this.ru;
    }

    /**
     * Returns the S (second) axis in unit length.
     *
     * @return the unit S axis.
     */
    public Vec4 getUnitSAxis()
    {
        return this.su;
    }

    /**
     * Returns the T (third) axis in unit length.
     *
     * @return the unit T axis.
     */
    public Vec4 getUnitTAxis()
    {
        return this.tu;
    }

    /**
     * Returns the eight corners of the box.
     *
     * @return the eight box corners in the order bottom-lower-left, bottom-lower-right, bottom-upper-right,
     *         bottom-upper-left, top-lower-left, top-lower-right, top-upper-right, top-upper-left.
     */
    public Vec4[] getCorners()
    {
        Vec4 ll = this.s.add3(this.t).multiply3(-0.5);     // Lower left.
        Vec4 lr = this.t.subtract3(this.s).multiply3(0.5); // Lower right.
        Vec4 ur = this.s.add3(this.t).multiply3(0.5);      // Upper right.
        Vec4 ul = this.s.subtract3(this.t).multiply3(0.5); // Upper left.

        Vec4[] corners = new Vec4[8];
        corners[0] = this.bottomCenter.add3(ll);
        corners[1] = this.bottomCenter.add3(lr);
        corners[2] = this.bottomCenter.add3(ur);
        corners[3] = this.bottomCenter.add3(ul);
        corners[4] = this.topCenter.add3(ll);
        corners[5] = this.topCenter.add3(lr);
        corners[6] = this.topCenter.add3(ur);
        corners[7] = this.topCenter.add3(ul);

        return corners;
    }

    /**
     * Returns the six planes of the box. The plane normals are directed outwards from the box.
     *
     * @return the six box planes in the order R-min, R-max, S-min, S-max, T-min, T-max.
     */
    public Plane[] getPlanes()
    {
        return this.planes;
    }

    /**
     * Returns the length of the R axis.
     *
     * @return the length of the R axis.
     */
    public double getRLength()
    {
        return rLength;
    }

    /**
     * Returns the length of the S axis.
     *
     * @return the length of the S axis.
     */
    public double getSLength()
    {
        return sLength;
    }

    /**
     * Returns the length of the T axis.
     *
     * @return the length of the T axis.
     */
    public double getTLength()
    {
        return tLength;
    }

    /**
     * Returns the effective diameter of the box as if it were a sphere. The length returned is the square root of the
     * sum of the squares of axis lengths.
     *
     * @return the effective diameter of the box.
     */
    public double getDiameter()
    {
        return Math.sqrt(this.rLength * this.rLength + this.sLength * this.sLength + this.tLength * this.tLength);
    }

    /**
     * Returns the effective radius of the box as if it were a sphere. The length returned is half the square root of
     * the sum of the squares of axis lengths.
     *
     * @return the effective radius of the box.
     */
    public double getRadius()
    {
        return 0.5 * this.getDiameter();
    }

    public Box translate(Vec4 point)
    {
        Vec4 bc = this.bottomCenter.add3(point);
        Vec4 tc = this.topCenter.add3(point);
        Vec4 c = this.center.add3(point);

        Plane[] newPlanes = new Plane[this.planes.length];
        for (int i = 0; i < this.planes.length; i++)
        {
            Plane pl = this.planes[i];
            Vec4 n = pl.getNormal();
            newPlanes[i] = new Plane(n.x, n.y, n.z, pl.getDistance() - (n.dot3(point)));
        }

        return new Box(bc, tc, c, this.r, this.s, this.t, this.ru, this.su, this.tu, this.rLength, this.sLength,
            this.tLength, newPlanes);
    }

    /**
     * Compute a <code>Box</code> that bounds a specified list of points. Principal axes are computed for the points and
     * used to form a <code>Box</code>.
     *
     * @param points the points for which to compute a bounding volume.
     *
     * @return the bounding volume, with axes lengths consistent with the conventions described in the <code>Box</code>
     *         class overview.
     *
     * @throws IllegalArgumentException if the point list is null or empty.
     */
    public static Box computeBoundingBox(Iterable<? extends Vec4> points)
    {
        if (points == null)
        {
            String msg = Logging.getMessage("nullValue.PointListIsNull");
            Logging.logger().severe(msg);
            throw new IllegalArgumentException(msg);
        }

        Vec4[] axes = WWMath.computePrincipalAxes(points);
        if (axes == null)
        {
            String msg = Logging.getMessage("generic.ListIsEmpty");
            Logging.logger().severe(msg);
            throw new IllegalArgumentException(msg);
        }

        Vec4 r = axes[0];
        Vec4 s = axes[1];
        Vec4 t = axes[2];

        // Find the extremes along each axis.
        double minDotR = Double.MAX_VALUE;
        double maxDotR = -minDotR;
        double minDotS = Double.MAX_VALUE;
        double maxDotS = -minDotS;
        double minDotT = Double.MAX_VALUE;
        double maxDotT = -minDotT;

        for (Vec4 p : points)
        {
            if (p == null)
                continue;

            double pdr = p.dot3(r);
            if (pdr < minDotR)
                minDotR = pdr;
            if (pdr > maxDotR)
                maxDotR = pdr;

            double pds = p.dot3(s);
            if (pds < minDotS)
                minDotS = pds;
            if (pds > maxDotS)
                maxDotS = pds;

            double pdt = p.dot3(t);
            if (pdt < minDotT)
                minDotT = pdt;
            if (pdt > maxDotT)
                maxDotT = pdt;
        }

        if (maxDotR == minDotR)
            maxDotR = minDotR + 1;
        if (maxDotS == minDotS)
            maxDotS = minDotS + 1;
        if (maxDotT == minDotT)
            maxDotT = minDotT + 1;

        return new Box(axes, minDotR, maxDotR, minDotS, maxDotS, minDotT, maxDotT);
    }

    /**
     * Computes a <code>Box</code> that bounds a specified buffer of points. Principal axes are computed for the points
     * and used to form a <code>Box</code>.
     * <p>
     * The buffer must contain XYZ coordinate tuples which are either tightly packed or offset by the specified stride.
     * The stride specifies the number of buffer elements between the first coordinate of consecutive tuples. For
     * example, a stride of 3 specifies that each tuple is tightly packed as XYZXYZXYZ, whereas a stride of 5 specifies
     * that there are two elements between each tuple as XYZabXYZab (the elements "a" and "b" are ignored). The stride
     * must be at least 3. If the buffer's length is not evenly divisible into stride-sized tuples, this ignores the
     * remaining elements that follow the last complete tuple.
     *
     * @param coordinates the buffer containing the point coordinates for which to compute a bounding volume.
     * @param stride      the number of elements between the first coordinate of consecutive points. If stride is 3,
     *                    this interprets the buffer has having tightly packed XYZ coordinate tuples.
     *
     * @return the bounding volume, with axes lengths consistent with the conventions described in the <code>Box</code>
     *         class overview.
     *
     * @throws IllegalArgumentException if the buffer is null or empty, or if the stride is less than three.
     */
    public static Box computeBoundingBox(BufferWrapper coordinates, int stride)
    {
        if (coordinates == null)
        {
            String msg = Logging.getMessage("nullValue.CoordinatesAreNull");
            Logging.logger().severe(msg);
            throw new IllegalArgumentException(msg);
        }

        if (stride < 3)
        {
            String msg = Logging.getMessage("generic.StrideIsInvalid", stride);
            Logging.logger().severe(msg);
            throw new IllegalArgumentException(msg);
        }

        Vec4[] axes = WWMath.computePrincipalAxes(coordinates, stride);
        if (axes == null)
        {
            String msg = Logging.getMessage("generic.ListIsEmpty");
            Logging.logger().severe(msg);
            throw new IllegalArgumentException(msg);
        }

        Vec4 r = axes[0];
        Vec4 s = axes[1];
        Vec4 t = axes[2];

        // Find the extremes along each axis.
        double minDotR = Double.MAX_VALUE;
        double maxDotR = -minDotR;
        double minDotS = Double.MAX_VALUE;
        double maxDotS = -minDotS;
        double minDotT = Double.MAX_VALUE;
        double maxDotT = -minDotT;

        for (int i = 0; i <= coordinates.length() - stride; i += stride)
        {
            double x = coordinates.getDouble(i);
            double y = coordinates.getDouble(i + 1);
            double z = coordinates.getDouble(i + 2);

            double pdr = x * r.x + y * r.y + z * r.z;
            if (pdr < minDotR)
                minDotR = pdr;
            if (pdr > maxDotR)
                maxDotR = pdr;

            double pds = x * s.x + y * s.y + z * s.z;
            if (pds < minDotS)
                minDotS = pds;
            if (pds > maxDotS)
                maxDotS = pds;

            double pdt = x * t.x + y * t.y + z * t.z;
            if (pdt < minDotT)
                minDotT = pdt;
            if (pdt > maxDotT)
                maxDotT = pdt;
        }

        if (maxDotR == minDotR)
            maxDotR = minDotR + 1;
        if (maxDotS == minDotS)
            maxDotS = minDotS + 1;
        if (maxDotT == minDotT)
            maxDotT = minDotT + 1;

        return new Box(axes, minDotR, maxDotR, minDotS, maxDotS, minDotT, maxDotT);
    }

    /**
     * Computes a <code>Box</code> that represents the union of one or more <code>Boxes</code>. If the iterable has two
     * or more non-<code>null</code> <code>Boxes</code>, the returned encloses the <code>Boxes</code>. In this case axes
     * and center point of the returned <code>Box</code> may differ from the <code>Boxes</code>. If the iterable has
     * only one non-<code>null</code> <code>Box</code>, this returns that sole <code>Box</code>. This returns
     * <code>null</code> if the iterable is empty or contains only <code>null</code> references.
     *
     * @param iterable an iterable of <code>Boxes</code> to enclose.
     *
     * @return a new <code>Box</code> that encloses the specified iterable of <code>Boxes</code>.
     *
     * @throws IllegalArgumentException if the <code>iterable</code> is null.
     */
    public static Box union(Iterable<? extends Box> iterable)
    {
        if (iterable == null)
        {
            String msg = Logging.getMessage("nullValue.IterableIsNull");
            Logging.logger().severe(msg);
            throw new IllegalArgumentException(msg);
        }

        ArrayList<Box> boxes = new ArrayList<Box>();

        for (Box box : iterable)
        {
            if (box == null)
                continue;

            boxes.add(box);
        }

        if (boxes.size() == 0)
        {
            return null;
        }
        else if (boxes.size() == 1)
        {
            // If the iterable contains only a single non-null box, we avoid unnecessarily computing its bouding box and
            // just return it directly. This also ensures that we do not return a box larger than the original box, by
            // performing a principal component analysis on the corners of a single box.
            return boxes.get(0);
        }
        else
        {
            // If the iterable contains two or more boxes, gather up their corners and return a box that encloses the
            // boxes corners. We create an ArrayList with enough room to hold all the boxes corners to avoid unnecessary
            // overhead.
            ArrayList<Vec4> corners = new ArrayList<Vec4>(8 * boxes.size());
            for (Box box : boxes)
            {
                corners.addAll(Arrays.asList(box.getCorners()));
            }

            return computeBoundingBox(corners);
        }
    }

    /** {@inheritDoc} */
    public boolean intersects(Frustum frustum)
    {
        // FYI: this code is identical to that in Cylinder.intersects.

        if (frustum == null)
        {
            String message = Logging.getMessage("nullValue.FrustumIsNull");

            Logging.logger().severe(message);
            throw new IllegalArgumentException(message);
        }

        double intersectionPoint;
        Vec4[] endPoints = new Vec4[] {this.bottomCenter, this.topCenter};

        double effectiveRadius = this.getEffectiveRadius2(frustum.getNear());
        intersectionPoint = this.intersectsAt(frustum.getNear(), effectiveRadius, endPoints);
        if (intersectionPoint < 0)
            return false;

        // Near and far have the same effective radius.
        effectiveRadius = this.getEffectiveRadius2(frustum.getFar());
        intersectionPoint = this.intersectsAt(frustum.getFar(), effectiveRadius, endPoints);
        if (intersectionPoint < 0)
            return false;

        effectiveRadius = this.getEffectiveRadius2(frustum.getLeft());
        intersectionPoint = this.intersectsAt(frustum.getLeft(), effectiveRadius, endPoints);
        if (intersectionPoint < 0)
            return false;

        effectiveRadius = this.getEffectiveRadius2(frustum.getRight());
        intersectionPoint = this.intersectsAt(frustum.getRight(), effectiveRadius, endPoints);
        if (intersectionPoint < 0)
            return false;

        effectiveRadius = this.getEffectiveRadius2(frustum.getTop());
        intersectionPoint = this.intersectsAt(frustum.getTop(), effectiveRadius, endPoints);
        if (intersectionPoint < 0)
            return false;

        effectiveRadius = this.getEffectiveRadius2(frustum.getBottom());
        intersectionPoint = this.intersectsAt(frustum.getBottom(), effectiveRadius, endPoints);
        return intersectionPoint >= 0;
    }

    /**
     * Returns the effective radius of this box relative to a specified plane, using only this box's S and T axes. This
     * is an optimization available when using the effective radius to test the distance from a plane to the line
     * segment along this box's R axis, as is done in this class' {@link #intersects(Frustum)} method. See Lengyel, 2
     * Ed, Section 7.2.4.
     *
     * @param plane the plane in question.
     *
     * @return the effective radius of this box relative to the specified plane, using only this box's S and T axes to
     *         determine the effective radius.
     */
    protected double getEffectiveRadius2(Plane plane)
    {
        if (plane == null)
            return 0;

        // Determine the effective radius of the box axis relative to the plane, use only the S and T axes because the
        // R axis is incorporated into the endpoints of the line this place is being tested against.
        Vec4 n = plane.getNormal();
        return 0.5 * (Math.abs(this.s.dot3(n)) + Math.abs(this.t.dot3(n)));
    }

    /** {@inheritDoc} */
    public double getEffectiveRadius(Plane plane)
    {
        if (plane == null)
            return 0;

        // Determine the effective radius of the box axis relative to the plane.
        Vec4 n = plane.getNormal();
        return 0.5 * (Math.abs(this.s.dot3(n)) + Math.abs(this.t.dot3(n)) + Math.abs(this.r.dot3(n)));
    }

    protected double intersectsAt(Plane plane, double effectiveRadius, Vec4[] endpoints)
    {
        // Test the distance from the first end-point.
        double dq1 = plane.dot(endpoints[0]);
        boolean bq1 = dq1 <= -effectiveRadius;

        // Test the distance from the possibly reduced second end-point.
        double dq2 = plane.dot(endpoints[1]);
        boolean bq2 = dq2 <= -effectiveRadius;

        if (bq1 && bq2) // endpoints more distant from plane than effective radius; box is on neg. side of plane
            return -1;

        if (bq1 == bq2) // endpoints less distant from plane than effective radius; can't draw any conclusions
            return 0;

        // Compute and return the endpoints of the cylinder on the positive side of the plane.
        double t = (effectiveRadius + dq1) / plane.getNormal().dot3(endpoints[0].subtract3(endpoints[1]));

        Vec4 newEndPoint = endpoints[0].add3(endpoints[1].subtract3(endpoints[0]).multiply3(t));
        // truncate the line to only that in the positive halfspace (e.g., inside the frustum)
        if (bq1)
            endpoints[0] = newEndPoint;
        else
            endpoints[1] = newEndPoint;

        return t;
    }

    /** {@inheritDoc} */
    public boolean intersects(Plane plane)
    {
        if (plane == null)
        {
            String message = Logging.getMessage("nullValue.PlaneIsNull");
            Logging.logger().severe(message);
            throw new IllegalArgumentException(message);
        }

        double effectiveRadius = this.getEffectiveRadius(plane);
        return this.intersects(plane, effectiveRadius) >= 0;
    }

    protected double intersects(Plane plane, double effectiveRadius)
    {
        // Test the distance from the first end-point.
        double dq1 = plane.dot(this.bottomCenter);
        boolean bq1 = dq1 <= -effectiveRadius;

        // Test the distance from the top of the box.
        double dq2 = plane.dot(this.topCenter);
        boolean bq2 = dq2 <= -effectiveRadius;

        if (bq1 && bq2) // both beyond effective radius; box is on negative side of plane
            return -1;

        if (bq1 == bq2) // both within effective radius; can't draw any conclusions
            return 0;

        return 1; // box almost certainly intersects
    }

    /** {@inheritDoc} */
    public Intersection[] intersect(Line line)
    {
        return WWMath.polytopeIntersect(line, this.planes);
    }

    /** {@inheritDoc} */
    public boolean intersects(Line line)
    {
        if (line == null)
        {
            String message = Logging.getMessage("nullValue.LineIsNull");
            Logging.logger().severe(message);
            throw new IllegalArgumentException(message);
        }

        return WWMath.polytopeIntersect(line, this.planes) != null;
    }

    /** {@inheritDoc} */
    public double getProjectedArea(View view)
    {
        if (view == null)
        {
            String message = Logging.getMessage("nullValue.ViewIsNull");
            Logging.logger().severe(message);
            throw new IllegalArgumentException(message);
        }

        // Implementation based on "Real-time Bounding Box Area Computation" by Dieter Schmalstieg and Robert F. Tobler,
        // Vienna University of Technology:
        // http://jgt.akpeters.com/papers/SchmalstiegTobler99/

        // Compute the exact area of this Box in the screen by determining exact area covered by this Box's projected
        // vertices. We avoid computing a 2D bounding box of the projected vertices, because it is not necessarily more
        // efficient and is is less accurate: it is an approximation of an approximation. We start by computing the 2D
        // hull of this Box's vertices in screen coordinates. We create a 6-bit index into a predetermined table of
        // possible vertex combinations by comparing the eye point to each of the six planes. The resultant index
        // determines the vertices that define the 2D hull for that viewport.
        int lookupCode = this.computeProjectionHullCode(view);

        // Index 0 indicates that the view is inside this Box. Return positive infinity, indicating that this Box does
        // not have a finite area in the viewport.
        if (lookupCode == 0)
            return Double.POSITIVE_INFINITY;

        if (lookupCode < 0 || lookupCode >= ProjectionHullTable.length)
            return 0; // This should never happen, but we check anyway.

        // Get the 4 or 6 vertex indices that define this Box's convex hull in screen coordinates. Each element is used
        // as an index into this Box's array of corners.
        int[] indices = ProjectionHullTable[lookupCode];
        if (indices == null || (indices.length != 4 && indices.length != 6))
            return 0; // This should never happen, but we check anyway.

        // Compute this Box's convex hull in screen coordinates, by transforming the 4 or 6 vertices that define its
        // projected outline from model coordinates into screen coordinates.
        Vec4[] vertices = this.getCorners();
        Vec4[] screenVertices = new Vec4[indices.length];

        // If any of this Box's vertices are behind the eye point, return positive infinity indicating that this Box
        // does not have a finite area in the viewport.
        //noinspection ForLoopReplaceableByForEach
        for (int i = 0; i < indices.length; i++)
        {
            Vec4 eyeVertex = vertices[indices[i]].transformBy4(view.getModelviewMatrix());
            if (eyeVertex.z >= 0)
                return Double.POSITIVE_INFINITY;
        }

        for (int i = 0; i < indices.length; i++)
        {
            screenVertices[i] = view.project(vertices[indices[i]]);
        }

        // Compute the area of the convex hull by treating the projected vertices as a 2D polygon. If this Box's r, s,
        // and t axes define a right-handed coordinate system, the vertices have a counter-clockwise winding order on
        // screen and the area is positive. If the axes define a left-handed coordinate system, the vertices have a
        // clockwise winding order on scree and the area is negative. We return the area's absolute value to handle
        // either case.
        double area = WWMath.computePolygonAreaFromVertices(Arrays.asList(screenVertices));
        return Math.abs(area);
    }

    /**
     * Computes an index into the <code>ProjectionHullTable</code> for this <code>Box</code> given the specified
     * <code>view</code>. The returned integer is a 6-bit code, where each bit denotes whether one of this
     * <code>Box's</code> six planes faces the <code>View</code>. See the documentation for <code>{@link
     * #ProjectionHullTable}</code> for details.
     * <p>
     * If the <code>view</code> is inside this <code>Box</code>, this returns 0 indicating that none of this
     * <code>Box's</code> planes face the <code>view</code>.
     *
     * @param view the <code>View</code> to compute a lookup index for.
     *
     * @return an integer who's first 6 bits define an index into the <code>ProjectionHullTable</code>.
     */
    protected int computeProjectionHullCode(View view)
    {
        // Transform the view's eye point from world coordinates to this box's local coordinates. We use this box's r, s,
        // and t unit vectors axes as the x, y, and z axes of the local coordinate system. The r-axis is orthogonal to
        // the top and bottom sides, the s-axis is orthogonal to the front and back sides, and the t-axis is orthogonal
        // to the left and right sides.
        Vec4 p = view.getEyePoint().subtract3(this.center);
        double dr = p.dot3(this.ru);
        double ds = p.dot3(this.su);
        double dt = p.dot3(this.tu);

        return (dr > this.rLength / 2.0 ? 1 : 0)           // bit 0: top
            | ((dr < (-this.rLength / 2.0) ? 1 : 0) << 1)  // bit 1: bottom
            | ((ds > this.sLength / 2.0 ? 1 : 0) << 2)     // bit 2: front
            | ((ds < (-this.sLength / 2.0) ? 1 : 0) << 3)  // bit 3: back
            | ((dt > this.tLength / 2.0 ? 1 : 0) << 4)     // bit 4: right
            | ((dt < (-this.tLength / 2.0) ? 1 : 0) << 5); // bit 5: left
    }

//    public static void main(String[] args)
//    {
//        Box box = new Box(new Vec4[] {new Vec4(1, 0, 0), new Vec4(0, 1, 0), new Vec4(0, 0, 1)},
//            -.5, .5, -.5, .5, -.5, .5);
//        Line line = new Line(new Vec4(-1, 0.5, 0.5), new Vec4(1, 0, 0));
//        Intersection[] intersections = box.intersect(line);
//        if (intersections != null && intersections.length > 0 && intersections[0] != null)
//            System.out.println(intersections[0]);
//        if (intersections != null && intersections.length > 1 && intersections[1] != null)
//            System.out.println(intersections[1]);
//    }

//    /** {@inheritDoc} */
//    public Intersection[] intersect(Line line)
//    {
//        return WWMath.polytopeIntersect(line, this.planes);
//        // Algorithm from "3-D Computer Graphics" by Samuel R. Buss, 2005, Section X.1.4.
//
//        // Determine intersection with each plane and categorize the intersections as "front" if the line intersects
//        // the front side of the plane (dot product of line direction with plane normal is negative) and "back" if the
//        // line intersects the back side of the plane (dot product of line direction with plane normal is positive).
//
//        double fMax = -Double.MAX_VALUE;
//        double bMin = Double.MAX_VALUE;
//        boolean isTangent = false;
//
//        Vec4 u = line.getDirection();
//        Vec4 p = line.getOrigin();
//
//        for (Plane plane : this.planes)
//        {
//            Vec4 n = plane.getNormal();
//            double d = -plane.getDistance();
//
//            double s = u.dot3(n);
//            if (s == 0) // line is parallel to plane
//            {
//                double pdn = p.dot3(n);
//                if (pdn > d) // is line in positive halfspace (in front of) of the plane?
//                    return null; // no intersection
//                else
//                {
//                    if (pdn == d)
//                        isTangent = true; // line coincident with plane
//                    continue; // line is in negative halfspace; possible intersection; check other planes
//                }
//            }
//
//            // Determine whether front or back intersection.
//            double a = (d - p.dot3(n)) / s;
//            if (u.dot3(n) < 0) // line intersects front face and therefore entering box
//            {
//                if (a > fMax)
//                {
//                    if (a > bMin)
//                        return null;
//                    fMax = a;
//                }
//            }
//            else // line intersects back face and therefore leaving box
//            {
//                if (a < bMin)
//                {
//                    if (a < 0 || a < fMax)
//                        return null;
//                    bMin = a;
//                }
//            }
//        }
//
//        // Compute the Cartesian intersection points. There will be no more than two.
//        if (fMax >= 0) // intersects frontface and backface; point origin is outside the box
//            return new Intersection[]
//                {
//                    new Intersection(p.add3(u.multiply3(fMax)), isTangent),
//                    new Intersection(p.add3(u.multiply3(bMin)), isTangent)
//                };
//        else // intersects backface only; point origin is within the box
//            return new Intersection[] {new Intersection(p.add3(u.multiply3(bMin)), isTangent)};
//    }

    /**
     * Draws a representation of the <code>Box</code>.
     *
     * @param dc the <code>DrawContext</code> to be used.
     */
    public void render(DrawContext dc)
    {
        if (dc == null)
        {
            String message = Logging.getMessage("nullValue.DocumentSourceIsNull");
            Logging.logger().severe(message);
            throw new IllegalArgumentException(message);
        }

        if (dc.isPickingMode())
            return;

        Vec4 a = this.s.add3(this.t).multiply3(-0.5);
        Vec4 b = this.s.subtract3(this.t).multiply3(0.5);
        Vec4 c = this.s.add3(this.t).multiply3(0.5);
        Vec4 d = this.t.subtract3(this.s).multiply3(0.5);

        GL2 gl = dc.getGL().getGL2(); // GL initialization checks for GL2 compatibility.
        OGLStackHandler ogsh = new OGLStackHandler();
        ogsh.pushAttrib(gl, GL2.GL_COLOR_BUFFER_BIT // For alpha enable, blend enable, alpha func, blend func.
            | GL2.GL_CURRENT_BIT // For current color.
            | GL2.GL_LINE_BIT // For line width.
            | GL2.GL_TRANSFORM_BIT // For matrix mode.
            | GL2.GL_DEPTH_BUFFER_BIT); // For depth test enable, depth func.
        try
        {
            gl.glLineWidth(1f);
            gl.glEnable(GL.GL_BLEND);
            OGLUtil.applyBlending(gl, false);
            gl.glEnable(GL.GL_DEPTH_TEST);

            gl.glDepthFunc(GL.GL_LEQUAL);
            gl.glColor4f(1f, 1f, 1f, 0.5f);
            this.drawBox(dc, a, b, c, d);

            gl.glDepthFunc(GL.GL_GREATER);
            gl.glColor4f(1f, 0f, 1f, 0.4f);
            this.drawBox(dc, a, b, c, d);
        }
        finally
        {
            ogsh.pop(gl);
        }
    }

    protected void drawBox(DrawContext dc, Vec4 a, Vec4 b, Vec4 c, Vec4 d)
    {
        Vec4 e = a.add3(this.r);
        Vec4 f = d.add3(this.r);
        GL2 gl = dc.getGL().getGL2(); // GL initialization checks for GL2 compatibility.

        dc.getView().pushReferenceCenter(dc, this.bottomCenter);
        OGLStackHandler ogsh = new OGLStackHandler();
        ogsh.pushModelview(gl);
        try
        {
            // Draw parallel lines in R direction
            int n = 20;
            Vec4 dr = this.r.multiply3(1d / (double) n);

            this.drawOutline(dc, a, b, c, d);
            for (int i = 1; i < n; i++)
            {
                gl.glTranslated(dr.x, dr.y, dr.z);
                this.drawOutline(dc, a, b, c, d);
            }

            // Draw parallel lines in S direction
            n = 20;
            Vec4 ds = this.s.multiply3(1d / (double) n);

            gl.glPopMatrix();
            gl.glPushMatrix();
            this.drawOutline(dc, a, e, f, d);
            for (int i = 1; i < n; i++)
            {
                gl.glTranslated(ds.x, ds.y, ds.z);
                this.drawOutline(dc, a, e, f, d);
            }
        }
        finally
        {
            ogsh.pop(gl);
            dc.getView().popReferenceCenter(dc);
        }
    }

    protected void drawOutline(DrawContext dc, Vec4 a, Vec4 b, Vec4 c, Vec4 d)
    {
        GL2 gl = dc.getGL().getGL2(); // GL initialization checks for GL2 compatibility.
        gl.glBegin(GL2.GL_LINE_LOOP);
        gl.glVertex3d(a.x, a.y, a.z);
        gl.glVertex3d(b.x, b.y, b.z);
        gl.glVertex3d(c.x, c.y, c.z);
        gl.glVertex3d(d.x, d.y, d.z);
        gl.glEnd();
    }

    @Override
    public boolean equals(Object o)
    {
        if (this == o)
            return true;
        if (!(o instanceof Box))
            return false;

        Box box = (Box) o;

        if (center != null ? !center.equals(box.center) : box.center != null)
            return false;
        if (r != null ? !r.equals(box.r) : box.r != null)
            return false;
        if (s != null ? !s.equals(box.s) : box.s != null)
            return false;
        //noinspection RedundantIfStatement
        if (t != null ? !t.equals(box.t) : box.t != null)
            return false;

        return true;
    }

    @Override
    public int hashCode()
    {
        int result = center != null ? center.hashCode() : 0;
        result = 31 * result + (r != null ? r.hashCode() : 0);
        result = 31 * result + (s != null ? s.hashCode() : 0);
        result = 31 * result + (t != null ? t.hashCode() : 0);
        return result;
    }
}<|MERGE_RESOLUTION|>--- conflicted
+++ resolved
@@ -73,66 +73,6 @@
 public class Box implements Extent, Renderable
 {
     /**
-<<<<<<< HEAD
-     * <code>ProjectionHullTable</code> defines a table of all possible vertex combinations representing a
-     * <code>Box's</code> 2D convex hull in screen coordinates. The index to this table is a 6-bit code, where each bit
-     * denotes whether one of the <code>Box's</code> six planes faces the <code>View</code>. This code is organized as
-     * follows:
-     * <table> <caption>Codes</caption>
-     * <tr>
-     * <td><strong>Bit</strong></td>
-     * <td style="text-align:center;">5</td>
-     * <td style="text-align:center;">4</td>
-     * <td style="text-align:center;">3</td>
-     * <td style="text-align:center;">2</td>
-     * <td style="text-align:center;">1</td>
-     * <td style="text-align:center;">0</td>
-     * </tr>
-     * <tr style="text-align:center;">
-     * <td style="text-align:left;"><strong>Code</strong></td>
-     * <td style="text-align:center;">left</td>
-     * <td style="text-align:center;">right</td>
-     * <td style="text-align:center;">back</td>
-     * <td style="text-align:center;">front</td>
-     * <td style="text-align:center;">bottom</td>
-     * <td style="text-align:center;">top</td>
-     * </tr>
-     * </table>
-     * <p>
-     * Since at most three of a <code>Box's</code> planes can be visible at one time, there are a total of 26 unique
-     * vertex combinations that define a <code>Box's</code> 2D convex hull in the viewport. Index codes that represent a
-     * valid combination of planes facing the <code>View</code> result in an array of 4 or 6 integers (depending on
-     * whether one, two or three planes face the <code>View</code>), where each element in the array is an index for one
-     * of the <code>Box's</code> eight vertices as follows:
-     * <table> <caption>Vertices</caption>
-     * <tr style="text-align:center;">
-     * <td style="text-align:left;"><strong>Index</strong></td>
-     * <td style="text-align:center;">0</td>
-     * <td style="text-align:center;">1</td>
-     * <td style="text-align:center;">2</td>
-     * <td style="text-align:center;">3</td>
-     * <td style="text-align:center;">4</td>
-     * <td style="text-align:center;">5</td>
-     * <td style="text-align:center;">6</td>
-     * <td style="text-align:center;">7</td>
-     * </tr>
-     * <tr style="text-align:center;">
-     * <td style="text-align:left;"><strong>Vertex</strong></td>
-     * <td style="text-align:center;">bottom-lower-left</td>
-     * <td style="text-align:center;">bottom-lower-right</td>
-     * <td style="text-align:center;">bottom-upper-right</td>
-     * <td style="text-align:center;">bottom-upper-left</td>
-     * <td style="text-align:center;">top-lower-left</td>
-     * <td style="text-align:center;">top-lower-right</td>
-     * <td style="text-align:center;">top-upper-right</td>
-     * <td style="text-align:center;">top-upper-left</td>
-     * </tr>
-     * </table>
-     * <p>
-     * The vertices are organized so that they appear in counter-clockwise order on the screen. Index codes that
-     * represent an invalid combination of planes facing the <code>View</code> map to <code>null</code>.
-=======
->>>>>>> 1df700d1
      */
     protected static final int[][] ProjectionHullTable = new int[][]
         {
