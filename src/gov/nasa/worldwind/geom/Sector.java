--- conflicted
+++ resolved
@@ -39,14 +39,6 @@
 import java.util.*;
 
 /**
-<<<<<<< HEAD
- * <code>Sector</code> represents a rectangular region of latitude and longitude. The region is defined by four angles:
- * its minimum and maximum latitude, its minimum and maximum longitude. The angles are assumed to be normalized to +/-
- * 90 degrees latitude and +/- 180 degrees longitude. The minimums and maximums are relative to these ranges, e.g., -80
- * is less than 20. Behavior of the class is undefined for angles outside these ranges. Normalization is not performed
- * on the angles by this class, nor is it verified by the class' methods. See {@link Angle} for a description of
- * specifying angles. <p> <code>Sector</code> instances are immutable. </p>
-=======
  * <code>Sector</code> represents a rectangular region of latitude and
  * longitude. The region is defined by four angles: its minimum and maximum
  * latitude, its minimum and maximum longitude. The angles are assumed to be
@@ -58,7 +50,6 @@
  * specifying angles.
  * <p>
  * <code>Sector</code> instances are immutable. </p>
->>>>>>> 1df700d1
  *
  * @author Tom Gaskins
  * @version $Id: Sector.java 2397 2014-10-28 17:13:04Z dcollins $
@@ -1063,12 +1054,8 @@
      * latitude and +/- 180 degrees longitude. The result of the operation is
      * undefined if they are not.
      *
-<<<<<<< HEAD
-     * @param latLon the position to test, with angles normalized to +/- &#960; latitude and +/- 2&#960; longitude.
-=======
      * @param latLon the position to test, with angles normalized to +/- &#960;
      * latitude and +/- 2&#960; longitude.
->>>>>>> 1df700d1
      *
      * @return <code>true</code> if the position is within the sector,
      * <code>false</code> otherwise.
@@ -1091,15 +1078,10 @@
      * +/- 90 degrees latitude and +/- 180 degrees longitude. The result of the
      * operation is undefined if they are not.
      *
-<<<<<<< HEAD
-     * @param radiansLatitude  the latitude in radians of the position to test, normalized +/- &#960;.
-     * @param radiansLongitude the longitude in radians of the position to test, normalized +/- 2&#960;.
-=======
      * @param radiansLatitude the latitude in radians of the position to test,
      * normalized +/- &#960;.
      * @param radiansLongitude the longitude in radians of the position to test,
      * normalized +/- 2&#960;.
->>>>>>> 1df700d1
      *
      * @return <code>true</code> if the position is within the sector,
      * <code>false</code> otherwise.
