--- conflicted
+++ resolved
@@ -34,12 +34,8 @@
     final String BALLOON = "gov.nasa.worldwind.avkey.Balloon";
     final String BALLOON_TEXT = "gov.nasa.worldwind.avkey.BalloonText";
     final String BACK = "gov.nasa.worldwind.avkey.Back";
-<<<<<<< HEAD
-    final String BASIC_AUTH_ENCODED_STRING = "gov.nasa.worldwind.avkey.BasicAuthEncodedString";
-=======
     final String BASIC_AUTH_USERNAME = "gov.nasa.worldwind.avkey.BasicAuthUsername";
     final String BASIC_AUTH_PASSWORD = "gov.nasa.worldwind.avkey.BasicAuthPassword";
->>>>>>> 9763063c
     final String BEGIN = "gov.nasa.worldwind.avkey.Begin";
     final String BIG_ENDIAN = "gov.nasa.worldwind.avkey.BigEndian";
     final String BOTTOM = "gov.nasa.worldwind.avkey.Bottom";
