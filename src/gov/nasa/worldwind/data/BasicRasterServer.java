/*
 * Copyright 2006-2009, 2017, 2020 United States Government, as represented by the
 * Administrator of the National Aeronautics and Space Administration.
 * All rights reserved.
 * 
 * The NASA World Wind Java (WWJ) platform is licensed under the Apache License,
 * Version 2.0 (the "License"); you may not use this file except in compliance
 * with the License. You may obtain a copy of the License at
 * http://www.apache.org/licenses/LICENSE-2.0
 * 
 * Unless required by applicable law or agreed to in writing, software distributed
 * under the License is distributed on an "AS IS" BASIS, WITHOUT WARRANTIES OR
 * CONDITIONS OF ANY KIND, either express or implied. See the License for the
 * specific language governing permissions and limitations under the License.
 * 
 * NASA World Wind Java (WWJ) also contains the following 3rd party Open Source
 * software:
 * 
 *     Jackson Parser – Licensed under Apache 2.0
 *     GDAL – Licensed under MIT
 *     JOGL – Licensed under  Berkeley Software Distribution (BSD)
 *     Gluegen – Licensed under Berkeley Software Distribution (BSD)
 * 
 * A complete listing of 3rd Party software notices and licenses included in
 * NASA World Wind Java (WWJ)  can be found in the WorldWindJava-v2.2 3rd-party
 * notices and licenses PDF found in code directory.
 */

package gov.nasa.worldwind.data;

import gov.nasa.worldwind.*;
import gov.nasa.worldwind.avlist.*;
import gov.nasa.worldwind.cache.*;
import gov.nasa.worldwind.exception.WWRuntimeException;
import gov.nasa.worldwind.formats.dds.DDSCompressor;
import gov.nasa.worldwind.geom.Sector;
import gov.nasa.worldwind.util.*;

import javax.xml.stream.XMLStreamException;
import java.awt.*;
import java.io.File;
import java.nio.ByteBuffer;
import java.util.List;
import java.util.*;

/**
 * @author Lado Garakanidze
 * @version $Id: BasicRasterServer.java 2813 2015-02-18 23:35:24Z tgaskins $
 */

/**
 * BasicRasterServer maintains a list of data sources and their properties in the BasicRasterServerCache and is used to
 * compose (mosaic) a data raster of the given region of interest from data sources.
 */
public class BasicRasterServer extends WWObjectImpl implements RasterServer
{
    protected java.util.List<DataRaster> dataRasterList = new java.util.ArrayList<DataRaster>();

    protected DataRasterReaderFactory readerFactory;

    protected static final MemoryCache cache = new BasicRasterServerCache();

    /**
     * BasicRasterServer constructor reads a list of data raster sources from *.RasterServer.xml (the file that
     * accompanies layer description XML file), reads sector of each source and maintains a list of data sources, their
     * properties,
     *
     * @param o      the RasterServer.xml source to read.  May by a {@link java.io.File}, a file path, a URL or an
     *               {@link org.w3c.dom.Element}
     * @param params optional metadata associated with the data source that might be useful to the BasicRasterServer.
     */
    public BasicRasterServer(Object o, AVList params)
    {
        super();

        if (null != params)
        {
            this.setValues(params);
        }

        try
        {
            this.readerFactory = (DataRasterReaderFactory) WorldWind.createConfigurationComponent(
                AVKey.DATA_RASTER_READER_FACTORY_CLASS_NAME);
        }
        catch (Exception e)
        {
            this.readerFactory = new BasicDataRasterReaderFactory();
        }

        this.init(o);
    }

    /** Returns an instance of the MemoryCache that contains DataRasters and their properties
     *
     * @return  an instance of the MemoryCache that contains DataRasters and their properties
     */
    public MemoryCache getCache()
    {
        return cache;
    }

    /**
     * Returns TRUE, if the DataRaster list is not empty
     *
     * @return true, if the DataRaster list is not empty
     */
    public boolean hasDataRasters()
    {
        return (this.dataRasterList.size() > 0);
    }

    protected void init(Object o)
    {
        if (null == o)
        {
            String message = Logging.getMessage("nullValue.ObjectIsNull");
            Logging.logger().severe(message);
            throw new IllegalArgumentException(message);
        }

//        if (null == rootElement)
//        {
//            String message = Logging.getMessage("generic.UnexpectedObjectType", o.getClass().getName());
//            Logging.logger().severe(message);
//            throw new IllegalArgumentException(message);
//        }
//
//        String rootElementName = rootElement.getNodeName();
//        if (!"RasterServer".equals(rootElementName))
//        {
//            String message = Logging.getMessage("generic.InvalidDataSource", rootElementName);
//            Logging.logger().severe(message);
//            throw new IllegalArgumentException(message);
//        }

        RasterServerConfiguration config = new RasterServerConfiguration(o);
        try
        {
            config.parse();
        }
        catch (XMLStreamException e)
        {
            String message = Logging.getMessage("generic.InvalidDataSource", "");
            message += "\n" + e.getMessage();
            Logging.logger().severe(message);
            throw new IllegalArgumentException(message);
        }

        this.extractProperties(config);

        if( this.readRasterSources(config) )
        {
            // success, all raster sources are available
            String message = Logging.getMessage("generic.DataSetAvailable", this.getDataSetName() );
            Logging.logger().finest(message);
        }
        else
        {
            // some (or all) required source rasters are not available (either missing or unreadable)
            // and therefore the dataset may not generate high resolution on-the-fly
            String message = Logging.getMessage("generic.DataSetLimitedAvailability", this.getDataSetName() );
            Logging.logger().severe(message);
        }
        
        config.dispose();
    }

    protected String getDataSetName()
    {
        return AVListImpl.getStringValue( this, AVKey.DATASET_NAME, "" );
    }

    /**
     * Returns DataSet's pixel format (AVKey.IMAGE or AVKey.ELEVATION), or empty string if not set
     *
     * @return DataSet's pixel format (AVKey.IMAGE or AVKey.ELEVATION), or empty string if not set
     */
    protected String getDataSetPixelFormat()
    {
        return AVListImpl.getStringValue( this, AVKey.PIXEL_FORMAT, "" );
    }

    protected void setDataSetPixelFormat(String pixelFormat)
    {
        this.setValue(AVKey.PIXEL_FORMAT, pixelFormat);
    }

    /**
<<<<<<< HEAD
     * Extracts all <code>Property</code> key and values from the given DOM element
=======
     * Extracts all Property key and values from the given DOM element
>>>>>>> 1df700d1
     *
     * @param config Parsed configuration document.
     */
    protected void extractProperties(RasterServerConfiguration config)
    {
        for (Map.Entry<String, String> prop : config.getProperties().entrySet())
        {
            this.setValue(prop.getKey(), prop.getValue());
        }
    }
    /**
     * Reads XML document and extracts raster sources
     *
     * @param config Parsed configuration document.
     *
     * @return TRUE, if all raster sources are available, FALSE otherwise
     *
     */
    protected boolean readRasterSources(RasterServerConfiguration config)
    {
        long startTime = System.currentTimeMillis();

        boolean hasUnavailableRasterSources = false;

        int numSources = 0;
        Sector extent = null;

        try
        {
            List<RasterServerConfiguration.Source> sources = config.getSources();

            if (sources == null || sources.size() == 0)
            {
                return false;
            }

            numSources = sources.size();
            for (RasterServerConfiguration.Source source : sources) {
                Thread.yield();
                try
                {
                    String rasterSourcePath = source.getPath();
                    if (WWUtil.isEmpty(rasterSourcePath))
                    {
                        continue;
                    }

                    AVList rasterMetadata = new AVListImpl();
                    File rasterSourceFile = new File(rasterSourcePath);
                    // normalize
                    rasterSourcePath = rasterSourceFile.getAbsolutePath();

                    if( !rasterSourceFile.exists() )
                    {
                        hasUnavailableRasterSources = true;
                        String reason = Logging.getMessage("generic.FileDoesNotExists", rasterSourcePath );
                        Logging.logger().warning(reason);
                        continue;
                    }

                    if( !rasterSourceFile.canRead() )
                    {
                        hasUnavailableRasterSources = true;
                        String reason = Logging.getMessage("generic.FileNoReadPermission", rasterSourcePath );
                        Logging.logger().warning(reason);
                        continue;
                    }

                    DataRasterReader rasterReader = this.findDataRasterReader(rasterSourceFile, rasterMetadata);
                    if (null == rasterReader)
                    {
                        hasUnavailableRasterSources = true;
                        String reason = Logging.getMessage("generic.UnknownFileFormatOrMatchingReaderNotFound",
                            rasterSourcePath );
                        Logging.logger().warning(reason);
                        continue;
                    }

                    Sector sector = source.getSector();
                    if (null == sector)
                    {
                        rasterReader.readMetadata(rasterSourceFile, rasterMetadata);

                        Object o = rasterMetadata.getValue(AVKey.SECTOR);
                        sector = (o instanceof Sector) ? (Sector) o : null;
                    }
                    else
                    {
                        rasterMetadata.setValue(AVKey.SECTOR, sector);
                    }

                    Object rasterPixelFormat = rasterMetadata.getValue(AVKey.PIXEL_FORMAT);
                    String datasetPixelFormat = this.getDataSetPixelFormat();

                    if( !WWUtil.isEmpty(datasetPixelFormat) )
                    {
                        // verify all data rasters are the same type - we do not allow to mix elevations and imagery
                        if (!datasetPixelFormat.equals(rasterPixelFormat))
                        {
                            hasUnavailableRasterSources = true;
                            String reason = Logging.getMessage("generic.UnexpectedRasterType", rasterSourcePath );
                            Logging.logger().warning(reason);
                            continue;
                        }
                    }
                    else
                    {
                        if( AVKey.IMAGE.equals(rasterPixelFormat) || AVKey.ELEVATION.equals(rasterPixelFormat) )
                        {
                            this.setDataSetPixelFormat( (String)rasterPixelFormat );
                        }
                        else
                        {
                            hasUnavailableRasterSources = true;
                            String reason = Logging.getMessage("generic.UnknownFileFormat", rasterSourcePath );
                            Logging.logger().warning(reason);
                            continue;
                        }
                    }

                    if (null != sector)
                    {
                        extent = Sector.union(extent, sector);
                        this.dataRasterList.add(
                            new CachedDataRaster(rasterSourceFile, rasterMetadata, rasterReader, this.getCache())
                        );
                    }
                    else
                    {
                        hasUnavailableRasterSources = true;
                        String reason = Logging.getMessage("generic.NoSectorSpecified", rasterSourcePath );
                        Logging.logger().warning(reason);
                    }
                }
                catch (Throwable t)
                {
                    String message = t.getMessage();
                    message = (WWUtil.isEmpty(message)) ? t.getCause().getMessage() : message;
                    Logging.logger().log(java.util.logging.Level.WARNING, message, t);
                }
            }

            if (null != extent && extent.getDeltaLatDegrees() > 0d && extent.getDeltaLonDegrees() > 0d)
            {
                this.setValue(AVKey.SECTOR, extent);
            }
        }
        catch (Throwable t)
        {
            String message = t.getMessage();
            message = (WWUtil.isEmpty(message)) ? t.getCause().getMessage() : message;
            Logging.logger().log(java.util.logging.Level.SEVERE, message, t);
        }
        finally
        {
            Logging.logger().finest(this.getStringValue(AVKey.DISPLAY_NAME) + ": " + numSources
                + " files in " + (System.currentTimeMillis() - startTime) + " milli-seconds");
        }

        return !hasUnavailableRasterSources;
    }

    protected DataRasterReader findDataRasterReader(Object source, AVList params)
    {
        if (source == null)
        {
            String message = Logging.getMessage("nullValue.SourceIsNull");
            Logging.logger().severe(message);
            throw new IllegalArgumentException(message);
        }

        params = (null == params) ? new AVListImpl() : params;

        DataRasterReader reader = this.readerFactory.findReaderFor(source, params);
        if (reader == null)
        {
            return null;
        }

        if (!params.hasKey(AVKey.PIXEL_FORMAT))
        {
            try
            {
                reader.readMetadata(source, params);
            }
            catch (Exception e)
            {
                // Reading the input source's metadata caused an exception. This exception does not prevent us from
                // determining if the source represents elevation data, but we want to make a note of it. Therefore we
                // log the exception with level FINE.
                String message = Logging.getMessage("generic.ExceptionWhileReading", source);
                Logging.logger().finest(message);
            }
        }

        return reader;
    }

    public Sector getSector()
    {
        return (this.hasKey(AVKey.SECTOR)) ? (Sector) this.getValue(AVKey.SECTOR) : null;
    }

    /**
     * Composes a DataRaster of the given width and height for the specific geographic region of interest (ROI).
     *
     * @param reqParams This is a required parameter, must not be null or empty; Must contain AVKey.WIDTH, AVKey.HEIGHT,
     *                  and AVKey.SECTOR values.
     *                  <p>
     *                  Optional keys are: AVKey.PIXEL_FORMAT (AVKey.ELEVATION | AVKey.IMAGE) AVKey.DATA_TYPE
     *                  AVKey.BYTE_ORDER (AVKey.BIG_ENDIAN | AVKey.LITTLE_ENDIAN )
     *
     * @return a DataRaster for the requested ROI
     *
     * @throws gov.nasa.worldwind.exception.WWRuntimeException
     *                                  if there is no intersection of the source rasters with the requested ROI or the
     *                                  source format is unknown or not supported by currently loaded drivers
     * @throws IllegalArgumentException if any of the required parameters or values are missing
     */
    public DataRaster composeRaster(AVList reqParams) throws IllegalArgumentException, WWRuntimeException
    {
        DataRaster reqRaster;

        if (null == reqParams)
        {
            String message = Logging.getMessage("nullValue.ParamsIsNull");
            Logging.logger().severe(message);
            throw new IllegalArgumentException(message);
        }
        if (!reqParams.hasKey(AVKey.WIDTH))
        {
            String message = Logging.getMessage("generic.MissingRequiredParameter", AVKey.WIDTH);
            Logging.logger().severe(message);
            throw new IllegalArgumentException(message);
        }
        if (!reqParams.hasKey(AVKey.HEIGHT))
        {
            String message = Logging.getMessage("generic.MissingRequiredParameter", AVKey.HEIGHT);
            Logging.logger().severe(message);
            throw new IllegalArgumentException(message);
        }

        Object o = reqParams.getValue(AVKey.SECTOR);
        if (null == o || !(o instanceof Sector))
        {
            String message = Logging.getMessage("generic.MissingRequiredParameter", AVKey.SECTOR);
            Logging.logger().severe(message);
            throw new IllegalArgumentException(message);
        }

        Sector reqSector = (Sector) o;
        Sector rasterExtent = this.getSector();
        if (!reqSector.intersects(rasterExtent))
        {
            String message = Logging.getMessage("generic.SectorRequestedOutsideCoverageArea", reqSector, rasterExtent);
            Logging.logger().finest(message);
            throw new WWRuntimeException(message);
        }

        try
        {
            int reqWidth = (Integer) reqParams.getValue(AVKey.WIDTH);
            int reqHeight = (Integer) reqParams.getValue(AVKey.HEIGHT);

            if (!reqParams.hasKey(AVKey.BYTE_ORDER))
            {
                reqParams.setValue(AVKey.BYTE_ORDER, AVKey.BIG_ENDIAN);
            }

            // check if this Raster Server serves elevations or imagery
            if (AVKey.ELEVATION.equals(this.getStringValue(AVKey.PIXEL_FORMAT)))
            {
                reqParams.setValue(AVKey.PIXEL_FORMAT, AVKey.ELEVATION);

                if (!reqParams.hasKey(AVKey.DATA_TYPE))
                {
                    reqParams.setValue(AVKey.DATA_TYPE, AVKey.INT16);
                }

                reqRaster = new ByteBufferRaster(reqWidth, reqHeight, reqSector, reqParams);
            }
            else if (AVKey.IMAGE.equals(this.getStringValue(AVKey.PIXEL_FORMAT)))
            {
                reqParams.setValue(AVKey.PIXEL_FORMAT, AVKey.IMAGE);
                reqRaster = new BufferedImageRaster(reqWidth, reqHeight, Transparency.TRANSLUCENT, reqSector);
            }
            else
            {
                String msg = Logging.getMessage("generic.UnrecognizedSourceType", this.getValue(AVKey.PIXEL_FORMAT));
                Logging.logger().severe(msg);
                throw new WWRuntimeException(msg);
            }

            int numIntersectedRasters = 0;
            for (DataRaster raster : this.dataRasterList)
            {
                Sector rasterSector = raster.getSector();
                Sector overlap = reqSector.intersection(rasterSector);
                // SKIP, if not intersection, or intersects only on edges
                if (null == overlap || overlap.getDeltaLatDegrees() == 0d || overlap.getDeltaLonDegrees() == 0d)
                {
                    continue;
                }

                raster.drawOnTo(reqRaster);
                numIntersectedRasters++;
            }

            if (numIntersectedRasters == 0)
            {
                String message = Logging.getMessage("generic.SectorRequestedOutsideCoverageArea", reqSector, "");
                Logging.logger().finest(message);
                throw new WWRuntimeException(message);
            }
        }
        catch (WWRuntimeException wwe)
        {
            throw wwe;
        }
        catch (Throwable t)
        {
            String message = t.getMessage();
            message = (WWUtil.isEmpty(message)) ? t.getCause().getMessage() : message;
            Logging.logger().log(java.util.logging.Level.FINE, message, t);
            throw new WWRuntimeException(message);
        }

        return reqRaster;
    }

    /**
     * Composes a DataRaster of the given width and height for the specific geographic region of interest (ROI), in the
     * requested file format (AVKey.IMAGE_FORMAT) and returns as a ByteBuffer
     *
     * @param params This is a required parameter, must not be null or empty; Must contain AVKey.WIDTH, AVKey.HEIGHT,
     *               AVKey.SECTOR, and AVKey.IMAGE_FORMAT (mime type) values. Supported mime types are: "image/png",
     *               "image/jpeg", "image/dds".
     *               <p>
     *               Optional keys are: AVKey.PIXEL_FORMAT (AVKey.ELEVATION | AVKey.IMAGE) AVKey.DATA_TYPE
     *               AVKey.BYTE_ORDER (AVKey.BIG_ENDIAN | AVKey.LITTLE_ENDIAN )
     *
     * @return a DataRaster for the requested ROI
     *
     * @throws gov.nasa.worldwind.exception.WWRuntimeException
     *                                  if there is no intersection of the source rasters with the requested ROI or the
     *                                  source format is unknown or not supported by currently loaded drivers
     * @throws IllegalArgumentException if any of the required parameters or values are missing
     */
    public ByteBuffer getRasterAsByteBuffer(AVList params)
    {
        // request may contain a specific file format, different from a default file format
        String format = (null != params && params.hasKey(AVKey.IMAGE_FORMAT))
            ? params.getStringValue(AVKey.IMAGE_FORMAT) : this.getStringValue(AVKey.IMAGE_FORMAT);
        if (WWUtil.isEmpty(format))
        {
            String message = Logging.getMessage("generic.MissingRequiredParameter", AVKey.IMAGE_FORMAT);
            Logging.logger().severe(message);
            throw new WWRuntimeException(message);
        }

        if (this.dataRasterList.isEmpty())
        {
            String message = Logging.getMessage("generic.NoImagesAvailable");
            Logging.logger().finest(message);
            throw new WWRuntimeException(message);
        }

        try
        {
            DataRaster raster = this.composeRaster(params);

            if (raster instanceof BufferedImageRaster)
            {
                if ("image/png".equalsIgnoreCase(format))
                {
                    return ImageUtil.asPNG(raster);
                }
                else if ("image/jpeg".equalsIgnoreCase(format) || "image/jpg".equalsIgnoreCase(format))
                {
                    return ImageUtil.asJPEG(raster);
                }
                if ("image/dds".equalsIgnoreCase(format))
                {
                    return DDSCompressor.compressImage(((BufferedImageRaster) raster).getBufferedImage());
                }
                else
                {
                    String msg = Logging.getMessage("generic.UnknownFileFormat", format);
                    Logging.logger().severe(msg);
                    throw new WWRuntimeException(msg);
                }
            }
            else if (raster instanceof ByteBufferRaster)
            {
                // Elevations as BIL16 or as BIL32 are stored in the simple ByteBuffer object
                return ((ByteBufferRaster) raster).getByteBuffer();
            }
            else
            {
                String msg = Logging.getMessage("generic.UnexpectedRasterType", raster.getClass().getName());
                Logging.logger().severe(msg);
                throw new WWRuntimeException(msg);
            }
        }
        catch (WWRuntimeException wwe)
        {
            Logging.logger().finest(wwe.getMessage());
        }
        catch (Throwable t)
        {
            String message = t.getMessage();
            message = (WWUtil.isEmpty(message)) ? t.getCause().getMessage() : message;
            Logging.logger().log(java.util.logging.Level.SEVERE, message, t);
        }

        return null;
    }
}
<|MERGE_RESOLUTION|>--- conflicted
+++ resolved
@@ -162,8 +162,6 @@
             String message = Logging.getMessage("generic.DataSetLimitedAvailability", this.getDataSetName() );
             Logging.logger().severe(message);
         }
-        
-        config.dispose();
     }
 
     protected String getDataSetName()
@@ -187,11 +185,7 @@
     }
 
     /**
-<<<<<<< HEAD
-     * Extracts all <code>Property</code> key and values from the given DOM element
-=======
      * Extracts all Property key and values from the given DOM element
->>>>>>> 1df700d1
      *
      * @param config Parsed configuration document.
      */
