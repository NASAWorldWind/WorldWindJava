--- conflicted
+++ resolved
@@ -45,11 +45,7 @@
      * The source may be one of the following:
      * <ul>
      *     <li>{@link java.io.File}</li>
-<<<<<<< HEAD
-     *     <li>{@link String}</li> 
-=======
      *     <li>{@link String}</li>
->>>>>>> 1df700d1
      *     <li>{@link java.io.InputStream}</li>
      *     <li>{@link java.net.URL}</li>
      * </ul>
@@ -67,11 +63,7 @@
      * The source may be one of the following:
      * <ul>
      *     <li>{@link java.io.File}</li>
-<<<<<<< HEAD
-     *     <li>{@link String}</li> 
-=======
      *     <li>{@link String}</li>
->>>>>>> 1df700d1
      *     <li>{@link java.io.InputStream}</li>
      *     <li>{@link java.net.URL}</li>
      * </ul>
@@ -91,11 +83,7 @@
      * The source may be one of the following:
      * <ul>
      *     <li>{@link java.io.File}</li>
-<<<<<<< HEAD
-     *     <li>{@link String}</li> 
-=======
      *     <li>{@link String}</li>
->>>>>>> 1df700d1
      *     <li>{@link java.io.InputStream}</li>
      *     <li>{@link java.net.URL}</li>
      * </ul>
@@ -121,11 +109,7 @@
      *     <li>{@link String}</li>
      *     <li>{@link java.io.InputStream}</li>
      *     <li>{@link java.net.URL}</li>
-<<<<<<< HEAD
-     *  </ul>
-=======
      * </ul>
->>>>>>> 1df700d1
      *
      * @param source the source to examine.
      * @param params parameters required by certain reader implementations. May be null for most readers.
@@ -141,11 +125,7 @@
      * The source may be one of the following:
      * <ul>
      *     <li>{@link java.io.File}</li>
-<<<<<<< HEAD
-     *     <li>{@link String}</li>
-=======
      *     <li>{@link String}</li> 
->>>>>>> 1df700d1
      *     <li>{@link java.io.InputStream}</li>
      *     <li>{@link java.net.URL}</li>
      * </ul>
