--- conflicted
+++ resolved
@@ -376,11 +376,7 @@
 
     /**
      * Returns a list containing the browser balloon's three default browser controls, configured as follows:
-<<<<<<< HEAD
-     * <table><caption>Controls</caption>
-=======
      * <table> <caption style="font-weight: bold;">Controls</caption>
->>>>>>> 1df700d1
      * <tr><th>Control</th><th>Action</th><th>Offset</th><th>Size</th><th>Image Source</th></tr>
      * <tr><td>Close</td><td><code>AVKey.CLOSE</code></td><td>(30, 25) pixels inset from the balloon's upper right
      * corner</td><td>Image source's native size in pixels (16x16)</td><td>images/browser-close-16x16.gif</td></tr>
@@ -466,11 +462,7 @@
      * Computes and stores the balloon's model-coordinate and screen-coordinate points.
      *
      * @param dc the current draw context.
-<<<<<<< HEAD
-     * @param obb the ordered browser balloon.
-=======
      * @param obb The balloon.
->>>>>>> 1df700d1
      */
     protected abstract void computeBalloonPoints(DrawContext dc, OrderedBrowserBalloon obb);
 
@@ -699,16 +691,8 @@
     /**
      * Specifies a the object to use when resolving relative resource paths in this browser balloon's HTML content. The
      * <code>resourceResolver</code> may be one of the following:
-<<<<<<< HEAD
-     * <ul> 
-     * <li>a <code>{@link gov.nasa.worldwind.util.webview.WebResourceResolver}</code></li> 
-     * <li>a <code>{@link java.net.URL}</code></li> 
-     * <li>a <code>{@link String}</code> containing a valid URL description</li> 
-     * </ul>
-=======
      * <ul> <li>a <code>{@link gov.nasa.worldwind.util.webview.WebResourceResolver}</code></li> <li>a <code>{@link
      * java.net.URL}</code></li> <li>a <code>{@link String}</code> containing a valid URL description</li> </ul>
->>>>>>> 1df700d1
      * <p>
      * If the <code>resourceResolver</code> is <code>null</code> or is not one of the recognized types, this browser
      * balloon interprets relative resource paths as unresolved references.
@@ -939,11 +923,7 @@
      * </ul>
      *
      * @param dc the current draw context.
-<<<<<<< HEAD
-     * @param obb the ordered browser balloon to update.
-=======
      * @param obb The balloon to update.
->>>>>>> 1df700d1
      */
     protected void updateRenderStateIfNeeded(DrawContext dc, OrderedBrowserBalloon obb)
     {
@@ -1023,11 +1003,7 @@
      * Indicates whether this balloon's screen-coordinate geometry must be recomputed as a result of a balloon attribute
      * changing.
      *
-<<<<<<< HEAD
-     * @param obb the ordered browser balloon
-=======
      * @param obb The balloon to check.
->>>>>>> 1df700d1
      * @return <code>true</code> if this balloon's geometry must be recomputed, otherwise <code>false</code>.
      */
     protected boolean mustRegenerateGeometry(OrderedBrowserBalloon obb)
@@ -1048,11 +1024,7 @@
     /**
      * Updates the balloon's screen-coordinate geometry in <code>frameInfo</code> according to the current screen
      * bounds, screen offset, and active attributes.
-<<<<<<< HEAD
-     * @param obb the ordered browser balloon.
-=======
      * @param obb The balloon to update.
->>>>>>> 1df700d1
      */
     protected void computeGeometry(OrderedBrowserBalloon obb)
     {
@@ -1079,11 +1051,7 @@
     /**
      * Creates the balloon's frame vertex buffer according to the active attributes.
      *
-<<<<<<< HEAD
-     * @param obb the ordered browser balloon.
-=======
      * @param obb The balloon.
->>>>>>> 1df700d1
      * @return a buffer containing the frame's x and y locations.
      */
     protected FloatBuffer createFrameVertices(OrderedBrowserBalloon obb)
@@ -1176,11 +1144,7 @@
      * Determines whether the balloon intersects the view frustum.
      *
      * @param dc the current draw context.
-<<<<<<< HEAD
-     * @param obb the ordered browser balloon.
-=======
      * @param obb The balloon to check.
->>>>>>> 1df700d1
      *
      * @return <code>true</code> If the balloon intersects the frustum, otherwise <code>false</code>.
      */
@@ -1384,11 +1348,7 @@
      * and does not apply the <code>WebView's</code> texture.
      *
      * @param dc the current draw context.
-<<<<<<< HEAD
-     * @param obb the ordered browser balloon.
-=======
      * @param obb The balloon to draw.
->>>>>>> 1df700d1
      */
     protected void drawFrameInterior(DrawContext dc, OrderedBrowserBalloon obb)
     {
@@ -1760,11 +1720,7 @@
      * Draw pickable regions for the resize controls.A pickable region is drawn along the frame outline.
      *
      * @param dc Draw context.
-<<<<<<< HEAD
-     * @param obb the ordered browser balloon.
-=======
      * @param obb The balloon.
->>>>>>> 1df700d1
      */
     protected void drawResizeControl(DrawContext dc, OrderedBrowserBalloon obb)
     {
