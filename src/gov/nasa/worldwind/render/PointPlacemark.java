/*
 * Copyright 2006-2009, 2017, 2020 United States Government, as represented by the
 * Administrator of the National Aeronautics and Space Administration.
 * All rights reserved.
 * 
 * The NASA World Wind Java (WWJ) platform is licensed under the Apache License,
 * Version 2.0 (the "License"); you may not use this file except in compliance
 * with the License. You may obtain a copy of the License at
 * http://www.apache.org/licenses/LICENSE-2.0
 * 
 * Unless required by applicable law or agreed to in writing, software distributed
 * under the License is distributed on an "AS IS" BASIS, WITHOUT WARRANTIES OR
 * CONDITIONS OF ANY KIND, either express or implied. See the License for the
 * specific language governing permissions and limitations under the License.
 * 
 * NASA World Wind Java (WWJ) also contains the following 3rd party Open Source
 * software:
 * 
 *     Jackson Parser – Licensed under Apache 2.0
 *     GDAL – Licensed under MIT
 *     JOGL – Licensed under  Berkeley Software Distribution (BSD)
 *     Gluegen – Licensed under Berkeley Software Distribution (BSD)
 * 
 * A complete listing of 3rd Party software notices and licenses included in
 * NASA World Wind Java (WWJ)  can be found in the WorldWindJava-v2.2 3rd-party
 * notices and licenses PDF found in code directory.
 */

package gov.nasa.worldwind.render;

import gov.nasa.worldwind.*;
import gov.nasa.worldwind.avlist.AVKey;
import gov.nasa.worldwind.drag.*;
import gov.nasa.worldwind.geom.*;
import gov.nasa.worldwind.globes.Globe2D;
import gov.nasa.worldwind.layers.Layer;
import gov.nasa.worldwind.ogc.kml.KMLConstants;
import gov.nasa.worldwind.ogc.kml.impl.KMLExportUtil;
import gov.nasa.worldwind.pick.*;
import gov.nasa.worldwind.util.*;

import com.jogamp.opengl.*;
import javax.xml.stream.*;
import java.awt.*;
import java.awt.geom.*;
import java.io.*;
import java.net.URL;
import java.util.*;

import static gov.nasa.worldwind.ogc.kml.impl.KMLExportUtil.kmlBoolean;

/**
 * Represents a point placemark consisting of an image, an optional line linking the image to a corresponding point on
 * the terrain, and an optional label. The image and the label are displayed in the plane of the screen.
 * <p>
 * Point placemarks have separate attributes for normal rendering and highlighted rendering. If highlighting is
 * requested but no highlight attributes are specified, the normal attributes are used. If the normal attributes are not
 * specified, default attributes are used. See {@link #getDefaultAttributes()}.
 * <p>
 * This class implements and extends the functionality of a KML <i>Point</i>.
 * <p>
 * Point placemarks can participate in global text decluttering by setting their decluttering-enabled flag to {@code
 * true}. See {@link #setEnableDecluttering(boolean)}. The default for this flag is {@code false}. When participating in
 * decluttering, only the point placemark's label is considered when determining interference with other text.
 * <p>
 * When the label of a point placemark is picked, the associated {@link gov.nasa.worldwind.pick.PickedObject} contains
 * the key {@link AVKey#LABEL}
 *
 * @author tag
 * @version $Id: PointPlacemark.java 3028 2015-04-17 00:10:19Z tgaskins $
 */
public class PointPlacemark extends WWObjectImpl
    implements Renderable, Locatable, Movable, Highlightable, Exportable, Draggable
{
    /**
     * An interface to enable application selection of placemark level of detail.
     */
    public interface LODSelector
    {
        /**
         * Modifies the placemark's attributes and properties to achieve a desired level of detail during rendering. This
         * method is called during rendering in order to provide the application an opportunity to adjust the placemark's
         * attributes and properties to achieve a level of detail based on the placemark's distance from the view's eye
         * point or other criteria.
         *
         * @param dc          the current draw context.
         * @param placemark   the placemark about to be rendered.
         * @param eyeDistance the distance in meters from the view's eye point to the placemark's geographic position.
         */
        void selectLOD(DrawContext dc, PointPlacemark placemark, double eyeDistance);
    }

    /** The scale to use when highlighting if no highlight attributes are specified. */
    protected static final Double DEFAULT_HIGHLIGHT_SCALE = 1.3;
    /** The label offset to use if none is specified but an image has been specified. */
    protected static final Offset DEFAULT_LABEL_OFFSET_IF_UNSPECIFIED = new Offset(1d, 0.6d, AVKey.FRACTION,
        AVKey.FRACTION);
    /** The point size to use when none is specified. */
    protected static final Double DEFAULT_POINT_SIZE = 5d;
    /**
     * The address of the transparent image used when attributes.isDrawImage is false.
     */
    protected static final String TRANSPARENT_IMAGE_ADDRESS = "images/transparent2x2.png";

    // Label picking needs to add padding around the label to make it easier to pick.
    protected static final int PICK_Y_OFFSET = -5;
    protected static final int PICK_Y_SIZE_DELTA = 2;

    /** The attributes used if attributes are not specified. */
    protected static final PointPlacemarkAttributes defaultAttributes = new PointPlacemarkAttributes();

    static
    {
        defaultAttributes.setImageAddress(PointPlacemarkAttributes.DEFAULT_IMAGE_PATH);
        defaultAttributes.setImageOffset(PointPlacemarkAttributes.DEFAULT_IMAGE_OFFSET);
        defaultAttributes.setLabelOffset(PointPlacemarkAttributes.DEFAULT_LABEL_OFFSET);
        defaultAttributes.setScale(PointPlacemarkAttributes.DEFAULT_IMAGE_SCALE);
        defaultAttributes.setLabelScale(PointPlacemarkAttributes.DEFAULT_LABEL_SCALE);
    }

    public class OrderedPlacemark implements OrderedRenderable, Declutterable
    {
        protected Vec4 placePoint; // the Cartesian point corresponding to the placemark position
        protected Vec4 terrainPoint; // point on the terrain extruded from the placemark position.
        protected Vec4 screenPoint; // the projection of the place-point in the viewport (on the screen)
        protected double eyeDistance; // used to order the placemark as an ordered renderable
        protected Rectangle imageBounds;

        public PointPlacemark getPlacemark()
        {
            return PointPlacemark.this;
        }

        @Override
        public double getDistanceFromEye()
        {
            return this.eyeDistance;
        }

        public Vec4 getScreenPoint()
        {
            return this.screenPoint;
        }

        public boolean isEnableBatchRendering()
        {
            return PointPlacemark.this.isEnableBatchRendering();
        }

        public boolean isEnableBatchPicking()
        {
            return PointPlacemark.this.isEnableBatchPicking();
        }

        public Layer getPickLayer()
        {
            return PointPlacemark.this.pickLayer;
        }

        @Override
        public void pick(DrawContext dc, Point pickPoint)
        {
            PointPlacemark.this.pick(dc, pickPoint, this);
        }

        @Override
        public void render(DrawContext dc)
        {
            PointPlacemark.this.drawOrderedRenderable(dc, this);
        }

        protected void doDrawOrderedRenderable(DrawContext dc, PickSupport pickCandidates)
        {
            PointPlacemark.this.doDrawOrderedRenderable(dc, pickCandidates, this);
        }

        @Override
        public boolean isEnableDecluttering()
        {
            return PointPlacemark.this.isEnableDecluttering();
        }

        @Override
        public Rectangle2D getBounds(DrawContext dc)
        {
            return PointPlacemark.this.getLabelBounds(dc, this);
        }

        public Rectangle getImageBounds()
        {
            return imageBounds;
        }

        public Vec4 getPlacePoint()
        {
            return placePoint;
        }

        public Vec4 getTerrainPoint()
        {
            return terrainPoint;
        }
    }

    protected Position position;
    protected String labelText;
    protected PointPlacemarkAttributes normalAttrs;
    protected PointPlacemarkAttributes highlightAttrs;
    protected PointPlacemarkAttributes activeAttributes = new PointPlacemarkAttributes(); // re-determined each frame
    protected Map<String, WWTexture> textures = new HashMap<String, WWTexture>(); // holds the textures created
    protected WWTexture activeTexture; // determined each frame

    protected boolean highlighted;
    protected boolean dragEnabled = true;
    protected DraggableSupport draggableSupport = null;
    protected boolean visible = true;
    protected int altitudeMode = WorldWind.CLAMP_TO_GROUND;
    protected boolean lineEnabled;
    protected boolean applyVerticalExaggeration = true;
    protected int linePickWidth = 10;
    protected boolean enableBatchRendering = true;
    protected boolean enableBatchPicking = true;
    protected Object delegateOwner;
    protected boolean clipToHorizon = true;
    protected boolean enableDecluttering = false;
    protected boolean enableLabelPicking = false;
    protected boolean alwaysOnTop = false;
    protected LODSelector LODSelector = null;

    // Values computed once per frame and reused during the frame as needed.
    protected long frameNumber = -1; // identifies frame used to calculate these values
    protected Vec4 placePoint; // the Cartesian point corresponding to the placemark position
    protected Vec4 terrainPoint; // point on the terrain extruded from the placemark position.
    protected Vec4 screenPoint; // the projection of the place-point in the viewport (on the screen)
    protected double eyeDistance; // used to order the placemark as an ordered renderable
    protected double dx; // offsets needed to position image relative to the placemark position
    protected double dy;
    protected Layer pickLayer; // shape's layer when ordered renderable was created

    protected PickSupport pickSupport = new PickSupport();

    /**
     * Construct a point placemark.
     *
     * @param position the placemark position.
     *
     * @throws IllegalArgumentException if the position is null.
     */
    public PointPlacemark(Position position)
    {
        if (position == null)
        {
            String message = Logging.getMessage("nullValue.PositionIsNull");
            Logging.logger().severe(message);
            throw new IllegalArgumentException(message);
        }

        this.position = position;
    }

    /**
     * Sets the placemark's position.
     *
     * @param position the placemark position.
     *
     * @throws IllegalArgumentException if the position is null.
     */
    public void setPosition(Position position)
    {
        if (position == null)
        {
            String message = Logging.getMessage("nullValue.PositionIsNull");
            Logging.logger().severe(message);
            throw new IllegalArgumentException(message);
        }

        this.position = position;
    }

    /**
     * Returns the placemark's position.
     *
     * @return the placemark's position.
     */
    public Position getPosition()
    {
        return this.position;
    }

    /**
     * Indicates whether the placemark is drawn when in view.
     *
     * @return true if the placemark is drawn when in view, otherwise false.
     */
    public boolean isVisible()
    {
        return this.visible;
    }

    /**
     * Specifies whether the placemark is drawn when in view.
     *
     * @param visible true if the placemark is drawn when in view, otherwise false.
     */
    public void setVisible(boolean visible)
    {
        this.visible = visible;
    }

    /**
     * Returns the placemark's altitude mode. See {@link #setAltitudeMode(int)} for a description of the modes.
     *
     * @return the placemark's altitude mode.
     */
    public int getAltitudeMode()
    {
        return this.altitudeMode;
    }

    /**
     * Specifies the placemark's altitude mode. Recognized modes are: <ul> <li><b>@link WorldWind#CLAMP_TO_GROUND}</b>
     * -- the point is placed on the terrain at the latitude and longitude of its position.</li> <li><b>@link
     * WorldWind#RELATIVE_TO_GROUND}</b> -- the point is placed above the terrain at the latitude and longitude of its
     * position and the distance specified by its elevation.</li> <li><b>{@link WorldWind#ABSOLUTE}</b> -- the point is
     * placed at its specified position. </ul>
     *
     * @param altitudeMode the altitude mode
     */
    public void setAltitudeMode(int altitudeMode)
    {
        this.altitudeMode = altitudeMode;
    }

    /**
     * Returns the distance from the current view's eye point to the placemark.
     *
     * @return the distance from the placemark to the current view's eye point.
     */
    public double getDistanceFromEye()
    {
        return this.eyeDistance;
    }

    /**
     * Indicates whether a line from the placemark point to the corresponding position on the terrain is drawn.
     *
     * @return true if the line is drawn, otherwise false.
     */
    public boolean isLineEnabled()
    {
        return lineEnabled;
    }

    /**
     * Specifies whether a line from the placemark point to the corresponding position on the terrain is drawn.
     *
     * @param lineEnabled true if the line is drawn, otherwise false.
     */
    public void setLineEnabled(boolean lineEnabled)
    {
        this.lineEnabled = lineEnabled;
    }

    /**
     * Specifies the attributes used when the placemark is drawn normally, not highlighted.
     *
     * @param attrs the attributes to use in normal mode. May be null to indicate use of default attributes.
     */
    public void setAttributes(PointPlacemarkAttributes attrs)
    {
        if (this.normalAttrs != null && this.normalAttrs.getImageAddress() != null)
            this.textures.remove(this.normalAttrs.getImageAddress());

        this.normalAttrs = attrs;
    }

    /**
     * Returns the attributes used when the placemark is drawn normally, not highlighted.
     *
     * @return the attributes used in normal mode. May be null to indicate use of default attributes.
     */
    public PointPlacemarkAttributes getAttributes()
    {
        return this.normalAttrs;
    }

    /**
     * Specifies the attributes used to draw the placemark when it's highlighted.
     *
     * @param attrs the attributes to use in normal mode. May be null to indicate use of the normal attributes.
     */
    public void setHighlightAttributes(PointPlacemarkAttributes attrs)
    {
        if (this.highlightAttrs != null && this.highlightAttrs.getImageAddress() != null)
            this.textures.remove(this.highlightAttrs.getImageAddress());

        this.highlightAttrs = attrs;
    }

    /**
     * Returns the attributes used to draw the placemark when it's highlighted.
     *
     * @return the attributes used in normal mode. May be null to indicate use of the normal attributes.
     */
    public PointPlacemarkAttributes getHighlightAttributes()
    {
        return this.highlightAttrs;
    }

    /**
     * Returns the attributes used if normal attributes are not specified.
     *
     * @return the default attributes.
     */
    public PointPlacemarkAttributes getDefaultAttributes()
    {
        return defaultAttributes;
    }

    /**
     * Indicates whether the placemark is drawn highlighted.
     *
     * @return true if the placemark is drawn highlighted, otherwise false.
     */
    public boolean isHighlighted()
    {
        return this.highlighted;
    }

    /**
     * Specfies whether the placemark is drawn highlighted.
     *
     * @param highlighted true if the placemark is drawn highlighted, otherwise false.
     */
    public void setHighlighted(boolean highlighted)
    {
        this.highlighted = highlighted;
    }

    /**
     * Returns the placemark's label text.
     *
     * @return the placemark's label next, which man be null.
     */
    public String getLabelText()
    {
        return labelText;
    }

    /**
     * Specifies the placemark's label text that is displayed alongside the placemark.
     *
     * @param labelText the placemark label text. If null, no label is displayed.
     */
    public void setLabelText(String labelText)
    {
        this.labelText = labelText != null ? labelText.trim() : null;
    }

    public boolean isApplyVerticalExaggeration()
    {
        return applyVerticalExaggeration;
    }

    public void setApplyVerticalExaggeration(boolean applyVerticalExaggeration)
    {
        this.applyVerticalExaggeration = applyVerticalExaggeration;
    }

    public int getLinePickWidth()
    {
        return linePickWidth;
    }

    public void setLinePickWidth(int linePickWidth)
    {
        this.linePickWidth = linePickWidth;
    }

    /**
     * Indicates whether batch rendering is enabled.
     *
     * @return true if batch rendering is enabled, otherwise false.
     *
     * @see #setEnableBatchRendering(boolean)
     */
    public boolean isEnableBatchRendering()
    {
        return enableBatchRendering;
    }

    /**
     * Specifies whether adjacent PointPlacemarks in the ordered renderable list may be rendered together if they are
     * contained in the same layer. This increases performance and there is seldom a reason to disable it.
     *
     * @param enableBatchRendering true to enable batch rendering, otherwise false.
     */
    public void setEnableBatchRendering(boolean enableBatchRendering)
    {
        this.enableBatchRendering = enableBatchRendering;
    }

    /**
     * Indicates whether batch picking is enabled.
     *
     * @return true if batch rendering is enabled, otherwise false.
     *
     * @see #setEnableBatchPicking(boolean)
     */
    public boolean isEnableBatchPicking()
    {
        return enableBatchPicking;
    }

    /**
     * Returns the delegate owner of this placemark. If non-null, the returned object replaces the placemark as the
     * pickable object returned during picking. If null, the placemark itself is the pickable object returned during
     * picking.
     *
     * @return the object used as the pickable object returned during picking, or null to indicate the the placemark is
     * returned during picking.
     */
    public Object getDelegateOwner()
    {
        return this.delegateOwner;
    }

    /**
     * Specifies the delegate owner of this placemark. If non-null, the delegate owner replaces the placemark as the
     * pickable object returned during picking. If null, the placemark itself is the pickable object returned during
     * picking.
     *
     * @param owner the object to use as the pickable object returned during picking, or null to return the placemark.
     */
    public void setDelegateOwner(Object owner)
    {
        this.delegateOwner = owner;
    }

    protected PointPlacemarkAttributes getActiveAttributes()
    {
        return this.activeAttributes;
    }

    /**
     * Specifies whether adjacent PointPlacemarks in the ordered renderable list may be pick-tested together if they are
     * contained in the same layer. This increases performance but allows only the top-most of the placemarks to be
     * reported in a {@link gov.nasa.worldwind.event.SelectEvent} even if several of the placemarks are at the pick
     * position.
     * <p>
     * Batch rendering ({@link #setEnableBatchRendering(boolean)}) must be enabled in order for batch picking to occur.
     *
     * @param enableBatchPicking true to enable batch rendering, otherwise false.
     */
    public void setEnableBatchPicking(boolean enableBatchPicking)
    {
        this.enableBatchPicking = enableBatchPicking;
    }

    /**
     * Indicates whether this placemark is shown if it is beyond the horizon.
     *
     * @return the value of the clip-to-horizon flag. {@code true} if horizon clipping is enabled, otherwise {@code
     * false}. The default value is {@code true}.
     */
    public boolean isClipToHorizon()
    {
        return clipToHorizon;
    }

    /**
     * Specifies whether this placemark is shown if it is beyond the horizon.
     *
     * @param clipToHorizon {@code true} if this placemark should not be shown when beyond the horizon, otherwise {@code
     *                      false}.
     */
    public void setClipToHorizon(boolean clipToHorizon)
    {
        this.clipToHorizon = clipToHorizon;
    }

    /**
     * Indicates whether this placemark participates in global text decluttering.
     *
     * @return {@code true} if this placemark participates in global text decluttering, otherwise false. The default
     * value is {@code false}. Only the placemark's label is considered during decluttering.
     */
    public boolean isEnableDecluttering()
    {
        return enableDecluttering;
    }

    /**
     * Specifies whether this placemark participates in globe text decluttering.
     *
     * @param enableDecluttering {@code true} if the placemark participates in global text decluttering, otherwise
     *                           {@code false}. The default value is {@code false}. Only the placemark lable is
     *                           considered during decluttering.
     */
    public void setEnableDecluttering(boolean enableDecluttering)
    {
        this.enableDecluttering = enableDecluttering;
    }

    /**
     * Indicates whether picking considers this placemark's label.
     *
     * @return <code>true</code> if this placemark's label is considered during picking, otherwise <code>false</code>.
     */
    public boolean isEnableLabelPicking()
    {
        return enableLabelPicking;
    }

    /**
     * Specifies whether this placemark's label should be considered during picking. The default is not to consider the
     * placemark's label during picking.
     *
     * @param enableLabelPicking <code>true</code> to consider the label during picking, otherwise <code>false</code>.
     */
    public void setEnableLabelPicking(boolean enableLabelPicking)
    {
        this.enableLabelPicking = enableLabelPicking;
    }

    /**
     * Indicates the state of this placemark's always-on-top flag.
     *
     * @return <code>true</code> if the always-on-top flag is set, otherwise <code>false</code>.
     */
    public boolean isAlwaysOnTop()
    {
        return alwaysOnTop;
    }

    /**
     * Specifies whether this placemark should appear on top of other placemarks and shapes in the scene. If the flag is
     * <code>true</code>, this placemark's eye distance is set to 0 so that it will appear visually above other shapes
     * whose eye distance is greater than 0.
     *
     * @param alwaysOnTop <code>true</code> if the placemark should appear always on top, otherwise <code>false</code>.
     */
    public void setAlwaysOnTop(boolean alwaysOnTop)
    {
        this.alwaysOnTop = alwaysOnTop;
    }

    /**
     * Indicates this placemark's level of detail selector.
     *
     * @return this placemark's level of detail selector, or null if one has not been specified.
     */
    public LODSelector getLODSelector()
    {
        return this.LODSelector;
    }

    /**
     * Specifies this placemark's level of detail selector.
     *
     * @param LODSelector the level of detail selector. May be null, the default, to indicate no level of detail
     *                    selector.
     */
    public void setLODSelector(LODSelector LODSelector)
    {
        this.LODSelector = LODSelector;
    }

    /**
     * Indicates whether a point should be drawn when the active texture is null.
     *
     * @param dc the current draw context.
     *
     * @return true if a point should be drawn, otherwise false.
     */
    @SuppressWarnings({"UnusedParameters"})
    protected boolean isDrawPoint(DrawContext dc)
    {
        return this.activeTexture == null && this.getActiveAttributes().isUsePointAsDefaultImage()
            && this.getActiveAttributes().isDrawImage();
    }

    public void pick(DrawContext dc, Point pickPoint, OrderedPlacemark opm)
    {
        // This method is called only when ordered renderables are being drawn.

        this.pickSupport.clearPickList();
        try
        {
            this.pickSupport.beginPicking(dc);
            this.drawOrderedRenderable(dc, opm);
        }
        finally
        {
            this.pickSupport.endPicking(dc);
            this.pickSupport.resolvePick(dc, pickPoint, this.pickLayer);
        }
    }

    public void render(DrawContext dc)
    {
        // This render method is called twice during frame generation. It's first called as a {@link Renderable}
        // during <code>Renderable</code> picking. It's called again during normal rendering. These two calls determine
        // whether to add the placemark and its optional line to the ordered renderable list during pick and render.
        if (dc == null)
        {
            String msg = Logging.getMessage("nullValue.DrawContextIsNull");
            Logging.logger().severe(msg);
            throw new IllegalArgumentException(msg);
        }

        if (dc.getSurfaceGeometry() == null)
            return;

        if (!this.isVisible())
            return;

        if (dc.is2DGlobe())
        {
            Sector limits = ((Globe2D) dc.getGlobe()).getProjection().getProjectionLimits();
            if (limits != null && !limits.contains(this.getPosition()))
                return;
        }

        this.makeOrderedRenderable(dc);
    }

    /**
     * If the scene controller is rendering ordered renderables, this method draws this placemark's image as an ordered
     * renderable. Otherwise the method determines whether this instance should be added to the ordered renderable
     * list.
     * <p>
     * The Cartesian and screen points of the placemark are computed during the first call per frame and re-used in
     * subsequent calls of that frame.
     *
     * @param dc the current draw context.
     */
    protected void makeOrderedRenderable(DrawContext dc)
    {
        // The code in this method determines whether to queue an ordered renderable for the placemark
        // and its optional line.

        OrderedPlacemark opm = new OrderedPlacemark();

        // Try to re-use values already calculated this frame, unless we're rendering a continuous 2D globe.
        if (dc.getFrameTimeStamp() != this.frameNumber || dc.isContinuous2DGlobe())
        {
            this.computePlacemarkPoints(dc, opm);
            if (opm.placePoint == null || opm.screenPoint == null)
                return;

            if (this.getLODSelector() != null)
                this.getLODSelector().selectLOD(dc, this, opm.placePoint.distanceTo3(dc.getView().getEyePoint()));

            this.determineActiveAttributes();
            if (this.activeTexture == null && !this.getActiveAttributes().isUsePointAsDefaultImage())
                return;

            this.computeImageOffset(dc); // calculates offsets to align the image with the hotspot

            this.frameNumber = dc.getFrameTimeStamp();
        }
        else
        {
            opm.placePoint = this.placePoint;
            opm.screenPoint = this.screenPoint;
            opm.terrainPoint = this.terrainPoint;
            opm.eyeDistance = this.eyeDistance;
        }

        if (this.isClipToHorizon() && !dc.is2DGlobe())
        {
            // Don't draw if beyond the horizon.
            double horizon = dc.getView().getHorizonDistance();
            if (this.eyeDistance > horizon)
                return;
        }

        this.computeImageBounds(dc, opm);

        if (this.intersectsFrustum(dc, opm) || this.isDrawLine(dc, opm))
        {
            dc.addOrderedRenderable(opm); // add the image ordered renderable
        }

        if (dc.isPickingMode())
            this.pickLayer = dc.getCurrentLayer();
    }

    /**
     * Determines whether the placemark image intersects the view frustum.
     *
     * @param dc the current draw context.
<<<<<<< HEAD
     * @param opm the ordered placemark to test.
=======
     * @param opm The placemark to check.
>>>>>>> 1df700d1
     *
     * @return true if the image intersects the frustum, otherwise false.
     */
    protected boolean intersectsFrustum(DrawContext dc, OrderedPlacemark opm)
    {
        View view = dc.getView();

        // Test the placemark's model coordinate point against the near and far clipping planes.
        if (opm.placePoint != null
            && (view.getFrustumInModelCoordinates().getNear().distanceTo(opm.placePoint) < 0
            || view.getFrustumInModelCoordinates().getFar().distanceTo(opm.placePoint) < 0))
        {
            return false;
        }

        Rectangle rect = opm.getImageBounds();
        if (dc.isPickingMode())
        {
            if (this.isEnableDecluttering())
            {
                // If decluttering then we need everything within the viewport drawn.
                return view.getViewport().intersects(rect);
            }
            else
            {
                // Test image rect against pick frustums.
                if (dc.getPickFrustums().intersectsAny(rect))
                    return true;

                if (this.getLabelText() != null && this.isEnableLabelPicking())
                {
                    rect = this.getLabelBounds(dc, opm);
                    rect = new Rectangle(rect.x, rect.y + PICK_Y_OFFSET, rect.width, rect.height + PICK_Y_SIZE_DELTA);
                    if (dc.getPickFrustums().intersectsAny(rect))
                        return true;
                }
            }
        }
        else if (rect.getWidth() > 0)
        {
            return view.getViewport().intersects(rect);
        }
        else if (mustDrawLabel())
        {
            // We are drawing a label but not an image. Determine if the placemark point is visible. This case comes up
            // when the image scale is zero and the label scale is non-zero.
            return view.getViewport().contains((int) opm.screenPoint.x, (int) opm.screenPoint.y);
        }

        return false;
    }

    /**
     * Establish the OpenGL state needed to draw Paths.
     *
     * @param dc the current draw context.
     */
    protected void beginDrawing(DrawContext dc)
    {
        GL2 gl = dc.getGL().getGL2(); // GL initialization checks for GL2 compatibility.

        int attrMask =
            GL2.GL_DEPTH_BUFFER_BIT // for depth test, depth mask and depth func
                | GL2.GL_TRANSFORM_BIT // for modelview and perspective
                | GL2.GL_VIEWPORT_BIT // for depth range
                | GL2.GL_CURRENT_BIT // for current color
                | GL2.GL_COLOR_BUFFER_BIT // for alpha test func and ref, and blend
                | GL2.GL_DEPTH_BUFFER_BIT // for depth func
                | GL2.GL_ENABLE_BIT // for enable/disable changes
                | GL2.GL_HINT_BIT | GL2.GL_LINE_BIT; // for antialiasing and line attrs

        gl.glPushAttrib(attrMask);

        if (!dc.isPickingMode())
        {
            gl.glEnable(GL.GL_BLEND);
            OGLUtil.applyBlending(gl, false);
        }
    }

    /**
     * Pop the state set in beginDrawing.
     *
     * @param dc the current draw context.
     */
    protected void endDrawing(DrawContext dc)
    {
        GL2 gl = dc.getGL().getGL2(); // GL initialization checks for GL2 compatibility.
        gl.glBindTexture(GL.GL_TEXTURE_2D, 0);
        gl.glPopAttrib();
    }

    /**
     * Draws the path as an ordered renderable.
     *
     * @param dc the current draw context.
<<<<<<< HEAD
     * @param opm the ordered placemark to draw.
=======
     * @param opm The object to draw.
>>>>>>> 1df700d1
     */
    protected void drawOrderedRenderable(DrawContext dc, OrderedPlacemark opm)
    {
        this.beginDrawing(dc);
        try
        {
            this.doDrawOrderedRenderable(dc, this.pickSupport, opm);

            if (this.isEnableBatchRendering())
                this.drawBatched(dc);
        }
        finally
        {
            this.endDrawing(dc);
        }
    }

    /**
     * Draws this ordered renderable and all subsequent PointPlacemark ordered renderables in the ordered renderable
     * list.
     *
     * @param dc the current draw context.
     */
    protected void drawBatched(DrawContext dc)
    {
        // Draw as many as we can in a batch to save ogl state switching.
        Object nextItem = dc.peekOrderedRenderables();

        if (!dc.isPickingMode())
        {
            while (nextItem != null && nextItem instanceof OrderedPlacemark)
            {
                OrderedPlacemark opm = (OrderedPlacemark) nextItem;
                if (!opm.isEnableBatchRendering())
                    break;

                dc.pollOrderedRenderables(); // take it off the queue
                opm.doDrawOrderedRenderable(dc, this.pickSupport);

                nextItem = dc.peekOrderedRenderables();
            }
        }
        else if (this.isEnableBatchPicking())
        {
            while (nextItem != null && nextItem instanceof OrderedPlacemark)
            {
                OrderedPlacemark opm = (OrderedPlacemark) nextItem;
                if (!opm.isEnableBatchRendering() || !opm.isEnableBatchPicking())
                    break;

                if (opm.getPickLayer() != this.pickLayer) // batch pick only within a single layer
                    break;

                dc.pollOrderedRenderables(); // take it off the queue
                opm.doDrawOrderedRenderable(dc, this.pickSupport);

                nextItem = dc.peekOrderedRenderables();
            }
        }
    }

    /**
     * Draw this placemark as an ordered renderable.If in picking mode, add it to the picked object list of specified
    {@link PickSupport}. The <code>PickSupport</code> may not be the one associated with this instance. During batch
     * picking the <code>PickSupport</code> of the instance initiating the batch picking is used so that all shapes
     * rendered in batch are added to the same pick list.
     *
     * @param dc             the current draw context.
     * @param pickCandidates a pick support holding the picked object list to add this shape to.
<<<<<<< HEAD
     * @param opm the ordered placemark to draw.
=======
     * @param opm The placemark to draw.
>>>>>>> 1df700d1
     */
    protected void doDrawOrderedRenderable(DrawContext dc, PickSupport pickCandidates, OrderedPlacemark opm)
    {
        if (this.isDrawLine(dc, opm))
            this.drawLine(dc, pickCandidates, opm);

        if (this.activeTexture == null)
        {
            if (this.isDrawPoint(dc))
                this.drawPoint(dc, pickCandidates, opm);
            return;
        }

        GL2 gl = dc.getGL().getGL2(); // GL initialization checks for GL2 compatibility.

        OGLStackHandler osh = new OGLStackHandler();
        try
        {
            if (dc.isPickingMode())
            {
                // Set up to replace the non-transparent texture colors with the single pick color.
                gl.glEnable(GL.GL_TEXTURE_2D);
                gl.glTexEnvf(GL2.GL_TEXTURE_ENV, GL2.GL_TEXTURE_ENV_MODE, GL2.GL_COMBINE);
                gl.glTexEnvf(GL2.GL_TEXTURE_ENV, GL2.GL_SRC0_RGB, GL2.GL_PREVIOUS);
                gl.glTexEnvf(GL2.GL_TEXTURE_ENV, GL2.GL_COMBINE_RGB, GL2.GL_REPLACE);

                Color pickColor = dc.getUniquePickColor();
                pickCandidates.addPickableObject(this.createPickedObject(dc, pickColor));
                gl.glColor3ub((byte) pickColor.getRed(), (byte) pickColor.getGreen(), (byte) pickColor.getBlue());
            }
            else
            {
                gl.glEnable(GL.GL_TEXTURE_2D);
                Color color = this.getActiveAttributes().getImageColor();
                if (color == null)
                    color = PointPlacemarkAttributes.DEFAULT_IMAGE_COLOR;
                gl.glColor4ub((byte) color.getRed(), (byte) color.getGreen(), (byte) color.getBlue(),
                    (byte) color.getAlpha());
            }

            // Compute the scale
            double xscale;
            Double scale = this.getActiveAttributes().getScale();
            if (scale != null)
                xscale = scale * this.activeTexture.getWidth(dc);
            else
                xscale = this.activeTexture.getWidth(dc);

            double yscale;
            if (scale != null)
                yscale = scale * this.activeTexture.getHeight(dc);
            else
                yscale = this.activeTexture.getHeight(dc);
            double maxwh = Math.max(xscale, yscale);

            // The image is drawn using a parallel projection.
            osh.pushProjectionIdentity(gl);
            gl.glOrtho(0d, dc.getView().getViewport().width, 0d, dc.getView().getViewport().height, -0.6 * maxwh, 0.6 * maxwh);

            // Apply the depth buffer but don't change it (for screen-space shapes).
            if ((!dc.isDeepPickingEnabled()))
                gl.glEnable(GL.GL_DEPTH_TEST);
            gl.glDepthMask(false);

            // Suppress any fully transparent image pixels.
            gl.glEnable(GL2.GL_ALPHA_TEST);
            gl.glAlphaFunc(GL2.GL_GREATER, 0.001f);

            // Adjust depth of image to bring it slightly forward
            double depth = opm.screenPoint.z - (8d * 0.00048875809d);
            depth = depth < 0d ? 0d : (depth > 1d ? 1d : depth);
            gl.glDepthFunc(GL.GL_LESS);
            gl.glDepthRange(depth, depth);

            // The image is drawn using a translated and scaled unit quad.
            // Translate to screen point and adjust to align hot spot.
            osh.pushModelviewIdentity(gl);
            gl.glTranslated(opm.screenPoint.x + this.dx, opm.screenPoint.y + this.dy, 0);

            Double heading = getActiveAttributes().getHeading();
            Double pitch = getActiveAttributes().getPitch();

            // Adjust heading to be relative to globe or screen
            if (heading != null)
            {
                if (AVKey.RELATIVE_TO_GLOBE.equals(this.getActiveAttributes().getHeadingReference()))
                    heading = dc.getView().getHeading().degrees - heading;
                else
                    heading = -heading;
            }

            // Apply the heading and pitch if specified.
            if (heading != null || pitch != null)
            {
                gl.glTranslated(xscale / 2, yscale / 2, 0);
                if (pitch != null)
                    gl.glRotated(pitch, 1, 0, 0);
                if (heading != null)
                    gl.glRotated(heading, 0, 0, 1);
                gl.glTranslated(-xscale / 2, -yscale / 2, 0);
            }

            // Scale the unit quad
            gl.glScaled(xscale, yscale, 1);

            if (this.activeTexture.bind(dc))
                dc.drawUnitQuad(activeTexture.getTexCoords());

            gl.glDepthRange(0, 1); // reset depth range to the OGL default
//
//            gl.glDisable(GL.GL_TEXTURE_2D);
//            dc.drawUnitQuadOutline(); // for debugging label placement

            if (this.mustDrawLabel())
            {
                if (!dc.isPickingMode() || this.isEnableLabelPicking())
                    this.drawLabel(dc, pickCandidates, opm);
            }
        }
        finally
        {
            if (dc.isPickingMode())
            {
                gl.glTexEnvf(GL2.GL_TEXTURE_ENV, GL2.GL_TEXTURE_ENV_MODE, OGLUtil.DEFAULT_TEX_ENV_MODE);
                gl.glTexEnvf(GL2.GL_TEXTURE_ENV, GL2.GL_SRC0_RGB, OGLUtil.DEFAULT_SRC0_RGB);
                gl.glTexEnvf(GL2.GL_TEXTURE_ENV, GL2.GL_COMBINE_RGB, OGLUtil.DEFAULT_COMBINE_RGB);
            }

            gl.glDisable(GL.GL_TEXTURE_2D);
            osh.pop(gl);
        }
    }

    /**
     * Create a {@link PickedObject} for this placemark. The PickedObject returned by this method will be added to the
     * pick list to represent the current placemark.
     *
     * @param dc        Active draw context.
     * @param pickColor Unique color for this PickedObject.
     *
     * @return A new picked object.
     */
    protected PickedObject createPickedObject(DrawContext dc, Color pickColor)
    {
        Object delegateOwner = this.getDelegateOwner();
        return new PickedObject(pickColor.getRGB(), delegateOwner != null ? delegateOwner : this);
    }

    /**
     * Determines if the placemark label will be rendered.
     *
     * @return True if the label must be drawn.
     */
    protected boolean mustDrawLabel()
    {
        return this.getLabelText() != null && this.getActiveAttributes().isDrawLabel();
    }

    /**
     * Determines the screen coordinate boundaries of this placemark's label.
     *
     * @param dc  the current draw context.
     * @param opm the ordered renderable for the placemark.
     *
     * @return the label bounds, in lower-left origin screen coordinates, or null if there is no label.
     */
    protected Rectangle getLabelBounds(DrawContext dc, OrderedPlacemark opm)
    {
        if (this.getLabelText() == null)
            return null;

        Vec4 labelPoint = this.computeLabelPoint(dc, opm);

        Font font = this.getActiveAttributes().getLabelFont();
        if (font == null)

            font = PointPlacemarkAttributes.DEFAULT_LABEL_FONT;
        TextRenderer textRenderer = OGLTextRenderer.getOrCreateTextRenderer(dc.getTextRendererCache(), font);
        Rectangle2D bounds = textRenderer.getBounds(this.getLabelText());
        double width = bounds.getWidth();
        double height = bounds.getHeight();

        Double labelScale = this.getActiveAttributes().getLabelScale();
        if (labelScale != null)
        {
            width *= labelScale;
            height *= labelScale;
        }

        return new Rectangle((int) labelPoint.x, (int) labelPoint.getY(), (int) Math.ceil(width),
            (int) Math.ceil(height));
    }

    /**
     * Draws the placemark's label if a label is specified.
     *
     * @param dc the current draw context.
<<<<<<< HEAD
     * @param pickCandidates the pick candidates updated if in picking mode.
     * @param opm the ordered placemark to label.
=======
     * @param pickCandidates The list of pick candidates.
     * @param opm The placemark to label.
>>>>>>> 1df700d1
     */
    protected void drawLabel(DrawContext dc, PickSupport pickCandidates, OrderedPlacemark opm)
    {
        if (this.getLabelText() == null)
            return;

        Color color = this.getActiveAttributes().getLabelColor();
        // Use the default color if the active attributes do not specify one.
        if (color == null)
            color = PointPlacemarkAttributes.DEFAULT_LABEL_COLOR;
        // If the label color's alpha component is 0 or less, then the label is completely transparent. Exit
        // immediately; the label does not need to be rendered.
        if (color.getAlpha() <= 0)
            return;

        // Apply the label color's alpha component to the background color. This causes both the label foreground and
        // background to blend evenly into the frame. If the alpha component is 255 we just use the pre-defined constant
        // for BLACK to avoid creating a new background color every frame.
        Color backgroundColor = (color.getAlpha() < 255 ? new Color(0, 0, 0, color.getAlpha()) : Color.BLACK);

        Vec4 labelPoint = this.computeLabelPoint(dc, opm);
        float x = (float) labelPoint.x;
        float y = (float) labelPoint.y;

        GL2 gl = dc.getGL().getGL2(); // GL initialization checks for GL2 compatibility.

        gl.glMatrixMode(GL2.GL_MODELVIEW);
        gl.glLoadIdentity();

        Double labelScale = this.getActiveAttributes().getLabelScale();
        if (labelScale != null)
        {
            gl.glTranslatef(x, y, 0); // Assumes matrix mode is MODELVIEW
            gl.glScaled(labelScale, labelScale, 1);
            gl.glTranslatef(-x, -y, 0);
        }

        // Do not depth buffer the label. (Placemarks beyond the horizon are culled above.)
        gl.glDisable(GL.GL_DEPTH_TEST);
        gl.glDepthMask(false);

        Font font = this.getActiveAttributes().getLabelFont();
        if (font == null)
            font = PointPlacemarkAttributes.DEFAULT_LABEL_FONT;

        if (dc.isPickingMode())
        {
            // Pick the text box, not just the text.

            Rectangle textBounds = this.getLabelBounds(dc, opm);

            Color pickColor = dc.getUniquePickColor();
            PickedObject po = this.createPickedObject(dc, pickColor);
            po.setValue(AVKey.PICKED_OBJECT_ID, AVKey.LABEL);
            pickCandidates.addPickableObject(po);
            gl.glColor3ub((byte) pickColor.getRed(), (byte) pickColor.getGreen(), (byte) pickColor.getBlue());

            gl.glTranslated(textBounds.getX(), textBounds.getY() + PICK_Y_OFFSET, 0);
            gl.glScaled(textBounds.getWidth(), textBounds.getHeight() + PICK_Y_SIZE_DELTA, 1);
            gl.glDisable(GL.GL_TEXTURE_2D);
            dc.drawUnitQuad();
        }
        else
        {
            TextRenderer textRenderer = OGLTextRenderer.getOrCreateTextRenderer(dc.getTextRendererCache(), font);
            try
            {
                textRenderer.begin3DRendering();
                textRenderer.setColor(backgroundColor);
                textRenderer.draw3D(this.getLabelText(), x + 1, y - 1, 0, 1);
                textRenderer.setColor(color);
                textRenderer.draw3D(this.getLabelText(), x, y, 0, 1);
            }
            finally
            {
                textRenderer.end3DRendering();
            }
        }
    }

    /**
     * Draws the placemark's line.
     *
     * @param dc             the current draw context.
     * @param pickCandidates the pick support object to use when adding this as a pick candidate.
<<<<<<< HEAD
     * @param opm            the ordered placemark to draw.
=======
     * @param opm The placemark to draw the line for.
>>>>>>> 1df700d1
     */
    protected void drawLine(DrawContext dc, PickSupport pickCandidates, OrderedPlacemark opm)
    {
        GL2 gl = dc.getGL().getGL2(); // GL initialization checks for GL2 compatibility.

        if ((!dc.isDeepPickingEnabled()))
            gl.glEnable(GL.GL_DEPTH_TEST);
        gl.glDepthFunc(GL.GL_LEQUAL);
        gl.glDepthMask(true);

        try
        {
            dc.getView().pushReferenceCenter(dc, opm.placePoint); // draw relative to the place point

            this.setLineWidth(dc);
            this.setLineColor(dc, pickCandidates);

            gl.glBegin(GL2.GL_LINE_STRIP);
            gl.glVertex3d(Vec4.ZERO.x, Vec4.ZERO.y, Vec4.ZERO.z);
            gl.glVertex3d(opm.terrainPoint.x - opm.placePoint.x, opm.terrainPoint.y - opm.placePoint.y,
                opm.terrainPoint.z - opm.placePoint.z);
            gl.glEnd();
        }
        finally
        {
            dc.getView().popReferenceCenter(dc);
        }
    }

    /**
     * Draws the placemark's line.
     *
     * @param dc             the current draw context.
     * @param pickCandidates the pick support object to use when adding this as a pick candidate.
<<<<<<< HEAD
     * @param opm            the ordered placemark to draw
=======
     * @param opm The placemark to draw the point for.
>>>>>>> 1df700d1
     */
    protected void drawPoint(DrawContext dc, PickSupport pickCandidates, OrderedPlacemark opm)
    {
        GL2 gl = dc.getGL().getGL2(); // GL initialization checks for GL2 compatibility.

        OGLStackHandler osh = new OGLStackHandler();
        try
        {
            osh.pushAttrib(gl, GL2.GL_POINT_BIT);

            this.setLineColor(dc, pickCandidates);
            this.setPointSize(dc);

            // The point is drawn using a parallel projection.
            osh.pushProjectionIdentity(gl);
            gl.glOrtho(0d, dc.getView().getViewport().width, 0d, dc.getView().getViewport().height, -1d, 1d);

            osh.pushModelviewIdentity(gl);

            // Apply the depth buffer but don't change it (for screen-space shapes).
            if ((!dc.isDeepPickingEnabled()))
                gl.glEnable(GL.GL_DEPTH_TEST);
            gl.glDepthMask(false);

            // Suppress any fully transparent pixels.
            gl.glEnable(GL2.GL_ALPHA_TEST);
            gl.glAlphaFunc(GL2.GL_GREATER, 0.001f);

            // Adjust depth of point to bring it slightly forward
            double depth = opm.screenPoint.z - (8d * 0.00048875809d);
            depth = depth < 0d ? 0d : (depth > 1d ? 1d : depth);
            gl.glDepthFunc(GL.GL_LESS);
            gl.glDepthRange(depth, depth);

            gl.glBegin(GL2.GL_POINTS);
            gl.glVertex3d(opm.screenPoint.x, opm.screenPoint.y, 0);
            gl.glEnd();

            gl.glDepthRange(0, 1); // reset depth range to the OGL default

            if (this.mustDrawLabel())
            {
                if (!dc.isPickingMode() || this.isEnableLabelPicking())
                    this.drawLabel(dc, pickCandidates, opm);
            }
        }
        finally
        {
            osh.pop(gl);
        }
    }

    /**
     * Determines whether the placemark's optional line should be drawn and whether it intersects the view frustum.
     *
     * @param dc the current draw context.
<<<<<<< HEAD
     * @param opm the ordered placemark to test.
=======
     * @param opm The placemark to check.
>>>>>>> 1df700d1
     *
     * @return true if the line should be drawn and it intersects the view frustum, otherwise false.
     */
    protected boolean isDrawLine(DrawContext dc, OrderedPlacemark opm)
    {
        if (!this.isLineEnabled() || dc.is2DGlobe() || this.getAltitudeMode() == WorldWind.CLAMP_TO_GROUND
            || opm.terrainPoint == null)
            return false;

        if (dc.isPickingMode())
            return dc.getPickFrustums().intersectsAny(opm.placePoint, opm.terrainPoint);
        else
            return dc.getView().getFrustumInModelCoordinates().intersectsSegment(opm.placePoint, opm.terrainPoint);
    }

    /**
     * Sets the width of the placemark's line during rendering.
     *
     * @param dc the current draw context.
     */
    protected void setLineWidth(DrawContext dc)
    {
        Double lineWidth = this.getActiveAttributes().getLineWidth();
        if (lineWidth != null)
        {
            GL gl = dc.getGL();

            if (dc.isPickingMode())
            {
                gl.glLineWidth(lineWidth.floatValue() + this.getLinePickWidth());
            }
            else
                gl.glLineWidth(lineWidth.floatValue());

            if (!dc.isPickingMode())
            {
                gl.glHint(GL.GL_LINE_SMOOTH_HINT, this.getActiveAttributes().getAntiAliasHint());
                gl.glEnable(GL.GL_LINE_SMOOTH);
            }
        }
    }

    /**
     * Sets the width of the placemark's point during rendering.
     *
     * @param dc the current draw context.
     */
    protected void setPointSize(DrawContext dc)
    {
        GL2 gl = dc.getGL().getGL2(); // GL initialization checks for GL2 compatibility.

        Double scale = this.getActiveAttributes().getScale();
        if (scale == null)
            scale = DEFAULT_POINT_SIZE;

        if (dc.isPickingMode())
            gl.glPointSize(scale.floatValue() + this.getLinePickWidth());
        else
            gl.glPointSize(scale.floatValue());

        if (!dc.isPickingMode())
        {
            gl.glEnable(GL2.GL_POINT_SMOOTH);
            gl.glHint(GL2.GL_POINT_SMOOTH_HINT, GL2.GL_NICEST);
        }
    }

    /**
     * Sets the color of the placemark's line during rendering.
     *
     * @param dc             the current draw context.
     * @param pickCandidates the pick support object to use when adding this as a pick candidate.
     */
    protected void setLineColor(DrawContext dc, PickSupport pickCandidates)
    {
        GL2 gl = dc.getGL().getGL2(); // GL initialization checks for GL2 compatibility.

        if (!dc.isPickingMode())
        {
            Color color = this.getActiveAttributes().getLineColor();
            if (color == null)
                color = PointPlacemarkAttributes.DEFAULT_LINE_COLOR;
            gl.glColor4ub((byte) color.getRed(), (byte) color.getGreen(), (byte) color.getBlue(),
                (byte) color.getAlpha());
        }
        else
        {
            Color pickColor = dc.getUniquePickColor();
            Object delegateOwner = this.getDelegateOwner();
            pickCandidates.addPickableObject(pickColor.getRGB(), delegateOwner != null ? delegateOwner : this,
                this.getPosition());
            gl.glColor3ub((byte) pickColor.getRed(), (byte) pickColor.getGreen(), (byte) pickColor.getBlue());
        }
    }

    /** Determines which attributes -- normal, highlight or default -- to use each frame. */
    protected void determineActiveAttributes()
    {
        PointPlacemarkAttributes actAttrs = this.getActiveAttributes();

        if (this.isHighlighted())
        {
            if (this.getHighlightAttributes() != null)
            {
                actAttrs.copy(this.getHighlightAttributes());

                // Even though there are highlight attributes, there may not be an image for them, so use the normal image.
                if (WWUtil.isEmpty(actAttrs.getImageAddress())
                    && this.getAttributes() != null && !WWUtil.isEmpty(this.getAttributes().getImageAddress()))
                {
                    actAttrs.setImageAddress(this.getAttributes().getImageAddress());
                    if (this.getAttributes().getScale() != null)
                        actAttrs.setScale(DEFAULT_HIGHLIGHT_SCALE * this.getAttributes().getScale());
                    else
                        actAttrs.setScale(DEFAULT_HIGHLIGHT_SCALE);
                }
            }
            else
            {
                // If no highlight attributes have been specified we need to use the normal attributes but adjust them
                // for highlighting.
                if (this.getAttributes() != null)
                {
                    actAttrs.copy(this.getAttributes());
                    if (getAttributes().getScale() != null)
                        actAttrs.setScale(DEFAULT_HIGHLIGHT_SCALE * this.getAttributes().getScale());
                    else
                        actAttrs.setScale(DEFAULT_HIGHLIGHT_SCALE);
                }
                else
                {
                    actAttrs.copy(defaultAttributes);
                    if (defaultAttributes.getScale() != null)
                        actAttrs.setScale(DEFAULT_HIGHLIGHT_SCALE * defaultAttributes.getScale());
                    else
                        actAttrs.setScale(DEFAULT_HIGHLIGHT_SCALE);
                }
            }
        }
        else if (this.getAttributes() != null)
        {
            actAttrs.copy(this.getAttributes());
        }
        else
        {
            actAttrs.copy(defaultAttributes);
            if (this.activeTexture == null && actAttrs.isUsePointAsDefaultImage())
            {
                actAttrs.setImageAddress(null);
                actAttrs.setScale(DEFAULT_POINT_SIZE);
            }
        }

        this.activeTexture = this.chooseTexture(actAttrs);

        if (this.activeTexture == null && actAttrs.isUsePointAsDefaultImage())
        {
            actAttrs.setImageAddress(null);
            actAttrs.setImageOffset(null);
            if (actAttrs.getScale() == null)
                actAttrs.setScale(DEFAULT_POINT_SIZE);
        }
    }

    /**
     * Determines the appropriate texture for the current availability.
     *
     * @param attrs the attributes specifying the placemark image and properties.
     *
     * @return the appropriate texture, or null if an image is not available.
     */
    protected WWTexture chooseTexture(PointPlacemarkAttributes attrs)
    {
        if (!attrs.isDrawImage())
        {
            WWTexture texture = this.textures.get(TRANSPARENT_IMAGE_ADDRESS);
            if (texture == null)
            {
                URL localUrl = WorldWind.getDataFileStore().requestFile(TRANSPARENT_IMAGE_ADDRESS);
                if (localUrl != null)
                {
                    texture = new BasicWWTexture(localUrl, true);
                    this.textures.put(TRANSPARENT_IMAGE_ADDRESS, texture);
                }
            }

            return texture;
        }

        if (!WWUtil.isEmpty(attrs.getImageAddress()))
        {
            WWTexture texture = this.textures.get(attrs.getImageAddress());
            if (texture != null)
                return texture;

            texture = this.initializeTexture(attrs.getImageAddress());
            if (texture != null)
            {
                this.textures.put(attrs.getImageAddress(), texture);
                return texture;
            }
        }

        if (this.getActiveAttributes().usePointAsDefaultImage)
            return null;

        // Use the default image if no other is defined or it's not yet available.
        WWTexture texture = this.textures.get(defaultAttributes.getImageAddress());
        this.getActiveAttributes().setImageOffset(defaultAttributes.getImageOffset());
        if (attrs.getScale() != null)
            this.getActiveAttributes().setScale(defaultAttributes.getScale() * attrs.getScale());
        else
            this.getActiveAttributes().setScale(defaultAttributes.getScale());
        if (texture == null)
        {
            URL localUrl = WorldWind.getDataFileStore().requestFile(defaultAttributes.getImageAddress());
            if (localUrl != null)
            {
                texture = new BasicWWTexture(localUrl, true);
                this.textures.put(defaultAttributes.getImageAddress(), texture);
            }
        }

        return texture;
    }

    /**
     * Load a texture. If the texture source is not available locally, this method requests the texture source and
     * returns null.
     *
     * @param address Path or URL to the image to load into a texture.
     *
     * @return The new texture, or null if the texture could not be created because the resource is not yet available
     * locally.
     */
    protected WWTexture initializeTexture(String address)
    {
        if (this.getActiveAttributes().getImage() != null)
        {
            // App has specified a buffered image.
            return new BasicWWTexture(this.getActiveAttributes().getImage(), true);
        }

        URL localUrl = WorldWind.getDataFileStore().requestFile(address);

        if (localUrl != null)
        {
            return new BasicWWTexture(localUrl, true);
        }

        return null;
    }

    /**
     * Computes and stores the placemark's Cartesian location, the Cartesian location of the corresponding point on the
     * terrain (if the altitude mode requires it), and the screen-space projection of the placemark's point.Applies the
     * placemark's altitude mode when computing the points.
     *
     * @param dc the current draw context.
<<<<<<< HEAD
     * @param opm the ordered placemark to update.
=======
     * @param opm The placemark to compute the location of.
>>>>>>> 1df700d1
     */
    protected void computePlacemarkPoints(DrawContext dc, OrderedPlacemark opm)
    {
        opm.placePoint = null;
        opm.terrainPoint = null;
        opm.screenPoint = null;

        Position pos = this.getPosition();
        if (pos == null)
            return;

        if (this.altitudeMode == WorldWind.CLAMP_TO_GROUND || dc.is2DGlobe())
        {
            opm.placePoint = dc.computeTerrainPoint(pos.getLatitude(), pos.getLongitude(), 0);
        }
        else if (this.altitudeMode == WorldWind.RELATIVE_TO_GROUND)
        {
            opm.placePoint = dc.computeTerrainPoint(pos.getLatitude(), pos.getLongitude(), pos.getAltitude());
        }
        else  // ABSOLUTE
        {
            double height = pos.getElevation()
                * (this.isApplyVerticalExaggeration() ? dc.getVerticalExaggeration() : 1);
            opm.placePoint = dc.getGlobe().computePointFromPosition(pos.getLatitude(), pos.getLongitude(), height);
        }

        if (opm.placePoint == null)
            return;

        // Compute a terrain point if needed.
        if (this.isLineEnabled() && this.altitudeMode != WorldWind.CLAMP_TO_GROUND && !dc.is2DGlobe())
            opm.terrainPoint = dc.computeTerrainPoint(pos.getLatitude(), pos.getLongitude(), 0);

        // Compute the placemark point's screen location.
        opm.screenPoint = dc.getView().project(opm.placePoint);
        opm.eyeDistance = this.isAlwaysOnTop() ? 0 : opm.placePoint.distanceTo3(dc.getView().getEyePoint());

        // Cache the computed values for subsequent use in this frame.
        this.placePoint = opm.placePoint;
        this.screenPoint = opm.screenPoint;
        this.terrainPoint = opm.terrainPoint;
        this.eyeDistance = opm.eyeDistance;
    }

    /**
     * Computes the screen-space rectangle bounding the placemark image.
     *
     * @param dc  the current draw context.
     * @param opm the ordered placemark.
     *
     */
    protected void computeImageBounds(DrawContext dc, OrderedPlacemark opm)
    {
        double s = this.getActiveAttributes().getScale() != null ? this.getActiveAttributes().getScale() : 1;

        double width = s * (this.activeTexture != null ? this.activeTexture.getWidth(dc) : 1);
        double height = s * (this.activeTexture != null ? this.activeTexture.getHeight(dc) : 1);

        double x = opm.screenPoint.x + (this.isDrawPoint(dc) ? -0.5 * s : this.dx);
        double y = opm.screenPoint.y + (this.isDrawPoint(dc) ? -0.5 * s : this.dy);

        opm.imageBounds = new Rectangle((int) x, (int) y, (int) Math.ceil(width), (int) Math.ceil(height));
    }

    /**
     * Computes the screen coordinate (lower-left origin) location of this placemark's label.
     *
     * @param dc  the current draw context.
     * @param opm the ordered renderable for the placemark.
     *
     * @return the 2D label location, or null if there is no label.
     */
    protected Vec4 computeLabelPoint(DrawContext dc, OrderedPlacemark opm)
    {
        if (this.getLabelText() == null)
            return null;

        float x = (float) (opm.screenPoint.x + this.dx);
        float y = (float) (opm.screenPoint.y + this.dy);

        Double imageScale = this.getActiveAttributes().getScale();
        Offset os = this.getActiveAttributes().getLabelOffset();
        if (os == null)
            os = DEFAULT_LABEL_OFFSET_IF_UNSPECIFIED;
        double w = this.activeTexture != null ? this.activeTexture.getWidth(dc) : 1;
        double h = this.activeTexture != null ? this.activeTexture.getHeight(dc) : 1;
        Point.Double offset = os.computeOffset(w, h, imageScale, imageScale);
        x += offset.x;
        y += offset.y;

        return new Vec4(x, y);
    }

    protected void computeImageOffset(DrawContext dc)
    {
        // Determine the screen-space offset needed to align the image hot spot with the placemark point.
        this.dx = 0;
        this.dy = 0;

        if (this.isDrawPoint(dc))
            return;

        Offset os = this.getActiveAttributes().getImageOffset();
        if (os == null)
            return;

        double w = this.activeTexture != null ? this.activeTexture.getWidth(dc) : 1;
        double h = this.activeTexture != null ? this.activeTexture.getHeight(dc) : 1;
        Point.Double offset = os.computeOffset(w, h,
            this.getActiveAttributes().getScale(), this.getActiveAttributes().getScale());

        this.dx = -offset.x;
        this.dy = -offset.y;
    }

    /** {@inheritDoc} */
    public String isExportFormatSupported(String format)
    {
        if (KMLConstants.KML_MIME_TYPE.equalsIgnoreCase(format))
            return Exportable.FORMAT_SUPPORTED;
        else
            return Exportable.FORMAT_NOT_SUPPORTED;
    }

    /** {@inheritDoc} */
    public Position getReferencePosition()
    {
        return this.getPosition();
    }

    /** {@inheritDoc} */
    public void move(Position delta)
    {
        if (delta == null)
        {
            String msg = Logging.getMessage("nullValue.PositionIsNull");
            Logging.logger().severe(msg);
            throw new IllegalArgumentException(msg);
        }

        Position refPos = this.getReferencePosition();

        // The reference position is null if this shape has positions. With PointPlacemark, this should never happen
        // because its position must always be non-null. We check and this case anyway to handle a subclass overriding
        // getReferencePosition and returning null. In this case moving the shape by a relative delta is meaningless
        // because the shape has no geographic location. Therefore we fail softly by exiting and doing nothing.
        if (refPos == null)
            return;

        this.moveTo(refPos.add(delta));
    }

    /** {@inheritDoc} */
    public void moveTo(Position position)
    {
        if (position == null)
        {
            String msg = Logging.getMessage("nullValue.PositionIsNull");
            Logging.logger().severe(msg);
            throw new IllegalArgumentException(msg);
        }

        this.setPosition(position);
    }

    @Override
    public boolean isDragEnabled()
    {
        return this.dragEnabled;
    }

    @Override
    public void setDragEnabled(boolean enabled)
    {
        this.dragEnabled = enabled;
    }

    @Override
    public void drag(DragContext dragContext)
    {
        if (!this.dragEnabled)
            return;

        if (this.draggableSupport == null)
            this.draggableSupport = new DraggableSupport(this, this.getAltitudeMode());

        this.doDrag(dragContext);
    }

    protected void doDrag(DragContext dragContext)
    {
        this.draggableSupport.dragScreenSizeConstant(dragContext);
    }

    /**
     * Export the Placemark. The {@code output} object will receive the exported data. The type of this object depends
     * on the export format. The formats and object types supported by this class are:
     * <pre>
     * Format                                         Supported output object types
     * ================================================================================
     * KML (application/vnd.google-earth.kml+xml)     java.io.Writer
     *                                                java.io.OutputStream
     *                                                javax.xml.stream.XMLStreamWriter
     * </pre>
     *
     * @param mimeType MIME type of desired export format.
     * @param output   An object that will receive the exported data. The type of this object depends on the export
     *                 format (see above).
     *
     * @throws IOException If an exception occurs writing to the output object.
     */
    public void export(String mimeType, Object output) throws IOException
    {
        if (mimeType == null)
        {
            String message = Logging.getMessage("nullValue.Format");
            Logging.logger().severe(message);
            throw new IllegalArgumentException(message);
        }

        if (output == null)
        {
            String message = Logging.getMessage("nullValue.OutputBufferIsNull");
            Logging.logger().severe(message);
            throw new IllegalArgumentException(message);
        }

        if (KMLConstants.KML_MIME_TYPE.equalsIgnoreCase(mimeType))
        {
            try
            {
                exportAsKML(output);
            }
            catch (XMLStreamException e)
            {
                Logging.logger().throwing(getClass().getName(), "export", e);
                throw new IOException(e);
            }
        }
        else
        {
            String message = Logging.getMessage("Export.UnsupportedFormat", mimeType);
            Logging.logger().warning(message);
            throw new UnsupportedOperationException(message);
        }
    }

    /**
     * Export the placemark to KML as a {@code <Placemark>} element. The {@code output} object will receive the data.
     * This object must be one of: java.io.Writer java.io.OutputStream javax.xml.stream.XMLStreamWriter
     *
     * @param output Object to receive the generated KML.
     *
     * @throws XMLStreamException If an exception occurs while writing the KML
     * @throws IOException        if an exception occurs while exporting the data.
     * @see #export(String, Object)
     */
    protected void exportAsKML(Object output) throws IOException, XMLStreamException
    {
        XMLStreamWriter xmlWriter = null;
        XMLOutputFactory factory = XMLOutputFactory.newInstance();
        boolean closeWriterWhenFinished = true;

        if (output instanceof XMLStreamWriter)
        {
            xmlWriter = (XMLStreamWriter) output;
            closeWriterWhenFinished = false;
        }
        else if (output instanceof Writer)
        {
            xmlWriter = factory.createXMLStreamWriter((Writer) output);
        }
        else if (output instanceof OutputStream)
        {
            xmlWriter = factory.createXMLStreamWriter((OutputStream) output);
        }

        if (xmlWriter == null)
        {
            String message = Logging.getMessage("Export.UnsupportedOutputObject");
            Logging.logger().warning(message);
            throw new IllegalArgumentException(message);
        }

        xmlWriter.writeStartElement("Placemark");
        xmlWriter.writeStartElement("name");
        xmlWriter.writeCharacters(this.getLabelText());
        xmlWriter.writeEndElement();

        xmlWriter.writeStartElement("visibility");
        xmlWriter.writeCharacters(kmlBoolean(this.isVisible()));
        xmlWriter.writeEndElement();

        String shortDescription = (String) getValue(AVKey.SHORT_DESCRIPTION);
        if (shortDescription != null)
        {
            xmlWriter.writeStartElement("Snippet");
            xmlWriter.writeCharacters(shortDescription);
            xmlWriter.writeEndElement();
        }

        String description = (String) getValue(AVKey.BALLOON_TEXT);
        if (description != null)
        {
            xmlWriter.writeStartElement("description");
            xmlWriter.writeCharacters(description);
            xmlWriter.writeEndElement();
        }

        final PointPlacemarkAttributes normalAttributes = getAttributes();
        final PointPlacemarkAttributes highlightAttributes = getHighlightAttributes();

        // Write style map
        if (normalAttributes != null || highlightAttributes != null)
        {
            xmlWriter.writeStartElement("StyleMap");
            exportAttributesAsKML(xmlWriter, KMLConstants.NORMAL, normalAttributes);
            exportAttributesAsKML(xmlWriter, KMLConstants.HIGHLIGHT, highlightAttributes);
            xmlWriter.writeEndElement(); // StyleMap
        }

        // Write geometry
        xmlWriter.writeStartElement("Point");

        xmlWriter.writeStartElement("extrude");
        xmlWriter.writeCharacters(kmlBoolean(isLineEnabled()));
        xmlWriter.writeEndElement();

        final String altitudeMode = KMLExportUtil.kmlAltitudeMode(getAltitudeMode());
        xmlWriter.writeStartElement("altitudeMode");
        xmlWriter.writeCharacters(altitudeMode);
        xmlWriter.writeEndElement();

        final String coordString = String.format(Locale.US, "%f,%f,%f",
            position.getLongitude().getDegrees(),
            position.getLatitude().getDegrees(),
            position.getElevation());
        xmlWriter.writeStartElement("coordinates");
        xmlWriter.writeCharacters(coordString);
        xmlWriter.writeEndElement();

        xmlWriter.writeEndElement(); // Point
        xmlWriter.writeEndElement(); // Placemark

        xmlWriter.flush();
        if (closeWriterWhenFinished)
            xmlWriter.close();
    }

    /**
     * Export PointPlacemarkAttributes as KML Style element.
     *
     * @param xmlWriter  Writer to receive the Style element.
     * @param styleType  The type of style: normal or highlight. Value should match either {@link KMLConstants#NORMAL}
     *                   or {@link KMLConstants#HIGHLIGHT}
     * @param attributes Attributes to export. The method takes no action if this parameter is null.
     *
     * @throws XMLStreamException if exception occurs writing XML.
     * @throws IOException        if exception occurs exporting data.
     */
    private void exportAttributesAsKML(XMLStreamWriter xmlWriter, String styleType, PointPlacemarkAttributes attributes)
        throws XMLStreamException, IOException
    {
        if (attributes != null)
        {
            xmlWriter.writeStartElement("Pair");
            xmlWriter.writeStartElement("key");
            xmlWriter.writeCharacters(styleType);
            xmlWriter.writeEndElement();

            attributes.export(KMLConstants.KML_MIME_TYPE, xmlWriter);
            xmlWriter.writeEndElement(); // Pair
        }
    }
}<|MERGE_RESOLUTION|>--- conflicted
+++ resolved
@@ -791,11 +791,7 @@
      * Determines whether the placemark image intersects the view frustum.
      *
      * @param dc the current draw context.
-<<<<<<< HEAD
-     * @param opm the ordered placemark to test.
-=======
      * @param opm The placemark to check.
->>>>>>> 1df700d1
      *
      * @return true if the image intersects the frustum, otherwise false.
      */
@@ -892,11 +888,7 @@
      * Draws the path as an ordered renderable.
      *
      * @param dc the current draw context.
-<<<<<<< HEAD
-     * @param opm the ordered placemark to draw.
-=======
      * @param opm The object to draw.
->>>>>>> 1df700d1
      */
     protected void drawOrderedRenderable(DrawContext dc, OrderedPlacemark opm)
     {
@@ -966,11 +958,7 @@
      *
      * @param dc             the current draw context.
      * @param pickCandidates a pick support holding the picked object list to add this shape to.
-<<<<<<< HEAD
-     * @param opm the ordered placemark to draw.
-=======
      * @param opm The placemark to draw.
->>>>>>> 1df700d1
      */
     protected void doDrawOrderedRenderable(DrawContext dc, PickSupport pickCandidates, OrderedPlacemark opm)
     {
@@ -1010,6 +998,30 @@
                 gl.glColor4ub((byte) color.getRed(), (byte) color.getGreen(), (byte) color.getBlue(),
                     (byte) color.getAlpha());
             }
+
+            // The image is drawn using a parallel projection.
+            osh.pushProjectionIdentity(gl);
+            gl.glOrtho(0d, dc.getView().getViewport().width, 0d, dc.getView().getViewport().height, -1d, 1d);
+
+            // Apply the depth buffer but don't change it (for screen-space shapes).
+            if ((!dc.isDeepPickingEnabled()))
+                gl.glEnable(GL.GL_DEPTH_TEST);
+            gl.glDepthMask(false);
+
+            // Suppress any fully transparent image pixels.
+            gl.glEnable(GL2.GL_ALPHA_TEST);
+            gl.glAlphaFunc(GL2.GL_GREATER, 0.001f);
+
+            // Adjust depth of image to bring it slightly forward
+            double depth = opm.screenPoint.z - (8d * 0.00048875809d);
+            depth = depth < 0d ? 0d : (depth > 1d ? 1d : depth);
+            gl.glDepthFunc(GL.GL_LESS);
+            gl.glDepthRange(depth, depth);
+
+            // The image is drawn using a translated and scaled unit quad.
+            // Translate to screen point and adjust to align hot spot.
+            osh.pushModelviewIdentity(gl);
+            gl.glTranslated(opm.screenPoint.x + this.dx, opm.screenPoint.y + this.dy, 0);
 
             // Compute the scale
             double xscale;
@@ -1024,31 +1036,6 @@
                 yscale = scale * this.activeTexture.getHeight(dc);
             else
                 yscale = this.activeTexture.getHeight(dc);
-            double maxwh = Math.max(xscale, yscale);
-
-            // The image is drawn using a parallel projection.
-            osh.pushProjectionIdentity(gl);
-            gl.glOrtho(0d, dc.getView().getViewport().width, 0d, dc.getView().getViewport().height, -0.6 * maxwh, 0.6 * maxwh);
-
-            // Apply the depth buffer but don't change it (for screen-space shapes).
-            if ((!dc.isDeepPickingEnabled()))
-                gl.glEnable(GL.GL_DEPTH_TEST);
-            gl.glDepthMask(false);
-
-            // Suppress any fully transparent image pixels.
-            gl.glEnable(GL2.GL_ALPHA_TEST);
-            gl.glAlphaFunc(GL2.GL_GREATER, 0.001f);
-
-            // Adjust depth of image to bring it slightly forward
-            double depth = opm.screenPoint.z - (8d * 0.00048875809d);
-            depth = depth < 0d ? 0d : (depth > 1d ? 1d : depth);
-            gl.glDepthFunc(GL.GL_LESS);
-            gl.glDepthRange(depth, depth);
-
-            // The image is drawn using a translated and scaled unit quad.
-            // Translate to screen point and adjust to align hot spot.
-            osh.pushModelviewIdentity(gl);
-            gl.glTranslated(opm.screenPoint.x + this.dx, opm.screenPoint.y + this.dy, 0);
 
             Double heading = getActiveAttributes().getHeading();
             Double pitch = getActiveAttributes().getPitch();
@@ -1168,13 +1155,8 @@
      * Draws the placemark's label if a label is specified.
      *
      * @param dc the current draw context.
-<<<<<<< HEAD
-     * @param pickCandidates the pick candidates updated if in picking mode.
-     * @param opm the ordered placemark to label.
-=======
      * @param pickCandidates The list of pick candidates.
      * @param opm The placemark to label.
->>>>>>> 1df700d1
      */
     protected void drawLabel(DrawContext dc, PickSupport pickCandidates, OrderedPlacemark opm)
     {
@@ -1260,11 +1242,7 @@
      *
      * @param dc             the current draw context.
      * @param pickCandidates the pick support object to use when adding this as a pick candidate.
-<<<<<<< HEAD
-     * @param opm            the ordered placemark to draw.
-=======
      * @param opm The placemark to draw the line for.
->>>>>>> 1df700d1
      */
     protected void drawLine(DrawContext dc, PickSupport pickCandidates, OrderedPlacemark opm)
     {
@@ -1299,11 +1277,7 @@
      *
      * @param dc             the current draw context.
      * @param pickCandidates the pick support object to use when adding this as a pick candidate.
-<<<<<<< HEAD
-     * @param opm            the ordered placemark to draw
-=======
      * @param opm The placemark to draw the point for.
->>>>>>> 1df700d1
      */
     protected void drawPoint(DrawContext dc, PickSupport pickCandidates, OrderedPlacemark opm)
     {
@@ -1360,11 +1334,7 @@
      * Determines whether the placemark's optional line should be drawn and whether it intersects the view frustum.
      *
      * @param dc the current draw context.
-<<<<<<< HEAD
-     * @param opm the ordered placemark to test.
-=======
      * @param opm The placemark to check.
->>>>>>> 1df700d1
      *
      * @return true if the line should be drawn and it intersects the view frustum, otherwise false.
      */
@@ -1624,11 +1594,7 @@
      * placemark's altitude mode when computing the points.
      *
      * @param dc the current draw context.
-<<<<<<< HEAD
-     * @param opm the ordered placemark to update.
-=======
      * @param opm The placemark to compute the location of.
->>>>>>> 1df700d1
      */
     protected void computePlacemarkPoints(DrawContext dc, OrderedPlacemark opm)
     {
