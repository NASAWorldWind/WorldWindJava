--- conflicted
+++ resolved
@@ -74,11 +74,7 @@
 
     /**
      * Retrieves the current <code>com.jogamp.opengl.GL</code>. A <code>GL</code> or <code>GLU</code> is required for
-<<<<<<< HEAD
-     * all graphical rendering in World Wind.
-=======
      * all graphical rendering in WorldWind.
->>>>>>> 1df700d1
      *
      * @return the current <code>GL</code> if available, null otherwise
      *
@@ -88,11 +84,7 @@
 
     /**
      * Retrieves the current <code>com.jogamp.opengl.glu.GLU</code>. A <code>GLU</code> or <code>GL</code> is required
-<<<<<<< HEAD
-     * for all graphical rendering in World Wind.
-=======
      * for all graphical rendering in WorldWind.
->>>>>>> 1df700d1
      *
      * @return the current <code>GLU</code> if available, null otherwise
      *
