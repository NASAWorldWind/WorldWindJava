/*
 * Copyright (C) 2012 United States Government as represented by the Administrator of the
 * National Aeronautics and Space Administration.
 * All Rights Reserved.
 */
package gov.nasa.worldwind.render;

import com.jogamp.opengl.util.texture.TextureCoords;
import gov.nasa.worldwind.*;
import gov.nasa.worldwind.cache.GpuResourceCache;
import gov.nasa.worldwind.geom.*;
import gov.nasa.worldwind.globes.Globe;
import gov.nasa.worldwind.layers.*;
import gov.nasa.worldwind.pick.*;
import gov.nasa.worldwind.terrain.*;
import gov.nasa.worldwind.util.*;

import com.jogamp.opengl.*;
import com.jogamp.opengl.glu.GLU;
import java.awt.*;
import java.nio.FloatBuffer;
import java.util.*;
import java.util.List;
import java.util.Queue;

/**
 * @author Tom Gaskins
 * @version $Id: DrawContext.java 2281 2014-08-29 23:08:04Z dcollins $
 */
public interface DrawContext extends WWObject, Disposable
{
    /**
     * Assigns this <code>DrawContext</code> a new </code>com.jogamp.opengl.GLContext</code>. May throw a
     * <code>NullPointerException</code> if <code>glContext</code> is null.
     *
     * @param glContext the new <code>com.jogamp.opengl.GLContext</code>
     *
     * @throws NullPointerException if glContext is null
     * @since 1.5
     */
    void setGLContext(GLContext glContext);

    /**
     * Retrieves this <code>DrawContext</code>s </code>com.jogamp.opengl.GLContext</code>. If this method returns null,
     * then there are potentially no active <code>GLContext</code>s and rendering should be aborted.
     *
     * @return this <code>DrawContext</code>s </code>com.jogamp.opengl.GLContext</code>.
     *
     * @since 1.5
     */
    GLContext getGLContext();

    /**
<<<<<<< HEAD
     * Retrieves the current <code>javax.media.opengl.GL</code>. A <code>GL</code> or <code>GLU</code> is required for
     * all graphical rendering in WorldWind.
=======
     * Retrieves the current <code>com.jogamp.opengl.GL</code>. A <code>GL</code> or <code>GLU</code> is required for
     * all graphical rendering in World Wind.
>>>>>>> 52e2ae37
     *
     * @return the current <code>GL</code> if available, null otherwise
     *
     * @since 1.5
     */
    GL getGL();

    /**
<<<<<<< HEAD
     * Retrieves the current <code>javax.media.opengl.glu.GLU</code>. A <code>GLU</code> or <code>GL</code> is required
     * for all graphical rendering in WorldWind.
=======
     * Retrieves the current <code>com.jogamp.opengl.glu.GLU</code>. A <code>GLU</code> or <code>GL</code> is required
     * for all graphical rendering in World Wind.
>>>>>>> 52e2ae37
     *
     * @return the current <code>GLU</code> if available, null otherwise
     *
     * @since 1.5
     */
    GLU getGLU();

    /**
     * Retrieves the current <code>com.jogamp.opengl.GLDrawable</code>. A <code>GLDrawable</code> can be used to create
     * a <code>GLContext</code>, which can then be used for rendering.
     *
     * @return the current <code>GLDrawable</code>, null if none available
     *
     * @since 1.5
     */
    GLDrawable getGLDrawable();

    /**
     * Indicates the width in pixels of the drawing target associated with this <code>DrawContext</code>. The returned
     * width is potentially different from the GL viewport width. If this DrawContext is associated with a
     * <code>GLJPanel</code>, the returned width is the power-of-two ceiling of the viewport, and is therefore almost
     * always larger than the GL viewport width.
     * <p/>
     * The GL viewport dimensions can be accessed by calling <code>getView().getViewport()</code> on this
     * <code>DrawContext</code>.
     *
     * @return the width of the drawing target associated with this <code>DrawContext</code>, in pixels.
     */
    int getDrawableWidth();

    /**
     * Indicates the height in pixels of the drawing target associated with this <code>DrawContext</code>. The returned
     * height is potentially different from the GL viewport height. If this DrawContext is associated with a
     * <code>GLJPanel</code>, the returned height is the power-of-two ceiling of the viewport, and is therefore almost
     * always larger than the GL viewport height.
     * <p/>
     * The GL viewport dimensions can be accessed by calling <code>getView().getViewport()</code> on this
     * <code>DrawContext</code>.
     *
     * @return the height of the drawing target associated with this <code>DrawContext</code>, in pixels.
     */
    int getDrawableHeight();

    /**
     * Returns the {@link GLRuntimeCapabilities} associated with this DrawContext.
     *
     * @return this DrawContext's associated GLRuntimeCapabilities.
     */
    GLRuntimeCapabilities getGLRuntimeCapabilities();

    /**
     * Sets the {@link GLRuntimeCapabilities} associated with this DrawContext to the specified parameter.
     *
     * @param capabilities the GLRuntimeCapabilities to be associated with this DrawContext.
     *
     * @throws IllegalArgumentException if the capabilities are null.
     */
    void setGLRuntimeCapabilities(GLRuntimeCapabilities capabilities);

    /**
     * Initializes this <code>DrawContext</code>. This method should be called at the beginning of each frame to prepare
     * the <code>DrawContext</code> for the coming render pass.
     *
     * @param glContext the <code>com.jogamp.opengl.GLContext</code> to use for this render pass
     *
     * @since 1.5
     */
    void initialize(GLContext glContext);

    /**
     * Assigns a new <code>View</code>. Some layers cannot function properly with a null <code>View</code>. It is
     * recommended that the <code>View</code> is never set to null during a normal render pass.
     *
     * @param view the enw <code>View</code>
     *
     * @since 1.5
     */
    void setView(View view);

    /**
     * Retrieves the current <code>View</code>, which may be null.
     *
     * @return the current <code>View</code>, which may be null
     *
     * @since 1.5
     */
    View getView();

    /**
     * Assign a new <code>Model</code>. Some layers cannot function properly with a null <code>Model</code>. It is
     * recommended that the <code>Model</code> is never set to null during a normal render pass.
     *
     * @param model the new <code>Model</code>
     *
     * @since 1.5
     */
    void setModel(Model model);

    /**
     * Retrieves the current <code>Model</code>, which may be null.
     *
     * @return the current <code>Model</code>, which may be null
     *
     * @since 1.5
     */
    Model getModel();

    /**
     * Retrieves the current <code>Globe</code>, which may be null.
     *
     * @return the current <code>Globe</code>, which may be null
     *
     * @since 1.5
     */
    Globe getGlobe();

    /**
     * Retrieves a list containing all the current layers. No guarantee is made about the order of the layers.
     *
     * @return a <code>LayerList</code> containing all the current layers
     *
     * @since 1.5
     */
    LayerList getLayers();

    /**
     * Retrieves a <code>Sector</code> which is at least as large as the current visible sector. The value returned is
     * the value passed to <code>SetVisibleSector</code>. This method may return null.
     *
     * @return a <code>Sector</code> at least the size of the current visible sector, null if unavailable
     *
     * @since 1.5
     */
    Sector getVisibleSector();

    /**
     * Sets the visible <code>Sector</code>. The new visible sector must completely encompass the Sector which is
     * visible on the display.
     *
     * @param s the new visible <code>Sector</code>
     *
     * @since 1.5
     */
    void setVisibleSector(Sector s);

    /**
     * Sets the vertical exaggeration. Vertical exaggeration affects the appearance of areas with varied elevation. A
     * vertical exaggeration of zero creates a surface which exactly fits the shape of the underlying
     * <code>Globe</code>. A vertical exaggeration of 3 will create mountains and valleys which are three times as
     * high/deep as they really are.
     *
     * @param verticalExaggeration the new vertical exaggeration.
     *
     * @since 1.5
     */
    void setVerticalExaggeration(double verticalExaggeration);

    /**
     * Retrieves the current vertical exaggeration. Vertical exaggeration affects the appearance of areas with varied
     * elevation. A vertical exaggeration of zero creates a surface which exactly fits the shape of the underlying
     * <code>Globe</code>. A vertical exaggeration of 3 will create mountains and valleys which are three times as
     * high/deep as they really are.
     *
     * @return the current vertical exaggeration
     *
     * @since 1.5
     */
    double getVerticalExaggeration();

    /**
     * Retrieves a list of all the sectors rendered so far this frame.
     *
     * @return a <code>SectorGeometryList</code> containing every <code>SectorGeometry</code> rendered so far this
     *         render pass.
     *
     * @since 1.5
     */
    SectorGeometryList getSurfaceGeometry();

    /**
     * Returns the list of objects at the pick point during the most recent pick traversal. The returned list is empty
     * if nothing is at the pick point, or if the pick point is <code>null</code>.
     *
     * @return the list of picked objects.
     */
    PickedObjectList getPickedObjects();

    /**
     * Adds a list of picked objects to the current list of objects at the pick point. This list can be accessed by
     * calling {@link #getPickedObjects()}.
     *
     * @param pickedObjects the list to add.
     *
     * @throws IllegalArgumentException if pickedObjects is <code>null</code>.
     */
    void addPickedObjects(PickedObjectList pickedObjects);

    /**
     * Adds the specified picked object to the list of objects at the pick point. This list can be accessed by calling
     * {@link #getPickedObjects()}.
     *
     * @param pickedObject the object to add.
     *
     * @throws IllegalArgumentException if pickedObject is <code>null</code>.
     */
    void addPickedObject(PickedObject pickedObject);

    /**
     * Returns the list of objects intersecting the pick rectangle during the most recent pick traversal. The returned
     * list is empty if nothing intersects the pick rectangle, or if the pick rectangle is <code>null</code>.
     *
     * @return the list of picked objects.
     */
    PickedObjectList getObjectsInPickRectangle();

    /**
     * Adds the specified picked object to the current list of objects intersecting the pick rectangle. This list can be
     * accessed by calling {@link #getObjectsInPickRectangle()}.
     *
     * @param pickedObject the object to add.
     *
     * @throws IllegalArgumentException if pickedObject is <code>null</code>.
     */
    void addObjectInPickRectangle(PickedObject pickedObject);

    /**
     * Returns a unique color to serve as a pick identifier during picking. This allocates a single unique color from
     * the pick color address space and returns that color. The color's RGB components represent an address to the pick
     * color code.
     *
     * @return a unique pick color.
     */
    Color getUniquePickColor();

    /**
     * Returns a range of unique colors to serve as pick identifiers during picking. This allocates <code>count</code>
     * unique colors from the pick color address space and returns the first color in the range. The first color's RGB
     * components represent an address to the beginning of a sequential range of pick color codes. This method is
     * similar to calling the no-argument {@link #getUniquePickColor} <code>count</code> times, but guarantees a
     * contiguous range of color codes and is more efficient when <code>count</code> is large.
     * <p/>
     * The number of pick colors is limited to a finite address space. This method returns null when there are fewer
     * than <code>count</code> remaining unique colors in the pick color address space, or when <code>count</code> is
     * less than 1.
     *
     * @param count the number of unique colors to allocate.
     *
     * @return the first unique pick color if there are sufficient unique colors remaining and <code>count</code> is
     *         greater than 0, otherwise null.
     */
    Color getUniquePickColorRange(int count);

    /**
     * Returns the WorldWindow's background color.
     *
     * @return the WorldWindow's background color.
     */
    Color getClearColor();

    /**
     * Returns the framebuffer RGB color for a point in AWT screen coordinates, formatted as a pick color code. The red,
     * green, and blue components are each stored as an 8-bit unsigned integer, and packed into bits 0-23 of the
     * returned integer as follows: bits 16-23 are red, bits 8-15 are green, and bits 0-7 are blue. This format is
     * consistent with the RGB integers used to create the pick colors in getUniquePickColor.
     * <p/>
     * This returns 0 if the point contains the clear color, or is outside this draw context's drawable area.
     *
     * @param point the point to return a color for, in AWT screen coordinates.
     *
     * @return the RGB color corresponding to the specified point.
     *
     * @throws IllegalArgumentException if the point is <code>null</code>.
     */
    int getPickColorAtPoint(Point point);

    /**
     * Returns an array of the unique framebuffer RGB colors within a rectangle in AWT screen coordinates, formatted as
     * pick color codes. The red, green, and blue components are each stored as an 8-bit unsigned integer, and packed
     * into bits 0-23 of the returned integers as follows: bits 16-23 are red, bits 8-15 are green, and bits 0-7 are
     * blue. This format is consistent with the RGB integers used to create the pick colors in getUniquePickColor.
     * <p/>
     * The returned array contains one entry for each unique color. Points in the rectangle that contain the clear color
     * or are outside this draw context's drawable area are ignored. This returns <code>null</code> if the specified
     * rectangle is empty, or contains only the clear color.
     * <p/>
     * The minAndMaxColorCodes parameter limits the unique colors that this method returns to the specified range. The
     * minimum color must be stored in array index 0, and the maximum color must be stored in array index 1. These
     * values can be used to specify a small range of colors relative to the framebuffer contents, effectively culling
     * the colors that must be considered by this method and the caller. When specified, these integers must be
     * formatted exactly as the integers this method returns.
     *
     * @param rectangle           the rectangle to return unique colors for, in AWT screen coordinates.
     * @param minAndMaxColorCodes an two element array representing the minimum and maximum RGB colors to return. May be
     *                            <code>null</code> to specify that all color codes must be returned.
     *
     * @return the unique RGB colors corresponding to the specified rectangle, or <code>null</code> if the rectangle is
     *         empty or the rectangle contains only the clear color.
     *
     * @throws IllegalArgumentException if the rectangle is <code>null</code>.
     */
    int[] getPickColorsInRectangle(Rectangle rectangle, int[] minAndMaxColorCodes);

    /** Specifies that the scene controller is beginning its pick traversal. */
    void enablePickingMode();

    /**
     * Indicates whether the scene controller is currently picking.
     *
     * @return true if the scene controller is picking, otherwise false
     */
    boolean isPickingMode();

    /** Specifies that the scene controller has ended its pick traversal. */
    void disablePickingMode();

    /**
     * Specifies whether all items under the cursor are picked.
     *
     * @param tf true to pick all objects under the cursor
     */
    void setDeepPickingEnabled(boolean tf);

    /**
     * Indicates whether all items under cursor are picked.
     *
     * @return true if all items under the cursor are picked, otherwise false
     */
    boolean isDeepPickingEnabled();

    /**
     * Adds an {@link gov.nasa.worldwind.render.OrderedRenderable} to the draw context's ordered renderable list.
     *
     * @param orderedRenderable the ordered renderable to add.
     *
     * @throws IllegalArgumentException if the ordered renderable is null.
     */
    void addOrderedRenderable(OrderedRenderable orderedRenderable);

    /**
     * Adds an {@link gov.nasa.worldwind.render.OrderedRenderable} to the draw context's ordered renderable list,
     * optionally indicating that the draw context should treat the specified ordered renderable as behind other ordered
     * renderables. If <code>isBehind</code> is <code>true</code>, the draw context treats the specified ordered
     * renderable as though it is behind all other ordered renderables and ignores the ordered renderable's eye
     * distance. If multiple ordered renderables are added with <code>isBehind</code> specified as <code>true</code>,
     * those ordered renderables are drawn according to the order in which they are added.
     *
     * @param orderedRenderable the ordered renderable to add.
     * @param isBehind          <code>true</code> to specify that the ordered renderable is behind all other ordered
     *                          renderables, or <code>false</code> to interpret the ordered renderable according to its
     *                          eye distance.
     */
    void addOrderedRenderable(OrderedRenderable orderedRenderable, boolean isBehind);

    /**
     * Adds an {@link gov.nasa.worldwind.render.OrderedRenderable} to the draw context's ordered surface renderable
     * queue. This queue is populated during layer rendering with objects to render on the terrain surface, and is
     * processed immediately after layer rendering.
     *
     * @param orderedRenderable the ordered renderable to add.
     */
    void addOrderedSurfaceRenderable(OrderedRenderable orderedRenderable);

    /**
     * Returns the draw context's ordered surface renderable queue. This queue is populated during layer rendering with
     * objects to render on the terrain surface, and is processed immediately after layer rendering.
     *
     * @return the draw context's ordered surface renderable queue.
     */
    Queue<OrderedRenderable> getOrderedSurfaceRenderables();

    /**
     * Draws a quadrilateral using the current OpenGL state. The quadrilateral points are (0, 0), (1, 0), (1, 1), (0,
     * 1).
     */
    void drawUnitQuad();

    /**
     * Draws a quadrilateral using the current OpenGL state and specified texture coordinates. The quadrilateral points
     * are (0, 0), (1, 0), (1, 1), (0, 1).
     *
     * @param texCoords texture coordinates to assign to each quadrilateral vertex.
     *
     * @throws NullPointerException if the texture coordinate reference is null.
     */
    void drawUnitQuad(TextureCoords texCoords);

    /**
     * Draws a quadrilateral outline using the current OpenGL state. The quadrilateral points are (0, 0), (1, 0), (1,
     * 1), (0, 1).
     */
    void drawUnitQuadOutline();

    /**
     * Specifies the current surface geometry.
     *
     * @param surfaceGeometry the surface geometry to make current. May be null, indicating no surface geometry.
     */
    void setSurfaceGeometry(SectorGeometryList surfaceGeometry);

    /**
     * Computes a location's Cartesian point on the currently visible terrain.
     *
     * @param latitude  the location's latitude.
     * @param longitude the location's longitude.
     *
     * @return the location's corresponding Cartesian point, or null if the location is not currently visible.
     */
    Vec4 getPointOnTerrain(Angle latitude, Angle longitude);

    /**
     * Returns this draw context's surface tile renderer.
     *
     * @return this draw context's surface tile renderer.s
     */
    SurfaceTileRenderer getGeographicSurfaceTileRenderer();

    /**
     * Returns the current pick point in AWT screen coordinates.
     *
     * @return the current pick point, or <code>null</code> if no pick point is available.
     *
     * @see #setPickPoint(java.awt.Point)
     */
    Point getPickPoint();

    /**
     * Specifies the current pick point in AWT screen coordinates, or <code>null</code> to indicate that there is no
     * pick point. During each pick traversal, layers determine if their contents are drawn at the pick point. If so,
     * layers add each unique picked object to a PickedObjectList on this draw context by calling {@link
     * #addPickedObject(gov.nasa.worldwind.pick.PickedObject)}. This list can be accessed by calling {@link
     * #getPickedObjects()}.
     * <p/>
     * If the pick point is <code>null</code>, the pick point is ignored during each pick traversal, and the list of
     * objects returned by getPickedObjects is empty.
     *
     * @param pickPoint the current pick point, or <code>null</code> to specify that there is no pick point.
     */
    void setPickPoint(Point pickPoint);

    /**
     * Returns the current pick rectangle in AWT screen coordinates.
     *
     * @return the current pick rectangle, or <code>null</code> if no pick rectangle is current.
     *
     * @see #setPickRectangle(java.awt.Rectangle)
     */
    Rectangle getPickRectangle();

    /**
     * Specifies the current pick rectangle in AWT screen coordinates, or <code>null</code> to indicate that there is no
     * pick rectangle. During each pick traversal, layers determine if their contents intersect the pick rectangle. If
     * so, layers add each unique picked object to a PickedObjectList on this draw context by calling {@link
     * #addObjectInPickRectangle(gov.nasa.worldwind.pick.PickedObject)}. This is list can be accessed by calling {@link
     * #getObjectsInPickRectangle()}.
     * <p/>
     * If the pick rectangle is <code>null</code>, the pick rectangle is ignored during each pick traversal, and the
     * list of objects returned by getObjectsInPickRectangle is empty.
     *
     * @param pickRect the current pick rectangle, or <code>null</code> to specify that there is no pick rectangle.
     */
    void setPickRectangle(Rectangle pickRect);

    /**
     * Returns the GPU resource cache for this draw context. This method returns the same value as {@link
     * #getGpuResourceCache()}.
     *
     * @return the GPU resource cache for this draw context.
     *
     * @see #getGpuResourceCache()
     */
    GpuResourceCache getTextureCache();

    /**
     * Returns the GPU resource cache used by this draw context.
     *
     * @return the GPU resource cache used by this draw context.
     */
    GpuResourceCache getGpuResourceCache();

    /**
     * Specifies the GPU resource cache for this draw context.
     *
     * @param gpuResourceCache the GPU resource cache for this draw context.
     */
    void setGpuResourceCache(GpuResourceCache gpuResourceCache);

    /**
     * Returns the performance statistics that are gathered during each frame.
     *
     * @return the performance statistics that are gathered during each frame.
     */
    Collection<PerformanceStatistic> getPerFrameStatistics();

    /**
     * Specifies the performance statistics that are monitored during each frame. Both arguments to this method may be
     * null. If either is null then statistics are not gathered.
     *
     * @param statKeys the keys identifying the statistics to monitor.
     * @param stats    a list in which the statistics are placed as they're monitored.
     */
    void setPerFrameStatisticsKeys(Set<String> statKeys, Collection<PerformanceStatistic> stats);

    /**
     * Specifies a performance statistic that's assigned for each frame. Use this method to update the value of a
     * specific statistic.
     *
     * @param key         the key identifying the statistic to monitor.
     * @param displayName the name to use when displaying this statistic.
     * @param statistic   the statistic's value. May be null.
     *
     * @throws IllegalArgumentException if either the key or display name are null.
     * @see #setPerFrameStatistics(java.util.Collection)
     */
    void setPerFrameStatistic(String key, String displayName, Object statistic);

    /**
     * Specifies a collection of per-frame performance statistics. Use this method to update a group of statistics.
     *
     * @param stats the statistic keys and their associated values.
     *
     * @throws IllegalArgumentException if the list is null.
     * @see #setPerFrameStatistic(String, String, Object)
     */
    void setPerFrameStatistics(Collection<PerformanceStatistic> stats);

    /**
     * Indicates the statistics that are monitored for each frame.
     *
     * @return the keys of the statistics monitored for each frame.
     */
    Set<String> getPerFrameStatisticsKeys();

    /**
     * Indicates the screen-coordinate point of the current viewport's center.
     *
     * @return the screen-coordinate point of the current viewport's center.
     */
    Point getViewportCenterScreenPoint();

    /**
     * Specifies the screen-coordinate point of the current viewport's center.
     *
     * @param viewportCenterPoint the screen-coordinate point of the current viewport's center.
     */
    void setViewportCenterScreenPoint(Point viewportCenterPoint);

    /**
     * Indicates the geographic coordinates of the point on the terrain at the current viewport's center.
     *
     * @return the geographic coordinates of the current viewport's center. Returns null if the globe's surface is not
     *         under the viewport's center point.
     */
    Position getViewportCenterPosition();

    /**
     * Specifies the geographic coordinates of the point on the terrain at the current viewport's center.
     *
     * @param viewportCenterPosition the geographic coordinates of the current viewport's center. May be null.
     */
    void setViewportCenterPosition(Position viewportCenterPosition);

    /**
     * Returns this draw context's text-renderer cache.
     *
     * @return this context's text renderer cache.
     */
    TextRendererCache getTextRendererCache();

    /**
     * Specifies this context's text renderer cache.
     *
     * @param textRendererCache the context's text renderer cache.
     *
     * @throws IllegalArgumentException if the cache is null.
     */
    void setTextRendererCache(TextRendererCache textRendererCache);

    /**
     * Returns the draw context's annotation renderer, typically used by annotations that are not contained in an {@link
     * AnnotationLayer}.
     *
     * @return the annotation renderer.
     */
    AnnotationRenderer getAnnotationRenderer();

    /**
     * Since {@link Annotation}s are {@link Renderable}s, they can be exist outside an {@link AnnotationLayer}, in which
     * case they are responsible for rendering themselves. The draw context's annotation renderer provides an active
     * renderer for that purpose.
     *
     * @param annotationRenderer the new annotation renderer for the draw context.
     *
     * @throws IllegalArgumentException if <code>annotationRenderer</code> is null;
     */
    void setAnnotationRenderer(AnnotationRenderer annotationRenderer);

    /**
     * Returns the time stamp corresponding to the beginning of a pre-render, pick, render sequence. The stamp remains
     * constant across these three operations so that called objects may avoid recomputing the same values during each
     * of the calls in the sequence.
     *
     * @return the frame time stamp. See {@link System#currentTimeMillis()} for its numerical meaning.
     */
    long getFrameTimeStamp();

    /**
     * Specifies the time stamp corresponding to the beginning of a pre-render, pick, render sequence. The stamp must
     * remain constant across these three operations so that called objects may avoid recomputing the same values during
     * each of the calls in the sequence.
     *
     * @param frameTimeStamp the frame time stamp. See {@link System#currentTimeMillis()} for its numerical meaning.
     */
    void setFrameTimeStamp(long frameTimeStamp);

    /**
     * Returns the visible sectors at one of several specified resolutions within a specified search sector. Several
     * sectors resolutions may be specified along with a time limit. The best resolution that can be determined within
     * the time limit is returned.
     * <p/>
     * Adherence to the time limit is not precise. The limit is checked only between full searches at each resolution.
     * The search may take more than the specified time, but will terminate if no time is left before starting a
     * higher-resolution search.
     *
     * @param resolutions  the resolutions of the sectors to return, in latitude.
     * @param timeLimit    the amount of time, in milliseconds, to allow for searching.
     * @param searchSector the sector to decompose into visible sectors.
     *
     * @return the visible sectors at the best resolution achievable given the time limit. The actual resolution can be
     *         determined by examining the delta-latitude value of any of the returned sectors.
     *
     * @throws IllegalArgumentException if the resolutions array or the search sector is null.
     */
    List<Sector> getVisibleSectors(double[] resolutions, long timeLimit, Sector searchSector);

    /**
     * Sets the current-layer field to the specified layer or null. The field is informative only and enables layer
     * contents to determine their containing layer.
     *
     * @param layer the current layer or null.
     */
    void setCurrentLayer(Layer layer);

    /**
     * Returns the current-layer. The field is informative only and enables layer contents to determine their containing
     * layer.
     *
     * @return the current layer, or null if no layer is current.
     */
    Layer getCurrentLayer();

    /**
     * Adds a screen-credit icon to display.
     *
     * @param credit the screen credit to display.
     *
     * @throws IllegalArgumentException if the credit is null.
     */
    void addScreenCredit(ScreenCredit credit);

    /**
     * Returns the screen credits currently held and displayed by this draw context.
     *
     * @return the screen credits currently held by this draw context.
     */
    Map<ScreenCredit, Long> getScreenCredits();

    /**
     * Indicates whether a new frame should be generated by the {@link gov.nasa.worldwind.SceneController}.
     *
     * @return the delay in milliseconds if a redraw has been requested, otherwise 0.
     */
    int getRedrawRequested();

    /**
     * Requests that a new frame should be generated by the {@link gov.nasa.worldwind.SceneController}.
     *
     * @param redrawRequested a delay in milliseconds if a redraw is requested, otherwise 0.
     */
    void setRedrawRequested(int redrawRequested);

    /**
     * Gets the FrustumList containing all the current Pick Frustums
     *
     * @return FrustumList of Pick Frustums
     */
    PickPointFrustumList getPickFrustums();

    /**
     * Set the size (in pixels) of the pick point frustum at the near plane.
     *
     * @param dim dimension of pick point frustum
     */
    void setPickPointFrustumDimension(Dimension dim);

    /**
     * Gets the dimension of the current Pick Point Frustum
     *
     * @return the dimension of the current Pick Point Frustum
     */
    Dimension getPickPointFrustumDimension();

    /**
     * Creates a frustum around the current pick point and adds it to the current list of pick frustums. The frustum's
     * dimension is specified by calling {@link #setPickPointFrustumDimension(java.awt.Dimension)}.
     * <p/>
     * This does nothing if the current pick point is <code>null</code>.
     */
    void addPickPointFrustum();

    /**
     * Creates a frustum containing the current pick rectangle and adds it to the current list of pick frustums.
     * <p/>
     * This does nothing if the current pick rectangle is <code>null</code>.
     */
    void addPickRectangleFrustum();

    /**
     * Gets the rendering exceptions associated with this DrawContext as a {@link java.util.Collection} of {@link
     * Throwable} objects. If non-null, the returned Collection is used as the data structure that accumulates rendering
     * exceptions passed to this DrawContext in {@link #addRenderingException(Throwable)}. A null collection indicates
     * this DrawContext does not accumulate rendering exceptions.
     *
     * @return the Collection used to accumulate rendering exceptions, or null if this DrawContext does not accumulate
     *         rendering exceptions.
     */
    Collection<Throwable> getRenderingExceptions();

    /**
     * Sets the rendering exceptions associated with this DrawContext to the specified {@link java.util.Collection} of
     * {@link Throwable} objects. If non-null, the specified Collection is used as the data structure that accumulates
     * rendering exceptions passed to this DrawContext in {@link #addRenderingException(Throwable)}. A null collection
     * indicates this DrawContext should not accumulate rendering exceptions.
     *
     * @param exceptions the Collection of exceptions to be used to accumulate rendering exceptions, or null to disable
     *                   accumulation of rendering exception.
     */
    void setRenderingExceptions(Collection<Throwable> exceptions);

    /**
     * Adds the specified {@link Throwable} to this DrawContext's collection of rendering exceptions. If this
     * DrawContext's collection is null, the specified Throwable is ignored and calling this method is benign.
     *
     * @param t the rendering exception to add as a {@link Throwable}.
     *
     * @throws IllegalArgumentException if the Throwable is null.
     */
    void addRenderingException(Throwable t);

    /**
     * Modifies the current projection matrix to slightly offset subsequently drawn objects toward or away from the eye
     * point. This gives those objects visual priority over objects at the same or nearly the same position. After the
     * objects are drawn, call {@link #popProjectionOffest()} to cancel the effect for subsequently drawn objects.
     * <p/>
     * <em>Note:</em> This capability is meant to be applied only within a single Renderable. It is not intended as a
     * means to offset a whole Renderable or collection of Renderables.
     * <p/>
     * See "Mathematics for Game Programming and 3D Computer Graphics, 2 ed." by  Eric Lengyel, Section 9.1, "Depth
     * Value Offset" for a description of this technique.
     *
     * @param offset a reference to an offset value, typically near 1.0, or null to request use of the default value.
     *               Values less than 1.0 pull objects toward the eye point, values greater than 1.0 push objects away
     *               from the eye point. The default value is 0.99.
     *
     * @see #popProjectionOffest()
     */
    void pushProjectionOffest(Double offset);

    /**
     * Removes the current projection matrix offset added by {@link #pushProjectionOffest(Double)}.
     *
     * @see #pushProjectionOffest(Double)
     */
    void popProjectionOffest();

    /**
     * Indicates whether the {@link SceneController} is currently rendering the draw context's {@link
     * OrderedRenderable}s. When the this method returns false during a call to an ordered renderable's {@link
     * OrderedRenderable#render(DrawContext)} method, the ordered renderable should add itself to the draw context via
     * {@link #addOrderedRenderable(OrderedRenderable)} rather than draw it. When this method returns true during a call
     * to its render method, the ordered renderable should draw itself.
     *
     * @return true if the scene controller is currently rendering its ordered renderables, otherwise false.
     */
    boolean isOrderedRenderingMode();

    /**
     * Called by the {@link gov.nasa.worldwind.SceneController} to indicate whether it is currently drawing the draw
     * context's {@link gov.nasa.worldwind.render.OrderedRenderable}s. See {@link #isOrderedRenderingMode()} for more
     * information.
     *
     * @param tf true if ordered renderables are being drawn, false if ordered renderables are only being accumulated.
     */
    void setOrderedRenderingMode(boolean tf);

    /**
     * Performs a multi-pass rendering technique to ensure that outlines around filled shapes are drawn correctly when
     * blending or ant-aliasing is performed, and that filled portions of the shape resolve depth-buffer fighting with
     * shapes previously drawn in favor of the current shape.
     *
     * @param renderer an object implementing the {@link gov.nasa.worldwind.render.OutlinedShape} interface for the
     *                 shape.
     * @param shape    the shape to render.
     *
     * @see gov.nasa.worldwind.render.OutlinedShape
     */
    void drawOutlinedShape(OutlinedShape renderer, Object shape);

    /**
     * Enables the current standard lighting model. {@link #endStandardLighting()} must be called when rendering of the
     * current shape is complete.
     *
     * @see #setStandardLightingModel(LightingModel)
     * @see #endStandardLighting()
     */
    void beginStandardLighting();

    /** Pops the OpenGL state previously established by {@link #beginStandardLighting()}. */
    void endStandardLighting();

    /**
     * Returns the current model used for standard lighting.
     *
     * @return the current standard lighting model, or null if no model is defined.
     */
    LightingModel getStandardLightingModel();

    /**
     * Specifies the lighting model used for standard lighting.
     *
     * @param standardLighting the lighting model to use for standard lighting, or null to disable standard lighting.
     */
    void setStandardLightingModel(LightingModel standardLighting);

    /**
     * Compute a model-coordinate point on the terrain.
     *
     * @param lat    the point's latitude.
     * @param lon    the point's longitude.
     * @param offset an distance in meters to place the point above or below the terrain.
     *
     * @return a model-coordinate point offset the specified amount from the current terrain.
     *
     * @throws IllegalArgumentException if either the latitude or longitude is null.
     */
    Vec4 computeTerrainPoint(Angle lat, Angle lon, double offset);

    /**
     * Indicates whether a specified extent is smaller than a specified number of pixels for the current view.
     *
     * @param extent    the extent to test. May be null, in which case this method returns false.
     * @param numPixels the number of pixels at and below which the extent is considered too small.
     *
     * @return true if the projected extent is smaller than the specified number of pixels, otherwise false.
     */
    boolean isSmall(Extent extent, int numPixels);

    /**
     * This is a diagnostic method to display normal vectors.
     *
     * @param length the length to draw the vectors, in meters.
     * @param vBuf   a vertex buffer. If null, no vectors are drawn.
     * @param nBuf   a buffer of normal vectors corresponding to the vertex buffer. If null, no vectors are drawn.
     */
    void drawNormals(float length, FloatBuffer vBuf, FloatBuffer nBuf);

    /**
     * Returns the next {@link gov.nasa.worldwind.render.OrderedRenderable} on the ordered-renderable priority queue but
     * does not remove it from the queue.
     *
     * @return the next ordered renderable, or null if there are no more ordered renderables on the queue.
     */
    OrderedRenderable peekOrderedRenderables();

    /**
     * Returns the next {@link gov.nasa.worldwind.render.OrderedRenderable} on the ordered-renderable priority queue and
     * removes it from the queue.
     *
     * @return the next ordered renderable, or null if there are no more ordered renderables on the queue.
     */
    OrderedRenderable pollOrderedRenderables();

    /**
     * Returns a {@link Terrain} object that uses the current sector geometry or the current globe to compute surface
     * points.
     *
     * @return a terrain object for computing surface points and intersections.
     */
    Terrain getTerrain();

    /** Restores the current OpenGL context's blending state to its default. */
    void restoreDefaultBlending();

    /** Restores the current OpenGL context's current color to its default. */
    void restoreDefaultCurrentColor();

    /** Restores the current OpenGL context's depth testing state to its default. */
    void restoreDefaultDepthTesting();

    /**
     * Indicates whether the scene controller is currently pre-rendering.
     *
     * @return true if pre-rendering, otherwise false.
     *
     * @see PreRenderable
     */
    boolean isPreRenderMode();

    /**
     * Specifies whether the scene controller is pre-rendering.
     *
     * @param preRenderMode true to indicate pre-rendering, otherwise false.
     *
     * @see PreRenderable
     */
    void setPreRenderMode(boolean preRenderMode);

    /**
     * Computes a Cartesian point from a specified geographic position, applying a specified altitude mode.
     *
     * @param position     the position to convert.
     * @param altitudeMode the altitude mode.
     *
     * @return the Cartesian point corresponding to the specified position and this context's current globe or terrain.
     *
     * @throws IllegalArgumentException if the position is null.
     */
    Vec4 computePointFromPosition(Position position, int altitudeMode);

    /**
     * Returns the draw context's decluttering text renderer.
     *
     * @return the decluttering text renderer.
     */
    DeclutteringTextRenderer getDeclutteringTextRenderer();

    /** Filter overlapping text from the ordered renderable list. */
    void applyClutterFilter();
//
//    void applyGroupingFilters();
//
//    GroupingFilter getGroupingFilter(String filterName);
//
//    void setGroupingFilters(Map<String, GroupingFilter> filters);

    /**
     * Specifies the clutter filter to use. May be null to indicate no decluttering.
     *
     * @param filter the clutter filter.
     */
    void setClutterFilter(ClutterFilter filter);

    /**
     * Returns the current clutter filter.
     *
     * @return the current clutter filter.
     */
    ClutterFilter getClutterFilter();

    boolean is2DGlobe();

    boolean isContinuous2DGlobe();
}<|MERGE_RESOLUTION|>--- conflicted
+++ resolved
@@ -51,13 +51,8 @@
     GLContext getGLContext();
 
     /**
-<<<<<<< HEAD
-     * Retrieves the current <code>javax.media.opengl.GL</code>. A <code>GL</code> or <code>GLU</code> is required for
-     * all graphical rendering in WorldWind.
-=======
      * Retrieves the current <code>com.jogamp.opengl.GL</code>. A <code>GL</code> or <code>GLU</code> is required for
      * all graphical rendering in World Wind.
->>>>>>> 52e2ae37
      *
      * @return the current <code>GL</code> if available, null otherwise
      *
@@ -66,13 +61,8 @@
     GL getGL();
 
     /**
-<<<<<<< HEAD
-     * Retrieves the current <code>javax.media.opengl.glu.GLU</code>. A <code>GLU</code> or <code>GL</code> is required
-     * for all graphical rendering in WorldWind.
-=======
      * Retrieves the current <code>com.jogamp.opengl.glu.GLU</code>. A <code>GLU</code> or <code>GL</code> is required
      * for all graphical rendering in World Wind.
->>>>>>> 52e2ae37
      *
      * @return the current <code>GLU</code> if available, null otherwise
      *
