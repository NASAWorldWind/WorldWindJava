--- conflicted
+++ resolved
@@ -45,10 +45,6 @@
 
 import com.jogamp.opengl.*;
 
-<<<<<<< HEAD
-import com.jogamp.opengl.*;
-=======
->>>>>>> 1df700d1
 import javax.xml.stream.*;
 import java.awt.*;
 import java.io.IOException;
@@ -1197,11 +1193,7 @@
      * terrain. This returns <code>true</code> if this Path's altitude mode is <code>WorldWind.CLAMP_TO_GROUND</code>
      * and the follow-terrain property is <code>true</code>. Otherwise this returns <code>false</code>.
      *
-<<<<<<< HEAD
-     * @param dc The draw context
-=======
      * @param dc The current draw context.
->>>>>>> 1df700d1
      * @return <code>true</code> if this Path's positions and the positions in between are located on the underlying
      * terrain, and <code>false</code> otherwise.
      */
