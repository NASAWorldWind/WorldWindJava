--- conflicted
+++ resolved
@@ -41,13 +41,8 @@
  * The possible size modes are: <ul> <li> {@link #NATIVE_DIMENSION} - Maintain the native dimensions.</li> <li> {@link
  * #MAINTAIN_ASPECT_RATIO} - Maintain the aspect ratio of the image when one dimension is specified and the other is
  * not.</li> <li> {@link #EXPLICIT_DIMENSION} - Use an explicit dimension. This dimension may be either an absolute
-<<<<<<< HEAD
- * pixel value, or a fraction of the container.</li>
- * </ul>
-=======
  * pixel value, or a fraction of the container.</li></ul>
  * <p>
->>>>>>> 1df700d1
  * Recognized units are {@link AVKey#PIXELS}, which indicates pixel units relative to the lower left corner of the
  * image, or {@link AVKey#FRACTION}, which indicates the units are fractions of the image width and height.
  * <p>
@@ -65,8 +60,7 @@
  * </pre>
  *
  * This class implements the functionality of a KML <i>size</i>.
- *</pre>
- * 
+ *
  * @author pabercrombie
  * @version $Id: Size.java 1171 2013-02-11 21:45:02Z dcollins $
  */
