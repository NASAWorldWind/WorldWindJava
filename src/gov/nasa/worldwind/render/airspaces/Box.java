--- conflicted
+++ resolved
@@ -241,18 +241,11 @@
     /**
      * Specifies the azimuth angles for this box's four corners, relative to geographic north. Specifying a null 
      * argument indicates that the default angle should be used.
-<<<<<<< HEAD
-     * @param beginLeftAzimuth the beginning left angle.
-     * @param beginRightAzimuth the beginning right angle.
-     * @param endLeftAzimuth the ending left angle.
-     * @param endRightAzimuth the ending right angle.
-=======
      * 
      * @param beginLeftAzimuth Beginning left corner azimuth.
      * @param beginRightAzimuth Beginning right corner azimuth.
      * @param endLeftAzimuth Ending left corner azimuth.
      * @param endRightAzimuth Ending right corner azimuth.
->>>>>>> 1df700d1
      */
     public void setCornerAzimuths(Angle beginLeftAzimuth, Angle beginRightAzimuth, Angle endLeftAzimuth,
         Angle endRightAzimuth)
