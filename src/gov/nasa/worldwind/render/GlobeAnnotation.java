/*
 * Copyright 2006-2009, 2017, 2020 United States Government, as represented by the
 * Administrator of the National Aeronautics and Space Administration.
 * All rights reserved.
 * 
 * The NASA World Wind Java (WWJ) platform is licensed under the Apache License,
 * Version 2.0 (the "License"); you may not use this file except in compliance
 * with the License. You may obtain a copy of the License at
 * http://www.apache.org/licenses/LICENSE-2.0
 * 
 * Unless required by applicable law or agreed to in writing, software distributed
 * under the License is distributed on an "AS IS" BASIS, WITHOUT WARRANTIES OR
 * CONDITIONS OF ANY KIND, either express or implied. See the License for the
 * specific language governing permissions and limitations under the License.
 * 
 * NASA World Wind Java (WWJ) also contains the following 3rd party Open Source
 * software:
 * 
 *     Jackson Parser – Licensed under Apache 2.0
 *     GDAL – Licensed under MIT
 *     JOGL – Licensed under  Berkeley Software Distribution (BSD)
 *     Gluegen – Licensed under Berkeley Software Distribution (BSD)
 * 
 * A complete listing of 3rd Party software notices and licenses included in
 * NASA World Wind Java (WWJ)  can be found in the WorldWindJava-v2.2 3rd-party
 * notices and licenses PDF found in code directory.
 */
package gov.nasa.worldwind.render;

import gov.nasa.worldwind.*;
import gov.nasa.worldwind.drag.*;
import gov.nasa.worldwind.geom.*;
import gov.nasa.worldwind.util.*;

import com.jogamp.opengl.GL;
import java.awt.*;

/**
 * Represent a text label attached to a Position on the globe and its rendering attributes.
 *
 * @author Patrick Murris
 * @version $Id: GlobeAnnotation.java 2297 2014-09-05 17:05:39Z tgaskins $
 * @see AbstractAnnotation
 * @see AnnotationAttributes
 */
public class GlobeAnnotation extends AbstractAnnotation implements Locatable, Movable, Draggable
{
    protected Position position;
    protected boolean dragEnabled = true;
    protected DraggableSupport draggableSupport = null;
    protected double heightInMeter = 0;

    protected Integer altitudeMode;

    /**
     * Creates a <code>GlobeAnnotation</code> with the given text, at the given globe <code>Position</code>.
     *
     * @param text     the annotation text.
     * @param position the annotation <code>Position</code>.
     */
    public GlobeAnnotation(String text, Position position)
    {
        this.init(text, position, null, null);
    }

    /**
     * Creates a <code>GlobeAnnotation</code> with the given text, at the given globe <code>Position</code>. Specify
     * the <code>Font</code> to be used.
     *
     * @param text     the annotation text.
     * @param position the annotation <code>Position</code>.
     * @param font     the <code>Font</code> to use.
     */
    public GlobeAnnotation(String text, Position position, Font font)
    {
        this.init(text, position, font, null);
    }

    /**
     * Creates a <code>GlobeAnnotation</code> with the given text, at the given globe <code>Position</code>. Specify
     * the <code>Font</code> and text <code>Color</code> to be used.
     *
     * @param text      the annotation text.
     * @param position  the annotation <code>Position</code>.
     * @param font      the <code>Font</code> to use.
     * @param textColor the text <code>Color</code>.
     */
    public GlobeAnnotation(String text, Position position, Font font, Color textColor)
    {
        this.init(text, position, font, textColor);
    }

    /**
     * Creates a <code>GlobeAnnotation</code> with the given text, at the given globe <code>Position</code>. Specify the
     * default {@link AnnotationAttributes} set.
     *
     * @param text     the annotation text.
     * @param position the annotation <code>Position</code>.
     * @param defaults the default {@link AnnotationAttributes} set.
     */
    public GlobeAnnotation(String text, Position position, AnnotationAttributes defaults)
    {
        if (text == null)
        {
            String message = Logging.getMessage("nullValue.StringIsNull");
            Logging.logger().severe(message);
            throw new IllegalArgumentException(message);
        }

        if (position == null)
        {
            String message = Logging.getMessage("nullValue.PositionIsNull");
            Logging.logger().severe(message);
            throw new IllegalArgumentException(message);
        }

        if (defaults == null)
        {
            String message = Logging.getMessage("nullValue.AnnotationAttributesIsNull");
            Logging.logger().severe(message);
            throw new IllegalArgumentException(message);
        }

        this.setText(text);
        this.position = position;
        this.getAttributes().setDefaults(defaults);
    }

    private void init(String text, Position position, Font font, Color textColor)
    {
        if (text == null)
        {
            String message = Logging.getMessage("nullValue.StringIsNull");
            Logging.logger().severe(message);
            throw new IllegalArgumentException(message);
        }

        if (position == null)
        {
            String message = Logging.getMessage("nullValue.PositionIsNull");
            Logging.logger().severe(message);
            throw new IllegalArgumentException(message);
        }

        this.setText(text);
        this.position = position;
        this.getAttributes().setFont(font);
        this.getAttributes().setTextColor(textColor);
    }

    public Position getPosition()
    {
        return this.position;
    }

    public void setPosition(Position position)
    {
        this.position = position;
    }

    /**
     * Get the annotation's altitude mode. The altitude mode may be null, indicating that the legacy altitude mode
     * described below will be used.
     * <p>
<<<<<<< HEAD
     * <b>Legacy altitude mode</b><br>
     * If the annotation Position elevation is lower then the highest elevation on the
=======
     * <b>Legacy altitude mode</b><br>If the annotation Position elevation is lower then the highest elevation on the
>>>>>>> 1df700d1
     * globe, the annotation will be drawn above the ground using its elevation as an offset, scaled by the current
     * vertical exaggeration. Otherwise, the original elevation will be used. This functionality is supported for
     * backward compatibility. New code that uses Globe Annotation should specify an altitude mode.
     *
     * @return The altitude mode, one of {@link WorldWind#CLAMP_TO_GROUND}, {@link WorldWind#RELATIVE_TO_GROUND}, {@link
     *         WorldWind#ABSOLUTE}, or {@code null}.
     *
     * @see #setAltitudeMode(Integer)
     */
    public Integer getAltitudeMode()
    {
        return altitudeMode;
    }

    /**
     * Set the annotation's altitude mode.
     *
     * @param altitudeMode The altitude mode, one of {@link WorldWind#CLAMP_TO_GROUND}, {@link
     *                     WorldWind#RELATIVE_TO_GROUND}, or {@link WorldWind#ABSOLUTE}. {@code null} indicates that the
     *                     legacy altitude mode should be used. See {@link #getAltitudeMode()} for details on this
     *                     mode.
     *
     * @see #getAltitudeMode()
     */
    public void setAltitudeMode(Integer altitudeMode)
    {
        this.altitudeMode = altitudeMode;
    }

    /**
     * Returns the real world height of the annotation frame in meter. If this dimension is greater then zero, the
     * annotation will be scaled so as to maintain this fixed dimension, which makes it appear as part of the
     * surrounding terrain. This overrides min and max distance scaling - however min distance opacity is still accounted
     * for.
     * <p>
     * If this dimension is zero, the annotation always maintains the same apparent size with possible scaling relative
     * to the viewport center point if min and max distance scale factors are not one.
     *
     * @return the real world height of the annotation frame in meter.
     */
    public double getHeightInMeter()
    {
        return this.heightInMeter;
    }

    /**
     * Set the real world height of the annotation frame in meter. If this dimension is greater then zero, the
     * annotation will be scaled so as to maintain this fixed dimension, which makes it appear as part of the
     * surrounding terrain. This overrides min and max distance scaling - however min distance opacity is still accounted
     * for.
     * <p>
     * If this dimension is zero, the annotation always maintains the same apparent size with possible scaling relative
     * to the viewport center point if min and max distance scale factors are not one.
     *
     * @param meters the real world height of the annotation frame in meter.
     */
    public void setHeightInMeter(double meters)
    {
        this.heightInMeter = meters;
    }

    public void move(Position position)
    {
        if (position == null)
        {
            String msg = Logging.getMessage("nullValue.PositionIsNull");
            Logging.logger().severe(msg);
            throw new IllegalArgumentException(msg);
        }

        this.position = this.position.add(position);
    }

    public void moveTo(Position position)
    {
        if (position == null)
        {
            String msg = Logging.getMessage("nullValue.PositionIsNull");
            Logging.logger().severe(msg);
            throw new IllegalArgumentException(msg);
        }

        this.position = position;
    }

    @Override
    public boolean isDragEnabled()
    {
        return this.dragEnabled;
    }

    @Override
    public void setDragEnabled(boolean enabled)
    {
        this.dragEnabled = enabled;
    }

    @Override
    public void drag(DragContext dragContext)
    {
        if (!this.dragEnabled)
            return;

        if (this.draggableSupport == null)
        {
            // The following addresses the special case described in {@link GlobeAnnotation#getAltitudeMode}
            if (this.getAltitudeMode() == null)
            {
                if (this.position.getElevation() > dragContext.getGlobe().getMaxElevation())
                {
                    this.draggableSupport = new DraggableSupport(this, WorldWind.ABSOLUTE);
                }
                else
                {
                    this.draggableSupport = new DraggableSupport(this, WorldWind.RELATIVE_TO_GROUND);
                }
            }
            else
            {
                this.draggableSupport = new DraggableSupport(this, this.getAltitudeMode());
            }
        }

        this.doDrag(dragContext);
    }

    protected void doDrag(DragContext dragContext)
    {
        this.draggableSupport.dragScreenSizeConstant(dragContext);
    }

    public Position getReferencePosition()
    {
        return this.position;
    }

    //**************************************************************//
    //********************  Rendering  *****************************//
    //**************************************************************//

    protected Rectangle computeBounds(DrawContext dc)
    {
        Vec4 point = this.getAnnotationDrawPoint(dc);
        if (point == null)
            return null;

        Vec4 screenPoint = dc.getView().project(point);
        if (screenPoint == null)
            return null;

        java.awt.Dimension size = this.getPreferredSize(dc);
        double[] scaleAndOpacity = computeDistanceScaleAndOpacity(dc, point, size);
        double finalScale = scaleAndOpacity[0] * this.computeScale(dc);
        java.awt.Point offset = this.getAttributes().getDrawOffset();

        double offsetX = offset.x * finalScale;
        double offsetY = offset.y * finalScale;
        double width = size.width * finalScale;
        double height = size.height * finalScale;
        double x = screenPoint.x - width / 2 + offsetX;
        double y = screenPoint.y + offsetY;   // use OGL coordinate system

        Rectangle frameRect = new Rectangle((int) x, (int) y, (int) width, (int) height);

        // Include reference point in bounds
        return this.computeBoundingRectangle(frameRect, (int) screenPoint.x, (int) screenPoint.y);
    }

    protected void doRenderNow(DrawContext dc)
    {
        if (dc.isPickingMode() && this.getPickSupport() == null)
            return;

        Vec4 point = this.getAnnotationDrawPoint(dc);
        if (point == null)
            return;

        if (dc.getView().getFrustumInModelCoordinates().getNear().distanceTo(point) < 0)
            return;

        Vec4 screenPoint = dc.getView().project(point);
        if (screenPoint == null)
            return;

        java.awt.Dimension size = this.getPreferredSize(dc);
        Position pos = dc.getGlobe().computePositionFromPoint(point);

        // Scale and opacity depending on distance from eye
        double[] scaleAndOpacity = computeDistanceScaleAndOpacity(dc, point, size);

        this.setDepthFunc(dc, screenPoint);
        this.drawTopLevelAnnotation(dc, (int) screenPoint.x, (int) screenPoint.y, size.width, size.height,
            scaleAndOpacity[0], scaleAndOpacity[1], pos);
    }

    protected double[] computeDistanceScaleAndOpacity(DrawContext dc, Vec4 point, Dimension size)
    {
        double scale = 1, opacity = 1;

        if (this.heightInMeter <= 0)
        {
            // Determine scale and opacity factors based on distance from eye vs the distance to the look at point.
            Double lookAtDistance = this.computeLookAtDistance(dc);
            if (lookAtDistance != null)
            {
                double eyeDistance = dc.getView().getEyePoint().distanceTo3(point);
                double distanceFactor = Math.sqrt(lookAtDistance / eyeDistance);
                scale = WWMath.clamp(distanceFactor,
                    this.attributes.getDistanceMinScale(), this.attributes.getDistanceMaxScale());
                opacity = WWMath.clamp(distanceFactor,
                    this.attributes.getDistanceMinOpacity(), 1);
            }
        }
        else
        {
            // Determine scale and opacity so as to maintain real world dimension
            double distance = dc.getView().getEyePoint().distanceTo3(point);
            double pixelSize = dc.getView().computePixelSizeAtDistance(distance);
            double scaledHeight = this.heightInMeter / pixelSize;
            scale = scaledHeight / size.height;
            opacity = WWMath.clamp(scale, this.attributes.getDistanceMinOpacity(), 1);
        }

        return new double[] {scale, opacity};
    }

    protected Double computeLookAtDistance(DrawContext dc)
    {
        // TODO: Remove this method once the new mechanism for scaling and opacity is in place.
        View view = dc.getView();

        // Get point in the middle of the screen
        Position groundPos = view.computePositionFromScreenPoint(
            view.getViewport().getCenterX(), view.getViewport().getCenterY());

        if (groundPos == null)
        {
            // Decrease the point's y coordinate until it intersects the globe.
            Rectangle vp = view.getViewport();
            double y = view.getViewport().getCenterY() + 1;
            while (groundPos == null && y < vp.height - 1)
            {
                groundPos = view.computePositionFromScreenPoint(view.getViewport().getCenterX(), y++);
            }
        }

        // Update look at distance if center point found
        if (groundPos != null)
            // Compute distance from eye to the position in the middle of the screen
            return view.getEyePoint().distanceTo3(dc.getGlobe().computePointFromPosition(groundPos));
        else
            return null;
    }

    protected void setDepthFunc(DrawContext dc, Vec4 screenPoint)
    {
        GL gl = dc.getGL();

        Position eyePos = dc.getView().getEyePosition();
        if (eyePos == null)
        {
            gl.glDepthFunc(GL.GL_ALWAYS);
            return;
        }

        double altitude = eyePos.getElevation();
        if (altitude < (dc.getGlobe().getMaxElevation() * dc.getVerticalExaggeration()))
        {
            double depth = screenPoint.z - (8d * 0.00048875809d);
            depth = depth < 0d ? 0d : (depth > 1d ? 1d : depth);
            gl.glDepthFunc(GL.GL_LESS);
            gl.glDepthRange(depth, depth);
        }
        else if (screenPoint.z >= 1d)
        {
            gl.glDepthFunc(GL.GL_EQUAL);
            gl.glDepthRange(1d, 1d);
        }
        else
        {
            gl.glDepthFunc(GL.GL_ALWAYS);
        }
    }

    /**
     * Get the final Vec4 point at which an annotation will be drawn. The altitude mode will be used to determine the
     * annotation point, if an altitude mode has been set. If the altitude mode is null, then the legacy altitude mode
     * described in {@link #getAltitudeMode()} will be used to determine the point.
     *
     * @param dc the current DrawContext.
     *
     * @return the annotation draw Cartesian point
     *
     * @see #getAltitudeMode()
     */
    public Vec4 getAnnotationDrawPoint(DrawContext dc)
    {
        Vec4 drawPoint;

        Position pos = this.getPosition();
        Integer altitudeMode = this.getAltitudeMode();

        if (dc.is2DGlobe())
        {
            drawPoint = dc.computeTerrainPoint(pos.getLatitude(), pos.getLongitude(), 0);
        }
        else if (altitudeMode == null)
        {
            drawPoint = getAnnotationDrawPointLegacy(dc);
        }
        else if (altitudeMode == WorldWind.CLAMP_TO_GROUND)
        {
            drawPoint = dc.computeTerrainPoint(pos.getLatitude(), pos.getLongitude(), 0);
        }
        else if (altitudeMode == WorldWind.RELATIVE_TO_GROUND)
        {
            drawPoint = dc.computeTerrainPoint(pos.getLatitude(), pos.getLongitude(), pos.getAltitude());
        }
        else  // ABSOLUTE
        {
            double height = pos.getElevation() * dc.getVerticalExaggeration();
            drawPoint = dc.getGlobe().computePointFromPosition(pos.getLatitude(), pos.getLongitude(), height);
        }

        return drawPoint;
    }

    /**
     * Compute the draw point using the legacy altitude mode. See {@link #getAltitudeMode()} for details on the legacy
     * mode.
     *
     * @param dc the current DrawContext.
     *
     * @return the annotation draw Cartesian point
     *
     * @see #getAltitudeMode()
     */
    protected Vec4 getAnnotationDrawPointLegacy(DrawContext dc)
    {
        Vec4 drawPoint = null;

        Position pos = this.getPosition();
        if (pos.getElevation() < dc.getGlobe().getMaxElevation())
            drawPoint = dc.getSurfaceGeometry().getSurfacePoint(pos.getLatitude(), pos.getLongitude(),
                pos.getElevation() * dc.getVerticalExaggeration());

        if (drawPoint == null)
            drawPoint = dc.getGlobe().computePointFromPosition(
                dc.getVerticalExaggeration() == 1 ? pos
                    : new Position(pos, pos.getElevation() * dc.getVerticalExaggeration()));

        return drawPoint;
    }

    //**************************************************************//
    //********************  Restorable State  **********************//
    //**************************************************************//

    /**
     * Returns an XML state document String describing the public attributes of this GlobeAnnotation.
     *
     * @return XML state document string describing this GlobeAnnotation.
     */
    public String getRestorableState()
    {
        RestorableSupport restorableSupport = null;

        // Try to parse the superclass' xml state document, if it defined one.
        String superStateInXml = super.getRestorableState();
        if (superStateInXml != null)
        {
            try
            {
                restorableSupport = RestorableSupport.parse(superStateInXml);
            }
            catch (Exception e)
            {
                // Parsing the document specified by the superclass failed.
                String message = Logging.getMessage("generic.ExceptionAttemptingToParseStateXml", superStateInXml);
                Logging.logger().severe(message);
            }
        }

        // Create our own state document from scratch.
        if (restorableSupport == null)
            restorableSupport = RestorableSupport.newRestorableSupport();
        // Creating a new RestorableSupport failed. RestorableSupport logged the problem, so just return null.
        if (restorableSupport == null)
            return null;

        // Save the position property only if all parts (latitude, longitude, and elevation) can be saved.
        // We will not save a partial position (for example, just the elevation).
        if (this.position != null
            && this.position.getLatitude() != null
            && this.position.getLongitude() != null)
        {
            RestorableSupport.StateObject positionStateObj = restorableSupport.addStateObject("position");
            if (positionStateObj != null)
            {
                restorableSupport.addStateValueAsDouble(positionStateObj, "latitude",
                    this.position.getLatitude().degrees);
                restorableSupport.addStateValueAsDouble(positionStateObj, "longitude",
                    this.position.getLongitude().degrees);
                restorableSupport.addStateValueAsDouble(positionStateObj, "elevation",
                    this.position.getElevation());
            }
        }

        return restorableSupport.getStateAsXml();
    }

    /**
     * Restores publicly settable attribute values found in the specified XML state document String. The document
     * specified by <code>stateInXml</code> must be a well formed XML document String, or this will throw an
     * IllegalArgumentException. Unknown structures in <code>stateInXml</code> are benign, because they will simply be
     * ignored.
     *
     * @param stateInXml an XML document String describing a GlobeAnnotation.
     *
     * @throws IllegalArgumentException If <code>stateInXml</code> is null, or if <code>stateInXml</code> is not a well
     *                                  formed XML document String.
     */
    public void restoreState(String stateInXml)
    {
        if (stateInXml == null)
        {
            String message = Logging.getMessage("nullValue.StringIsNull");
            Logging.logger().severe(message);
            throw new IllegalArgumentException(message);
        }

        // Allow the superclass to restore it's state.
        try
        {
            super.restoreState(stateInXml);
        }
        catch (Exception e)
        {
            // Superclass will log the exception.
        }

        RestorableSupport restorableSupport;
        try
        {
            restorableSupport = RestorableSupport.parse(stateInXml);
        }
        catch (Exception e)
        {
            // Parsing the document specified by stateInXml failed.
            String message = Logging.getMessage("generic.ExceptionAttemptingToParseStateXml", stateInXml);
            Logging.logger().severe(message);
            throw new IllegalArgumentException(message, e);
        }

        // Restore the position property only if all parts are available.
        // We will not restore a partial position (for example, just the latitude).
        RestorableSupport.StateObject positionStateObj = restorableSupport.getStateObject("position");
        if (positionStateObj != null)
        {
            Double latitudeState = restorableSupport.getStateValueAsDouble(positionStateObj, "latitude");
            Double longitudeState = restorableSupport.getStateValueAsDouble(positionStateObj, "longitude");
            Double elevationState = restorableSupport.getStateValueAsDouble(positionStateObj, "elevation");
            if (latitudeState != null && elevationState != null)
                setPosition(Position.fromDegrees(latitudeState, longitudeState, elevationState));
        }
    }
}<|MERGE_RESOLUTION|>--- conflicted
+++ resolved
@@ -162,12 +162,7 @@
      * Get the annotation's altitude mode. The altitude mode may be null, indicating that the legacy altitude mode
      * described below will be used.
      * <p>
-<<<<<<< HEAD
-     * <b>Legacy altitude mode</b><br>
-     * If the annotation Position elevation is lower then the highest elevation on the
-=======
      * <b>Legacy altitude mode</b><br>If the annotation Position elevation is lower then the highest elevation on the
->>>>>>> 1df700d1
      * globe, the annotation will be drawn above the ground using its elevation as an offset, scaled by the current
      * vertical exaggeration. Otherwise, the original elevation will be used. This functionality is supported for
      * backward compatibility. New code that uses Globe Annotation should specify an altitude mode.
