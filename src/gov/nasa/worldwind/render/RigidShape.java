--- conflicted
+++ resolved
@@ -46,13 +46,8 @@
 /**
  * A general rigid volume defined by a center position and the three axis radii. If A is the radius in the north-south
  * direction, and b is the radius in the east-west direction, and c is the radius in the vertical direction (increasing
-<<<<<<< HEAD
- * altitude), then {@code A == B == C } defines a unit shape, {@code A == B > C } defines a vertically flattened
- * shape disk-shaped), {@code A == * B < C }defines a vertically stretched shape.
-=======
  * altitude), then A == B == C defines a unit shape, A == B &gt; C defines a vertically flattened shape (disk-shaped), A ==
  * B &lt; C defines a vertically stretched shape.
->>>>>>> 1df700d1
  *
  * @author ccrick
  * @version $Id: RigidShape.java 2990 2015-04-07 19:06:15Z tgaskins $
@@ -68,7 +63,7 @@
     {
         /** Holds the computed tessellation of the shape in model coordinates. */
         protected List<Geometry> meshes = new ArrayList<Geometry>();
-        /** The GPU-resource cache keys to use for this entry's VBOs (one for each LOD), if VBOs are used. */
+        /** The GPU-resource cache keys to use for this entry's VBOs (one for eack LOD), if VBOs are used. */
         protected Map<Integer, Object> vboCacheKeys = new HashMap<Integer, Object>();
 
         /** Indicates whether the index buffer needs to be filled because a new buffer is used or some other reason. */
