/*
 * Copyright 2006-2009, 2017, 2020 United States Government, as represented by the
 * Administrator of the National Aeronautics and Space Administration.
 * All rights reserved.
 * 
 * The NASA World Wind Java (WWJ) platform is licensed under the Apache License,
 * Version 2.0 (the "License"); you may not use this file except in compliance
 * with the License. You may obtain a copy of the License at
 * http://www.apache.org/licenses/LICENSE-2.0
 * 
 * Unless required by applicable law or agreed to in writing, software distributed
 * under the License is distributed on an "AS IS" BASIS, WITHOUT WARRANTIES OR
 * CONDITIONS OF ANY KIND, either express or implied. See the License for the
 * specific language governing permissions and limitations under the License.
 * 
 * NASA World Wind Java (WWJ) also contains the following 3rd party Open Source
 * software:
 * 
 *     Jackson Parser – Licensed under Apache 2.0
 *     GDAL – Licensed under MIT
 *     JOGL – Licensed under  Berkeley Software Distribution (BSD)
 *     Gluegen – Licensed under Berkeley Software Distribution (BSD)
 * 
 * A complete listing of 3rd Party software notices and licenses included in
 * NASA World Wind Java (WWJ)  can be found in the WorldWindJava-v2.2 3rd-party
 * notices and licenses PDF found in code directory.
 */
package gov.nasa.worldwind.render;

import gov.nasa.worldwind.Exportable;
import gov.nasa.worldwind.ogc.kml.KMLConstants;
import gov.nasa.worldwind.ogc.kml.impl.KMLExportUtil;
import gov.nasa.worldwind.util.*;

import javax.xml.stream.*;
import java.awt.*;
import java.io.*;

import static gov.nasa.worldwind.ogc.kml.impl.KMLExportUtil.kmlBoolean;

/**
 * Basic implementation of the {@link gov.nasa.worldwind.render.ShapeAttributes} interface.
 *
 * @author dcollins
 * @version $Id: BasicShapeAttributes.java 1171 2013-02-11 21:45:02Z dcollins $
 */
public class BasicShapeAttributes implements ShapeAttributes
{
    /** Indicates whether or not some of the shape's attributes are unresolved. Initially <code>false</code>. */
    protected boolean unresolved;
    /** Indicates whether or not the shape's interior is drawn. Initially <code>false</code>. */
    protected boolean drawInterior;
    /** Indicates whether or not the shape's outline is drawn. Initially <code>false</code>. */
    protected boolean drawOutline;
    /** Indicates whether or not the shape should be rendered with smooth lines and edges. Initially <code>false</code>. */
    protected boolean enableAntialiasing;
    /** Indicates whether lighting is applied to the shape. Initially <code>false</code>. */
    protected boolean enableLighting;
    /** Indicates the material properties of the shape's interior. Initially <code>null</code>. */
    protected Material interiorMaterial;
    /** Indicates the material properties of the shape's outline. Initially <code>null</code>. */
    protected Material outlineMaterial;
    /** Indicates the opacity of the shape's interior as a floating-point value in the range 0.0 to 1.0. Initially 0.0. */
    protected double interiorOpacity;
    /** Indicates the opacity of the shape's outline as a floating-point value in the range 0.0 to 1.0. Initially 0.0. */
    protected double outlineOpacity;
    /** Indicates the line width (in pixels) used when rendering the shape's outline. Initially 0.0. */
    protected double outlineWidth;
    /** Indicates the number of times each bit in the outline stipple pattern is repeated. Initially 0. */
    protected int outlineStippleFactor;
    /** Indicates the 16-bit integer that defines which pixels are rendered in the shape's outline. Initially 0. */
    protected short outlineStipplePattern;
    /** Indicates the image source that is applied as a texture to the shape's interior. Initially <code>null</code>. */
    protected Object imageSource;
    /** Indicates the amount the balloon's texture is scaled by as a floating-point value. Initially 0.0. */
    protected double imageScale;

    /**
     * Creates a new <code>BasicShapeAttributes</code> with the default attributes. The default attributes are as
     * follows:
<<<<<<< HEAD
     * <table><caption>Attributes</caption>
     * <tr><th>Attribute</th><th>Default Value</th></tr> <tr><td>unresolved</td><td><code>true</code></td></tr>
=======
     * <table> <caption style="font-weight: bold;">Default Attributes</caption><tr><th>Attribute</th><th>Default Value</th></tr> <tr><td>unresolved</td><td><code>true</code></td></tr>
>>>>>>> 1df700d1
     * <tr><td>drawInterior</td><td><code>true</code></td></tr> <tr><td>drawOutline</td><td><code>true</code></td></tr>
     * <tr><td>enableAntialiasing</td><td><code>true</code></td></tr> <tr><td>enableLighting</td><td><code>false</code></td></tr>
     * <tr><td>interiorMaterial</td><td>{@link gov.nasa.worldwind.render.Material#WHITE}</td></tr>
     * <tr><td>outlineMaterial</td><td>{@link gov.nasa.worldwind.render.Material#BLACK}</td></tr>
     * <tr><td>interiorOpacity</td><td>1.0</td></tr> <tr><td>outlineOpacity</td><td>1.0</td></tr>
     * <tr><td>outlineWidth</td><td>1.0</td></tr> <tr><td>outlineStippleFactor</td><td>0</td></tr>
     * <tr><td>outlineStipplePattern</td><td>0xF0F0</td></tr> <tr><td>imageSource</td><td><code>null</code></td></tr>
     * <tr><td>imageScale</td><td>1.0</td></tr> </table>
     */
    public BasicShapeAttributes()
    {
        // Note: update the above constructor comment if these defaults change.

        this.drawInterior = true;
        this.drawOutline = true;
        this.enableAntialiasing = true;
        this.enableLighting = false;
        this.interiorMaterial = Material.WHITE;
        this.outlineMaterial = Material.BLACK;
        this.interiorOpacity = 1;
        this.outlineOpacity = 1;
        this.outlineWidth = 1;
        this.outlineStippleFactor = 0;
        this.outlineStipplePattern = (short) 0xF0F0;
        this.imageSource = null;
        this.imageScale = 1;
    }

    /**
     * Creates a new <code>BasicShapeAttributes</code> configured with the specified <code>attributes</code>.
     *
     * @param attributes the attributes to configure the new <code>BasicShapeAttributes</code> with.
     *
     * @throws IllegalArgumentException if <code>attributes</code> is <code>null</code>.
     */
    public BasicShapeAttributes(ShapeAttributes attributes)
    {
        if (attributes == null)
        {
            String message = Logging.getMessage("nullValue.AttributesIsNull");
            Logging.logger().severe(message);
            throw new IllegalArgumentException(message);
        }

        this.drawInterior = attributes.isDrawInterior();
        this.drawOutline = attributes.isDrawOutline();
        this.enableAntialiasing = attributes.isEnableAntialiasing();
        this.enableLighting = attributes.isEnableLighting();
        this.interiorMaterial = attributes.getInteriorMaterial();
        this.outlineMaterial = attributes.getOutlineMaterial();
        this.interiorOpacity = attributes.getInteriorOpacity();
        this.outlineOpacity = attributes.getOutlineOpacity();
        this.outlineWidth = attributes.getOutlineWidth();
        this.outlineStippleFactor = attributes.getOutlineStippleFactor();
        this.outlineStipplePattern = attributes.getOutlineStipplePattern();
        this.imageSource = attributes.getImageSource();
        this.imageScale = attributes.getImageScale();
    }

    /** {@inheritDoc} */
    public ShapeAttributes copy()
    {
        return new BasicShapeAttributes(this);
    }

    /** {@inheritDoc} */
    public void copy(ShapeAttributes attributes)
    {
        if (attributes != null)
        {
            this.drawInterior = attributes.isDrawInterior();
            this.drawOutline = attributes.isDrawOutline();
            this.enableAntialiasing = attributes.isEnableAntialiasing();
            this.enableLighting = attributes.isEnableLighting();
            this.interiorMaterial = attributes.getInteriorMaterial();
            this.outlineMaterial = attributes.getOutlineMaterial();
            this.interiorOpacity = attributes.getInteriorOpacity();
            this.outlineOpacity = attributes.getOutlineOpacity();
            this.outlineWidth = attributes.getOutlineWidth();
            this.outlineStippleFactor = attributes.getOutlineStippleFactor();
            this.outlineStipplePattern = attributes.getOutlineStipplePattern();
            this.imageSource = attributes.getImageSource();
            this.imageScale = attributes.getImageScale();
        }
    }

    /** {@inheritDoc} */
    public boolean isUnresolved()
    {
        return unresolved;
    }

    /** {@inheritDoc} */
    public void setUnresolved(boolean unresolved)
    {
        this.unresolved = unresolved;
    }

    /** {@inheritDoc} */
    public boolean isDrawInterior()
    {
        return this.drawInterior;
    }

    /** {@inheritDoc} */
    public void setDrawInterior(boolean draw)
    {
        this.drawInterior = draw;
    }

    /** {@inheritDoc} */
    public boolean isDrawOutline()
    {
        return this.drawOutline;
    }

    /** {@inheritDoc} */
    public void setDrawOutline(boolean draw)
    {
        this.drawOutline = draw;
    }

    /** {@inheritDoc} */
    public boolean isEnableAntialiasing()
    {
        return this.enableAntialiasing;
    }

    /** {@inheritDoc} */
    public void setEnableAntialiasing(boolean enable)
    {
        this.enableAntialiasing = enable;
    }

    /** {@inheritDoc} */
    public boolean isEnableLighting()
    {
        return enableLighting;
    }

    /** {@inheritDoc} */
    public void setEnableLighting(boolean enableLighting)
    {
        this.enableLighting = enableLighting;
    }

    /** {@inheritDoc} */
    public Material getInteriorMaterial()
    {
        return this.interiorMaterial;
    }

    /** {@inheritDoc} */
    public void setInteriorMaterial(Material material)
    {
        if (material == null)
        {
            String message = Logging.getMessage("nullValue.MaterialIsNull");
            Logging.logger().severe(message);
            throw new IllegalArgumentException(message);
        }

        this.interiorMaterial = material;
    }

    /** {@inheritDoc} */
    public Material getOutlineMaterial()
    {
        return this.outlineMaterial;
    }

    /** {@inheritDoc} */
    public void setOutlineMaterial(Material material)
    {
        if (material == null)
        {
            String message = Logging.getMessage("nullValue.MaterialIsNull");
            Logging.logger().severe(message);
            throw new IllegalArgumentException(message);
        }

        this.outlineMaterial = material;
    }

    /** {@inheritDoc} */
    public double getInteriorOpacity()
    {
        return this.interiorOpacity;
    }

    /** {@inheritDoc} */
    public void setInteriorOpacity(double opacity)
    {
        if (opacity < 0 || opacity > 1)
        {
            String message = Logging.getMessage("generic.OpacityOutOfRange", opacity);
            Logging.logger().severe(message);
            throw new IllegalArgumentException(message);
        }

        this.interiorOpacity = opacity;
    }

    /** {@inheritDoc} */
    public double getOutlineOpacity()
    {
        return this.outlineOpacity;
    }

    /** {@inheritDoc} */
    public void setOutlineOpacity(double opacity)
    {
        if (opacity < 0 || opacity > 1)
        {
            String message = Logging.getMessage("generic.OpacityOutOfRange", opacity);
            Logging.logger().severe(message);
            throw new IllegalArgumentException(message);
        }

        this.outlineOpacity = opacity;
    }

    /** {@inheritDoc} */
    public double getOutlineWidth()
    {
        return this.outlineWidth;
    }

    /** {@inheritDoc} */
    public void setOutlineWidth(double width)
    {
        if (width < 0)
        {
            String message = Logging.getMessage("Geom.WidthIsNegative", width);
            Logging.logger().severe(message);
            throw new IllegalArgumentException(message);
        }

        this.outlineWidth = width;
    }

    /** {@inheritDoc} */
    public int getOutlineStippleFactor()
    {
        return this.outlineStippleFactor;
    }

    /** {@inheritDoc} */
    public void setOutlineStippleFactor(int factor)
    {
        if (factor < 0)
        {
            String message = Logging.getMessage("generic.ArgumentOutOfRange", "factor < 0");
            Logging.logger().severe(message);
            throw new IllegalArgumentException(message);
        }

        this.outlineStippleFactor = factor;
    }

    /** {@inheritDoc} */
    public short getOutlineStipplePattern()
    {
        return this.outlineStipplePattern;
    }

    /** {@inheritDoc} */
    public void setOutlineStipplePattern(short pattern)
    {
        this.outlineStipplePattern = pattern;
    }

    /** {@inheritDoc} */
    public Object getImageSource()
    {
        return this.imageSource;
    }

    /** {@inheritDoc} */
    public void setImageSource(Object imageSource)
    {
        // Can be null
        this.imageSource = imageSource;
    }

    /** {@inheritDoc} */
    public double getImageScale()
    {
        return this.imageScale;
    }

    /** {@inheritDoc} */
    public void setImageScale(double scale)
    {
        if (scale <= 0)
        {
            String message = Logging.getMessage("generic.ScaleOutOfRange", scale);
            Logging.logger().severe(message);
            throw new IllegalArgumentException(message);
        }

        this.imageScale = scale;
    }

    /** {@inheritDoc} */
    public void getRestorableState(RestorableSupport rs, RestorableSupport.StateObject so)
    {
        if (rs == null)
        {
            String message = Logging.getMessage("nullValue.RestorableSupportIsNull");
            Logging.logger().severe(message);
            throw new IllegalArgumentException(message);
        }

        rs.addStateValueAsBoolean(so, "drawInterior", this.isDrawInterior());

        rs.addStateValueAsBoolean(so, "drawOutline", this.isDrawOutline());

        rs.addStateValueAsBoolean(so, "enableAntialiasing", this.isEnableAntialiasing());

        rs.addStateValueAsBoolean(so, "enableLighting", this.isEnableLighting());

        this.getInteriorMaterial().getRestorableState(rs, rs.addStateObject(so, "interiorMaterial"));

        this.getOutlineMaterial().getRestorableState(rs, rs.addStateObject(so, "outlineMaterial"));

        rs.addStateValueAsDouble(so, "interiorOpacity", this.getInteriorOpacity());

        rs.addStateValueAsDouble(so, "outlineOpacity", this.getOutlineOpacity());

        rs.addStateValueAsDouble(so, "outlineWidth", this.getOutlineWidth());

        rs.addStateValueAsInteger(so, "outlineStippleFactor", this.getOutlineStippleFactor());

        rs.addStateValueAsInteger(so, "outlineStipplePattern", this.getOutlineStipplePattern());

        if (this.getImageSource() != null && this.getImageSource() instanceof String)
            rs.addStateValueAsString(so, "interiorImagePath", (String) this.getImageSource());

        rs.addStateValueAsDouble(so, "interiorImageScale", this.getImageScale());
    }

    /** {@inheritDoc} */
    public void restoreState(RestorableSupport rs, RestorableSupport.StateObject so)
    {
        if (rs == null)
        {
            String message = Logging.getMessage("nullValue.RestorableSupportIsNull");
            Logging.logger().severe(message);
            throw new IllegalArgumentException(message);
        }

        Boolean b = rs.getStateValueAsBoolean(so, "drawInterior");
        if (b != null)
            this.setDrawInterior(b);

        b = rs.getStateValueAsBoolean(so, "drawOutline");
        if (b != null)
            this.setDrawOutline(b);

        b = rs.getStateValueAsBoolean(so, "enableAntialiasing");
        if (b != null)
            this.setEnableAntialiasing(b);

        b = rs.getStateValueAsBoolean(so, "enableLighting");
        if (b != null)
            this.setEnableLighting(b);

        RestorableSupport.StateObject mo = rs.getStateObject(so, "interiorMaterial");
        if (mo != null)
            this.setInteriorMaterial(this.getInteriorMaterial().restoreState(rs, mo));

        mo = rs.getStateObject(so, "outlineMaterial");
        if (mo != null)
            this.setOutlineMaterial(this.getOutlineMaterial().restoreState(rs, mo));

        Double d = rs.getStateValueAsDouble(so, "interiorOpacity");
        if (d != null)
            this.setInteriorOpacity(d);

        d = rs.getStateValueAsDouble(so, "outlineOpacity");
        if (d != null)
            this.setOutlineOpacity(d);

        d = rs.getStateValueAsDouble(so, "outlineWidth");
        if (d != null)
            this.setOutlineWidth(d);

        Integer i = rs.getStateValueAsInteger(so, "outlineStippleFactor");
        if (i != null)
            this.setOutlineStippleFactor(i);

        i = rs.getStateValueAsInteger(so, "outlineStipplePattern");
        if (i != null)
            this.setOutlineStipplePattern(i.shortValue());

        String s = rs.getStateValueAsString(so, "interiorImagePath");
        if (s != null)
            this.setImageSource(s);

        d = rs.getStateValueAsDouble(so, "interiorImageScale");
        if (d != null)
            this.setImageScale(d);
    }

    @Override
    public boolean equals(Object o)
    {
        if (this == o)
            return true;
        if (o == null || this.getClass() != o.getClass())
            return false;

        BasicShapeAttributes that = (BasicShapeAttributes) o;

        if (this.unresolved != that.unresolved)
            return false;
        if (this.drawInterior != that.drawInterior)
            return false;
        if (this.drawOutline != that.drawOutline)
            return false;
        if (this.enableAntialiasing != that.enableAntialiasing)
            return false;
        if (this.enableLighting != that.enableLighting)
            return false;
        if (this.interiorMaterial != null ? !this.interiorMaterial.equals(that.interiorMaterial)
            : that.interiorMaterial != null)
            return false;
        if (this.outlineMaterial != null ? !this.outlineMaterial.equals(that.outlineMaterial)
            : that.outlineMaterial != null)
            return false;
        if (Double.compare(this.interiorOpacity, that.interiorOpacity) != 0)
            return false;
        if (Double.compare(this.outlineOpacity, that.outlineOpacity) != 0)
            return false;
        if (Double.compare(this.outlineWidth, that.outlineWidth) != 0)
            return false;
        if (this.outlineStippleFactor != that.outlineStippleFactor)
            return false;
        if (this.outlineStipplePattern != that.outlineStipplePattern)
            return false;
        if (this.imageSource != null ? !this.imageSource.equals(that.imageSource) : that.imageSource != null)
            return false;
        //noinspection RedundantIfStatement
        if (Double.compare(this.imageScale, that.imageScale) != 0)
            return false;

        return true;
    }

    @Override
    public int hashCode()
    {
        int result;
        long temp;

        result = (this.unresolved ? 1 : 0);
        result = 31 * result + (this.drawInterior ? 1 : 0);
        result = 31 * result + (this.drawOutline ? 1 : 0);
        result = 31 * result + (this.enableAntialiasing ? 1 : 0);
        result = 31 * result + (this.enableLighting ? 1 : 0);
        result = 31 * result + (this.interiorMaterial != null ? this.interiorMaterial.hashCode() : 0);
        result = 31 * result + (this.outlineMaterial != null ? this.outlineMaterial.hashCode() : 0);
        temp = this.interiorOpacity != +0.0d ? Double.doubleToLongBits(this.interiorOpacity) : 0L;
        result = 31 * result + (int) (temp ^ (temp >>> 32));
        temp = this.outlineOpacity != +0.0d ? Double.doubleToLongBits(this.outlineOpacity) : 0L;
        result = 31 * result + (int) (temp ^ (temp >>> 32));
        temp = this.outlineWidth != +0.0d ? Double.doubleToLongBits(this.outlineWidth) : 0L;
        result = 31 * result + (int) (temp ^ (temp >>> 32));
        result = 31 * result + this.outlineStippleFactor;
        result = 31 * result + (int) this.outlineStipplePattern;
        result = 31 * result + (this.imageSource != null ? this.imageSource.hashCode() : 0);
        temp = this.imageScale != +0.0d ? Double.doubleToLongBits(this.imageScale) : 0L;
        result = 31 * result + (int) (temp ^ (temp >>> 32));

        return result;
    }

    /** {@inheritDoc} */
    public String isExportFormatSupported(String mimeType)
    {
        if (KMLConstants.KML_MIME_TYPE.equalsIgnoreCase(mimeType))
            return Exportable.FORMAT_SUPPORTED;
        else
            return Exportable.FORMAT_NOT_SUPPORTED;
    }

    /** {@inheritDoc} */
    public void export(String mimeType, Object output) throws IOException, UnsupportedOperationException
    {
        if (mimeType == null)
        {
            String message = Logging.getMessage("nullValue.Format");
            Logging.logger().severe(message);
            throw new IllegalArgumentException(message);
        }

        if (output == null)
        {
            String message = Logging.getMessage("nullValue.OutputBufferIsNull");
            Logging.logger().severe(message);
            throw new IllegalArgumentException(message);
        }

        if (KMLConstants.KML_MIME_TYPE.equalsIgnoreCase(mimeType))
        {
            try
            {
                exportAsKML(output);
            }
            catch (XMLStreamException e)
            {
                Logging.logger().throwing(getClass().getName(), "export", e);
                throw new IOException(e);
            }
        }
        else
        {
            String message = Logging.getMessage("Export.UnsupportedFormat", mimeType);
            Logging.logger().warning(message);
            throw new UnsupportedOperationException(message);
        }
    }

    /**
     * Export the placemark attributes to KML as a {@code <Style>} element. The {@code output} object will receive the
<<<<<<< HEAD
     * data. This object must be one of: <br>
     * java.io.Writer<br> 
     * java.io.OutputStream<br> 
     * javax.xml.stream.XMLStreamWriter
=======
     * data. This object must be one of: java.io.Writer<br> java.io.OutputStream<br> javax.xml.stream.XMLStreamWriter
>>>>>>> 1df700d1
     *
     * @param output Object to receive the generated KML.
     *
     * @throws XMLStreamException If an exception occurs while writing the KML
     * @see #export(String, Object)
     */
    protected void exportAsKML(Object output) throws XMLStreamException
    {
        XMLStreamWriter xmlWriter = null;
        XMLOutputFactory factory = XMLOutputFactory.newInstance();
        boolean closeWriterWhenFinished = true;

        if (output instanceof XMLStreamWriter)
        {
            xmlWriter = (XMLStreamWriter) output;
            closeWriterWhenFinished = false;
        }
        else if (output instanceof Writer)
        {
            xmlWriter = factory.createXMLStreamWriter((Writer) output);
        }
        else if (output instanceof OutputStream)
        {
            xmlWriter = factory.createXMLStreamWriter((OutputStream) output);
        }

        if (xmlWriter == null)
        {
            String message = Logging.getMessage("Export.UnsupportedOutputObject");
            Logging.logger().warning(message);
            throw new IllegalArgumentException(message);
        }

        xmlWriter.writeStartElement("Style");

        // Line style
        xmlWriter.writeStartElement("LineStyle");

        final Color lineColor = this.getOutlineMaterial().getDiffuse();
        if (lineColor != null)
        {
            xmlWriter.writeStartElement("color");
            xmlWriter.writeCharacters(KMLExportUtil.stripHexPrefix(WWUtil.encodeColorABGR(lineColor)));
            xmlWriter.writeEndElement();

            xmlWriter.writeStartElement("colorMode");
            xmlWriter.writeCharacters("normal");
            xmlWriter.writeEndElement();
        }

        final Double lineWidth = this.getOutlineWidth();
        if (lineWidth != null)
        {
            xmlWriter.writeStartElement("width");
            xmlWriter.writeCharacters(Double.toString(lineWidth));
            xmlWriter.writeEndElement();
        }

        xmlWriter.writeEndElement(); // LineStyle

        // Poly style
        xmlWriter.writeStartElement("PolyStyle");

        final Color fillColor = this.getInteriorMaterial().getDiffuse();
        if (fillColor != null)
        {
            xmlWriter.writeStartElement("color");
            xmlWriter.writeCharacters(KMLExportUtil.stripHexPrefix(WWUtil.encodeColorABGR(fillColor)));
            xmlWriter.writeEndElement();

            xmlWriter.writeStartElement("colorMode");
            xmlWriter.writeCharacters("normal");
            xmlWriter.writeEndElement();
        }

        xmlWriter.writeStartElement("fill");
        xmlWriter.writeCharacters(kmlBoolean(isDrawInterior()));
        xmlWriter.writeEndElement();

        xmlWriter.writeStartElement("outline");
        xmlWriter.writeCharacters(kmlBoolean(isDrawOutline()));
        xmlWriter.writeEndElement();

        xmlWriter.writeEndElement(); // PolyStyle
        xmlWriter.writeEndElement(); // Style

        xmlWriter.flush();
        if (closeWriterWhenFinished)
            xmlWriter.close();
    }
}<|MERGE_RESOLUTION|>--- conflicted
+++ resolved
@@ -78,12 +78,7 @@
     /**
      * Creates a new <code>BasicShapeAttributes</code> with the default attributes. The default attributes are as
      * follows:
-<<<<<<< HEAD
-     * <table><caption>Attributes</caption>
-     * <tr><th>Attribute</th><th>Default Value</th></tr> <tr><td>unresolved</td><td><code>true</code></td></tr>
-=======
      * <table> <caption style="font-weight: bold;">Default Attributes</caption><tr><th>Attribute</th><th>Default Value</th></tr> <tr><td>unresolved</td><td><code>true</code></td></tr>
->>>>>>> 1df700d1
      * <tr><td>drawInterior</td><td><code>true</code></td></tr> <tr><td>drawOutline</td><td><code>true</code></td></tr>
      * <tr><td>enableAntialiasing</td><td><code>true</code></td></tr> <tr><td>enableLighting</td><td><code>false</code></td></tr>
      * <tr><td>interiorMaterial</td><td>{@link gov.nasa.worldwind.render.Material#WHITE}</td></tr>
@@ -610,14 +605,7 @@
 
     /**
      * Export the placemark attributes to KML as a {@code <Style>} element. The {@code output} object will receive the
-<<<<<<< HEAD
-     * data. This object must be one of: <br>
-     * java.io.Writer<br> 
-     * java.io.OutputStream<br> 
-     * javax.xml.stream.XMLStreamWriter
-=======
      * data. This object must be one of: java.io.Writer<br> java.io.OutputStream<br> javax.xml.stream.XMLStreamWriter
->>>>>>> 1df700d1
      *
      * @param output Object to receive the generated KML.
      *
