/*
 * Copyright 2006-2009, 2017, 2020 United States Government, as represented by the
 * Administrator of the National Aeronautics and Space Administration.
 * All rights reserved.
 * 
 * The NASA World Wind Java (WWJ) platform is licensed under the Apache License,
 * Version 2.0 (the "License"); you may not use this file except in compliance
 * with the License. You may obtain a copy of the License at
 * http://www.apache.org/licenses/LICENSE-2.0
 * 
 * Unless required by applicable law or agreed to in writing, software distributed
 * under the License is distributed on an "AS IS" BASIS, WITHOUT WARRANTIES OR
 * CONDITIONS OF ANY KIND, either express or implied. See the License for the
 * specific language governing permissions and limitations under the License.
 * 
 * NASA World Wind Java (WWJ) also contains the following 3rd party Open Source
 * software:
 * 
 *     Jackson Parser – Licensed under Apache 2.0
 *     GDAL – Licensed under MIT
 *     JOGL – Licensed under  Berkeley Software Distribution (BSD)
 *     Gluegen – Licensed under Berkeley Software Distribution (BSD)
 * 
 * A complete listing of 3rd Party software notices and licenses included in
 * NASA World Wind Java (WWJ)  can be found in the WorldWindJava-v2.2 3rd-party
 * notices and licenses PDF found in code directory.
 */
package gov.nasa.worldwind.render;

import com.jogamp.opengl.util.texture.*;
import gov.nasa.worldwind.avlist.*;
import gov.nasa.worldwind.cache.Cacheable;
import gov.nasa.worldwind.geom.*;
import gov.nasa.worldwind.globes.Globe2D;
import gov.nasa.worldwind.layers.TextureTile;
import gov.nasa.worldwind.pick.PickedObject;
import gov.nasa.worldwind.util.*;

import com.jogamp.opengl.GL;
import java.awt.*;
import java.util.*;
import java.util.List;

/**
 * Builds a list of {@link gov.nasa.worldwind.render.SurfaceTile} instances who's content is defined by a specified set
 * of {@link gov.nasa.worldwind.render.SurfaceRenderable} instances. It's typically not necessary to use
 * SurfaceObjectTileBuilder directly. WorldWind's default scene controller automatically batches instances of
 * SurfaceRenderable in a single SurfaceObjectTileBuilder. Applications that need to draw basic surface shapes should
 * use or extend {@link gov.nasa.worldwind.render.SurfaceShape} instead of using SurfaceObjectTileBuilder directly.
 * <p>
 * Surface tiles are built by calling {@link #buildTiles(DrawContext, Iterable)} with an iterable of surface
 * renderables. This assembles a set of surface tiles that meet the resolution requirements for the specified draw
 * context, then draws the surface renderables into those offscreen surface tiles by calling render on each instance.
 * This process may temporarily use the framebuffer to perform offscreen rendering, and therefore should be called
 * during the preRender method of a WorldWind layer. See the {@link gov.nasa.worldwind.render.PreRenderable} interface
 * for details. Once built, the surface tiles can be rendered by a {@link gov.nasa.worldwind.render.SurfaceTileRenderer}.
 * <p>
 * By default, SurfaceObjectTileBuilder creates texture tiles with a width and height of 512 pixels, and with internal
 * format <code>GL_RGBA</code>. These parameters are configurable by calling {@link
 * #setTileDimension(java.awt.Dimension)} or {@link #setTileTextureFormat(int)}.
 * <p>
 * The most common usage pattern for SurfaceObjectTileBuilder is to build the surface tiles from a set of surface
 * renderables during the preRender phase, then draw those surface tiles during the render phase. For example, a
 * renderable can use SurfaceObjectTileBuilder to draw a set of surface renderables as follows:
 * <pre>
<<<<<<< HEAD
 * {@code 
=======
 * <code>
>>>>>>> 1df700d1
 * class MyRenderable implements Renderable, PreRenderable
 * {
 *     protected SurfaceObjectTileBuilder tileBuilder = new SurfaceObjectTileBuilder();
 *
 *     public void preRender(DrawContext dc)
 *     {
 *         List&lt;?&gt; surfaceRenderables = Arrays.asList(
 *             new SurfaceCircle(LatLon.fromDegrees(0, 100), 10000),
 *             new SurfaceSquare(LatLon.fromDegrees(0, 101), 10000));
 *         this.tileBuilder.buildSurfaceTiles(dc, surfaceRenderables);
 *     }
 *
 *     public void render(DrawContext dc)
 *     {
 *         dc.getGeographicSurfaceTileRenderer().renderTiles(dc, this.tileBuilder.getTiles(dc));
 *     }
 * }
<<<<<<< HEAD
 * }
=======
 * </code>
>>>>>>> 1df700d1
 * </pre>
 *
 * @author dcollins
 * @version $Id: SurfaceObjectTileBuilder.java 3108 2015-05-26 19:07:06Z dcollins $
 */
public class SurfaceObjectTileBuilder
{
    /** The default surface tile texture dimension, in pixels. */
    protected static final int DEFAULT_TEXTURE_DIMENSION = 512;
    /** The default OpenGL internal format used to create surface tile textures. */
    protected static final int DEFAULT_TEXTURE_INTERNAL_FORMAT = GL.GL_RGBA8;
    /** The default OpenGL pixel format used to create surface tile textures. */
    protected static final int DEFAULT_TEXTURE_PIXEL_FORMAT = GL.GL_RGBA;
    /**
     * The default split scale. The split scale 2.9 has been empirically determined to render sharp lines and edges with
     * the SurfaceShapes such as SurfacePolyline and SurfacePolygon.
     */
    protected static final double DEFAULT_SPLIT_SCALE = 2.9;
    /** The default level zero tile delta used to construct a LevelSet. */
    protected static final LatLon DEFAULT_LEVEL_ZERO_TILE_DELTA = LatLon.fromDegrees(36, 36);
    /**
     * The default number of levels used to construct a LevelSet. Approximately 0.1 meters per pixel at the Earth's
     * equator.
     */
    protected static final int DEFAULT_NUM_LEVELS = 17;
    /** The next unique ID. This property is shared by all instances of SurfaceObjectTileBuilder. */
    protected static long nextUniqueId = 1;
    /**
     * Map associating a tile texture dimension to its corresponding LevelSet. This map is a class property in order to
     * share LevelSets across all instances of SurfaceObjectTileBuilder.
     */
    protected static Map<Dimension, LevelSet> levelSetMap = new HashMap<Dimension, LevelSet>();

    /**
     * Indicates the desired tile texture width and height, in pixels. Initially set to
     * <code>DEFAULT_TEXTURE_DIMENSION</code>.
     */
    protected Dimension tileDimension = new Dimension(DEFAULT_TEXTURE_DIMENSION, DEFAULT_TEXTURE_DIMENSION);
    /** The surface tile OpenGL texture format. 0 indicates the default format is used. */
    protected int tileTextureFormat;
    /** Controls if surface tiles are rendered using a linear filter or a nearest-neighbor filter. */
    protected boolean useLinearFilter = true;
    /** Controls if mip-maps are generated for surface tile textures. */
    protected boolean useMipmaps = true;
    /** Controls if tiles are forced to update during {@link #buildTiles(DrawContext, Iterable)}. */
    protected boolean forceTileUpdates;
    /** Controls the tile resolution as distance changes between the globe's surface and the eye point. */
    protected double splitScale = DEFAULT_SPLIT_SCALE;
    /**
     * List of currently assembled surface renderables. Valid only during the execution of {@link
     * #buildTiles(DrawContext, Iterable)}.
     */
    protected List<SurfaceRenderable> currentSurfaceObjects = new ArrayList<SurfaceRenderable>();
    /** List of currently assembled surface tiles. */
    protected Map<Object, TileInfo> tileInfoMap = new HashMap<Object, TileInfo>();
    /** The currently active TileInfo. Valid only during the execution of {@link #buildTiles(DrawContext, Iterable)}. */
    protected TileInfo currentInfo;
    /** Support class used to render to an offscreen surface tile. */
    protected OGLRenderToTextureSupport rttSupport = new OGLRenderToTextureSupport();

    /**
     * Constructs a new SurfaceObjectTileBuilder with a tile width and height of <code>512</code>, with the default tile
     * texture format, with linear filtering enabled, and with mip-mapping disabled.
     */
    public SurfaceObjectTileBuilder()
    {
    }

    /**
     * Constructs a new SurfaceObjectTileBuilder width the specified tile dimension, tile texture format, and flags
     * specifying if linear filtering and mip-mapping are enabled.
     *
     * @param tileTextureDimension the surface tile texture dimension, in pixels.
     * @param tileTextureFormat    the surface tile OpenGL texture format, or 0 to use the default format.
     * @param useLinearFilter      true to use linear filtering while rendering surface tiles; false to use
     *                             nearest-neighbor filtering.
     * @param useMipmaps           true to generate mip-maps for surface tile textures; false otherwise.
     *
     * @throws IllegalArgumentException if the tile dimension is null.
     */
    public SurfaceObjectTileBuilder(Dimension tileTextureDimension, int tileTextureFormat, boolean useLinearFilter,
        boolean useMipmaps)
    {
        if (tileTextureDimension == null)
        {
            String message = Logging.getMessage("nullValue.DimensionIsNull");
            Logging.logger().severe(message);
            throw new IllegalArgumentException(message);
        }

        this.setTileDimension(tileTextureDimension);
        this.setTileTextureFormat(tileTextureFormat);
        this.setUseLinearFilter(useLinearFilter);
        this.setUseMipmaps(useMipmaps);
    }

    /**
     * Returns the surface tile dimension.
     *
     * @return the surface tile dimension, in pixels.
     */
    public Dimension getTileDimension()
    {
        return this.tileDimension;
    }

    /**
     * Specifies the preferred surface tile texture dimension. If the dimension is larger than the viewport dimension,
     * this uses a dimension with width and height set to the largest power of two that is less than or equal to the
     * specified dimension and the viewport dimension.
     *
     * @param dimension the surface tile dimension, in pixels.
     *
     * @throws IllegalArgumentException if the dimension is null.
     */
    public void setTileDimension(Dimension dimension)
    {
        if (dimension == null)
        {
            String message = Logging.getMessage("nullValue.DimensionIsNull");
            Logging.logger().severe(message);
            throw new IllegalArgumentException(message);
        }

        this.tileDimension = dimension;
    }

    /**
     * Returns the surface tile's OpenGL texture format, or 0 to indicate that the default format is used.
     *
     * @return the OpenGL texture format, or 0 if the default format is used.
     *
     * @see #setTileTextureFormat(int)
     */
    public int getTileTextureFormat()
    {
        return tileTextureFormat;
    }

    /**
     * Specifies the surface tile's OpenGL texture format. A value of 0 indicates that the default format should be
<<<<<<< HEAD
     * used. Otherwise, the texture format may be one of the following: 
     * <ul> 
     * <li>GL_ALPHA</li> <li>GL_ALPHA4</li>
=======
     * used. Otherwise, the texture format may be one of the following: <ul> <li>GL_ALPHA</li> <li>GL_ALPHA4</li>
>>>>>>> 1df700d1
     * <li>GL_ALPHA8</li> <li>GL_ALPHA12</li> <li>GL_ALPHA16</li> <li>GL_COMPRESSED_ALPHA</li>
     * <li>GL_COMPRESSED_LUMINANCE</li> <li>GL_COMPRESSED_LUMINANCE_ALPHA</li> <li>GL_COMPRESSED_INTENSITY</li>
     * <li>GL_COMPRESSED_RGB</li> <li>GL_COMPRESSED_RGBA</li> <li>GL_DEPTH_COMPONENT</li> <li>GL_DEPTH_COMPONENT16</li>
     * <li>GL_DEPTH_COMPONENT24</li> <li>GL_DEPTH_COMPONENT32</li> <li>GL_LUMINANCE</li> <li>GL_LUMINANCE4</li>
     * <li>GL_LUMINANCE8</li> <li>GL_LUMINANCE12</li> <li>GL_LUMINANCE16</li> <li>GL_LUMINANCE_ALPHA</li>
     * <li>GL_LUMINANCE4_ALPHA4</li> <li>GL_LUMINANCE6_ALPHA2</li> <li>GL_LUMINANCE8_ALPHA8</li>
     * <li>GL_LUMINANCE12_ALPHA4</li> <li>GL_LUMINANCE12_ALPHA12</li> <li>GL_LUMINANCE16_ALPHA16</li>
     * <li>GL_INTENSITY</li> <li>GL_INTENSITY4</li> <li>GL_INTENSITY8</li> <li>GL_INTENSITY12</li>
     * <li>GL_INTENSITY16</li> <li>GL_R3_G3_B2</li> <li>GL_RGB</li> <li>GL_RGB4</li> <li>GL_RGB5</li> <li>GL_RGB8</li>
     * <li>GL_RGB10</li> <li>GL_RGB12</li> <li>GL_RGB16</li> <li>GL_RGBA</li> <li>GL_RGBA2</li> <li>GL_RGBA4</li>
     * <li>GL_RGB5_A1</li> <li>GL_RGBA8</li> <li>GL_RGB10_A2</li> <li>GL_RGBA12</li> <li>GL_RGBA16</li>
     * <li>GL_SLUMINANCE</li> <li>GL_SLUMINANCE8</li> <li>GL_SLUMINANCE_ALPHA</li> <li>GL_SLUMINANCE8_ALPHA8</li>
     * <li>GL_SRGB</li> <li>GL_SRGB8</li> <li>GL_SRGB_ALPHA</li> <li>GL_SRGB8_ALPHA8</li> </ul> 
     * <p>
     * If the texture format is any of <code>GL_RGB, GL_RGB8, GL_RGBA, or GL_RGBA8</code>, the tile builder attempts to
     * use OpenGL framebuffer objects to render shapes to the texture tiles. Otherwise, this renders shapes to the
     * framebuffer and copies the framebuffer contents to the texture tiles.
     *
     * @param textureFormat the OpenGL texture format, or 0 to use the default format.
     */
    public void setTileTextureFormat(int textureFormat)
    {
        this.tileTextureFormat = textureFormat;
    }

    /**
     * Returns if linear filtering is used when rendering surface tiles.
     *
     * @return true if linear filtering is used; false if nearest-neighbor filtering is used.
     */
    public boolean isUseLinearFilter()
    {
        return useLinearFilter;
    }

    /**
     * Specifies if linear filtering should be used when rendering surface tiles.
     *
     * @param useLinearFilter true to use linear filtering; false to use nearest-neighbor filtering.
     */
    public void setUseLinearFilter(boolean useLinearFilter)
    {
        this.useLinearFilter = useLinearFilter;
    }

    /**
     * Returns if mip-maps are generated for surface tile textures.
     *
     * @return true if mip-maps are generated; false otherwise.
     */
    public boolean isUseMipmaps()
    {
        return this.useMipmaps;
    }

    /**
     * Specifies if mip-maps should be generated for surface tile textures.
     *
     * @param useMipmaps true to generate mip-maps; false otherwise.
     */
    public void setUseMipmaps(boolean useMipmaps)
    {
        this.useMipmaps = useMipmaps;
    }

    /**
     * Indicates whether or not tiles textures are forced to update during {@link #buildTiles(DrawContext, Iterable)}.
     * When true, tile textures always update their contents with the current surface renderables. When false, tile
     * textures only update their contents when the surface renderables change. Initially false.
     *
     * @return true if tile textures always update their contents, false if tile textures only update when the surface
     * renderables change.
     */
    public boolean isForceTileUpdates()
    {
        return this.forceTileUpdates;
    }

    /**
     * Specifies whether or not tiles textures are forced to update during {@link #buildTiles(DrawContext, Iterable)}.
     * When true, tile textures always update their contents with the current surface renderables. When false, tile
     * textures only update their contents when the surface renderables change.
     *
     * @param forceTileUpdates true if tile textures should always update their contents, false if tile textures should
     *                         only update when the surface renderables change.
     */
    public void setForceTileUpdates(boolean forceTileUpdates)
    {
        this.forceTileUpdates = forceTileUpdates;
    }

    /**
     * Sets the parameter controlling the tile resolution as distance changes between the globe's surface and the eye
     * point. Higher resolution is displayed as the split scale increases from 1.0. Lower resolution is displayed as the
     * split scale decreases from 1.0. The default value is 2.9.
     *
     * @param splitScale a value near 1.0 that controls the tile's surface texel resolution as the distance between the
     *                   globe's surface and the eye point change. Increasing values select higher resolution,
     *                   decreasing values select lower resolution. The default value is 2.9.
     */
    public void setSplitScale(double splitScale)
    {
        this.splitScale = splitScale;
    }

    /**
     * Returns the split scale value controlling the tile's surface texel resolution relative to the distance between
     * the globe's surface at the image position and the eye point.
     *
     * @return the current split scale.
     *
     * @see #setSplitScale(double)
     */
    public double getSplitScale()
    {
        return this.splitScale;
    }

    /**
     * Returns the number of SurfaceTiles assembled during the last call to {@link #buildTiles(DrawContext, Iterable)}.
     *
     * @param dc the draw context used to build tiles.
     *
     * @return a count of SurfaceTiles containing a composite representation of the specified surface renderables.
     *
     * @throws IllegalArgumentException if the draw context is null.
     */
    public int getTileCount(DrawContext dc)
    {
        if (dc == null)
        {
            String message = Logging.getMessage("nullValue.DrawContextIsNull");
            Logging.logger().severe(message);
            throw new IllegalArgumentException(message);
        }

        Object tileInfoKey = this.createTileInfoKey(dc);
        TileInfo tileInfo = this.tileInfoMap.get(tileInfoKey);
        return tileInfo != null ? tileInfo.tiles.size() : 0;
    }

    /**
     * Returns the list of SurfaceTiles assembled during the last call to {@link #buildTiles(DrawContext, Iterable)}.
     *
     * @param dc the draw context used to build tiles.
     *
     * @return a List of SurfaceTiles containing a composite representation of the specified surface renderables.
     *
     * @throws IllegalArgumentException if the draw context is null.
     */
    public Collection<? extends SurfaceTile> getTiles(DrawContext dc)
    {
        if (dc == null)
        {
            String message = Logging.getMessage("nullValue.DrawContextIsNull");
            Logging.logger().severe(message);
            throw new IllegalArgumentException(message);
        }

        Object tileInfoKey = this.createTileInfoKey(dc);
        TileInfo tileInfo = this.tileInfoMap.get(tileInfoKey);
        return tileInfo != null ? tileInfo.tiles : Collections.<SurfaceTile>emptyList();
    }

    /**
     * Assembles the surface tiles and draws any surface renderables in the iterable into those offscreen tiles. The
     * surface tiles are assembled to meet the necessary resolution of to the draw context's {@link
     * gov.nasa.worldwind.View}. This may temporarily use the framebuffer to perform offscreen rendering, and therefore
     * should be called during the preRender method of a WorldWind {@link gov.nasa.worldwind.layers.Layer}.
     * <p>
     * This does nothing if the specified iterable is null, is empty or contains no surface renderables.
     *
     * @param dc       the draw context to build tiles for.
     * @param iterable the iterable to gather surface renderables from.
     *
     * @throws IllegalArgumentException if the draw context is null.
     */
    public void buildTiles(DrawContext dc, Iterable<?> iterable)
    {
        if (dc == null)
        {
            String message = Logging.getMessage("nullValue.DrawContextIsNull");
            Logging.logger().severe(message);
            throw new IllegalArgumentException(message);
        }

        TileInfoKey tileInfoKey = this.createTileInfoKey(dc);
        this.currentInfo = this.tileInfoMap.get(tileInfoKey);
        if (this.currentInfo == null)
        {
            this.currentInfo = this.createTileInfo(dc);
            this.tileInfoMap.put(tileInfoKey, this.currentInfo);
        }

        this.currentSurfaceObjects.clear();
        this.currentInfo.tiles.clear();

        if (iterable == null)
            return;

        // Assemble the list of current surface renderables from the specified iterable.
        this.assembleSurfaceObjects(iterable);

        // We've cleared any tile assembly state from the last rendering pass. Determine if we can assemble and update
        // the tiles. If not, we're done.
        if (this.currentSurfaceObjects.isEmpty() || !this.canAssembleTiles(dc))
            return;

        // Assemble the current visible tiles and update their associated textures if necessary.
        this.assembleTiles(dc);
        this.updateTiles(dc);

        // Clear references to surface renderables to avoid dangling references. The surface renderable list is no
        // longer needed, no are the lists held by each tile.
        this.currentSurfaceObjects.clear();
        for (SurfaceObjectTile tile : this.currentInfo.tiles)
        {
            tile.clearObjectList();
        }
    }

    /**
     * Removes all entries from the list of SurfaceTiles assembled during the last call to {@link
     * #buildTiles(DrawContext, Iterable)}.
     *
     * @param dc the draw context used to build tiles.
     *
     * @throws IllegalArgumentException if the draw context is null.
     */
    public void clearTiles(DrawContext dc)
    {
        if (dc == null)
        {
            String message = Logging.getMessage("nullValue.DrawContextIsNull");
            Logging.logger().severe(message);
            throw new IllegalArgumentException(message);
        }

        Object tileInfoKey = this.createTileInfoKey(dc);
        TileInfo tileInfo = this.tileInfoMap.get(tileInfoKey);
        if (tileInfo != null)
        {
            tileInfo.tiles.clear();
        }
    }

    /**
     * Returns the list of pickable object candidates associated with the SurfaceTiles assembled during the last call to
     * {@link #buildTiles(DrawContext, Iterable)}.
     *
     * @param dc the draw context used to build tiles.
     *
     * @return the pick candidates associated with the list of SurfaceTiles.
     *
     * @throws IllegalArgumentException if the draw context is null.
     */
    public Collection<PickedObject> getPickCandidates(DrawContext dc)
    {
        if (dc == null)
        {
            String message = Logging.getMessage("nullValue.DrawContextIsNull");
            Logging.logger().severe(message);
            throw new IllegalArgumentException(message);
        }

        Object tileInfoKey = this.createTileInfoKey(dc);
        TileInfo tileInfo = this.tileInfoMap.get(tileInfoKey);
        return tileInfo != null ? tileInfo.pickCandidates : Collections.<PickedObject>emptyList();
    }

    /**
     * Removes all entries from the list of pickable object candidates assembled during the last call to {@link
     * #buildTiles(DrawContext, Iterable)}.
     *
     * @param dc the draw context used to build tiles.
     *
     * @throws IllegalArgumentException if the draw context is null.
     */
    public void clearPickCandidates(DrawContext dc)
    {
        if (dc == null)
        {
            String message = Logging.getMessage("nullValue.DrawContextIsNull");
            Logging.logger().severe(message);
            throw new IllegalArgumentException(message);
        }

        Object tileInfoKey = this.createTileInfoKey(dc);
        TileInfo tileInfo = this.tileInfoMap.get(tileInfoKey);
        if (tileInfo != null)
        {
            tileInfo.pickCandidates.clear();
        }
    }

    //**************************************************************//
    //********************  Tile Updating  *************************//
    //**************************************************************//

    /**
     * Updates each {@link SurfaceObjectTileBuilder.SurfaceObjectTile} in the {@link #currentInfo}. This is typically
     * called after {@link #assembleTiles(DrawContext)} to update the assembled tiles.
     * <p>
     * This method does nothing if <code>currentTiles</code> is empty.
     *
     * @param dc the draw context the tiles relate to.
     */
    protected void updateTiles(DrawContext dc)
    {
        if (this.currentInfo.tiles.isEmpty())
            return;

        // The tile drawing rectangle has the same dimension as the current tile viewport, but it's lower left corner
        // is placed at the origin. This is because the orthographic projection setup by OGLRenderToTextureSupport
        // maps (0, 0) to the lower left corner of the drawing region, therefore we can drop the (x, y) offset when
        // drawing pixels to the texture, as (0, 0) is automatically mapped to (x, y). Since we've created the tiles
        // from a LevelSet where each level has equivalent dimension, we assume that tiles in the current tile list
        // have equivalent dimension.

        // The OpenGL framebuffer object extension used by RenderToTextureSupport works only for texture formats
        // GL_RGB and GL_RGBA. Disable framebuffer objects if the tile builder has been configured with a different
        // format.
        this.rttSupport.setEnableFramebufferObject(
            this.tileTextureFormat == 0 || // Default format is GL_RGB8.
                this.tileTextureFormat == GL.GL_RGB ||
                this.tileTextureFormat == GL.GL_RGB8 ||
                this.tileTextureFormat == GL.GL_RGBA ||
                this.tileTextureFormat == GL.GL_RGBA8);

        this.rttSupport.beginRendering(dc, 0, 0, this.currentInfo.tileWidth, this.currentInfo.tileHeight);
        try
        {
            for (SurfaceObjectTile tile : this.currentInfo.tiles)
            {
                this.updateTile(dc, tile);
            }
        }
        finally
        {
            this.rttSupport.endRendering(dc);
        }
    }

    /**
     * Draws the current list of surface renderables into the specified surface tile. The surface tiles is updated only
     * when necessary. The tile keeps track of the list of surface renderables rendered into it, and the state keys
     * those objects. The tile is updated if the list changes, if any of the state keys change, or if the tile has no
     * texture. Otherwise the tile is left unchanged and the update is skipped.
     *
     * @param dc   the draw context the tile relates to.
     * @param tile the tile to update.
     */
    protected void updateTile(DrawContext dc, SurfaceObjectTile tile)
    {
        // Get the tile's texture from the draw context's texture cache. If null we create a new texture and update the
        // texture cache below.
        Texture texture = tile.getTexture(dc.getTextureCache());

        // If force tile updates is off, compare the previous tile state against the currently computed state to
        // determine if the tile needs to be updated. The tile needs to be updated if any the following conditions are
        // true:
        // * The tile has no texture.
        // * The tile has no state.
        // * The list of intersecting objects has changed.
        // * An intersecting object's state key is different than one stored in the tile's previous state key.
        if (!this.isForceTileUpdates())
        {
            Object tileStateKey = tile.getStateKey(dc);
            if (texture != null && tileStateKey.equals(tile.lastUpdateStateKey))
                return;

            // If the tile needs to be updated, then assign its lastUpdateStateKey before its texture is created. This
            // ensures that the lastUpdateStateKey is current when the tile is added to the cache.
            tile.lastUpdateStateKey = tileStateKey;
        }

        if (texture == null) // Create the tile's texture if it doesn't already have one.
        {
            texture = this.createTileTexture(dc, tile.getWidth(), tile.getHeight());
            tile.setTexture(dc.getTextureCache(), texture);
        }

        if (texture == null) // This should never happen, but we check anyway.
        {
            Logging.logger().warning(Logging.getMessage("nullValue.TextureIsNull"));
            return;
        }

        try
        {
            // Surface renderables expect the SurfaceTileDrawContext to be attached to the draw context's AVList. Create
            // a SurfaceTileDrawContext with the tile's Sector and viewport. The Sector defines the context's geographic
            // extent, and the viewport defines the context's corresponding viewport in pixels.
            dc.setValue(AVKey.SURFACE_TILE_DRAW_CONTEXT, this.createSurfaceTileDrawContext(tile));

            this.rttSupport.setColorTarget(dc, texture);
            this.rttSupport.clear(dc, new Color(0, 0, 0, 0)); // Set all texture pixels to transparent black.

            if (tile.hasObjects())
            {
                for (SurfaceRenderable so : tile.getObjectList())
                {
                    so.render(dc);
                }
            }
        }
        finally
        {
            this.rttSupport.setColorTarget(dc, null);

            dc.removeKey(AVKey.SURFACE_TILE_DRAW_CONTEXT);
        }
    }

    /**
     * Returns a new surface tile texture for use on the specified draw context with the specified width and height.
     * <p>
     * The returned texture's internal format is specified by <code>tilePixelFormat</code>. If
     * <code>tilePixelFormat</code> is zero, this returns a texture with internal format <code>GL_RGBA8</code>.
     * <p>
<<<<<<< HEAD
     * The returned texture's parameters are configured as follows: 
     * <table> <caption>Parameters</caption>
     * <tr><th>Parameter Name</th><th>Value</th></tr> 
     * <tr><td><code>GL.GL_TEXTURE_MIN_FILTER</code></td><td><code>GL_LINEAR_MIPMAP_LINEAR</code>
=======
     * The returned texture's parameters are configured as follows: <table> <caption style="font-weight: bold;">Parameters</caption><tr><th>Parameter
     * Name</th><th>Value</th></tr> <tr><td><code>GL.GL_TEXTURE_MIN_FILTER</code></td><td><code>GL_LINEAR_MIPMAP_LINEAR</code>
>>>>>>> 1df700d1
     * if <code>useLinearFilter</code> and <code>useMipmaps</code> are both true, <code>GL_LINEAR</code> if
     * <code>useLinearFilter</code> is true and <code>useMipmaps</code> is false, and <code>GL_NEAREST</code> if
     * <code>useLinearFilter</code> is false.</td></tr> 
     * <tr><td><code>GL.GL_TEXTURE_MAG_FILTER</code></td><td><code>GL_LINEAR</code>
     * if <code>useLinearFilter</code> is true, <code>GL_NEAREST</code> if <code>useLinearFilter</code> is
<<<<<<< HEAD
     * false.</td></tr> 
     * <tr><td><code>GL.GL_TEXTURE_WRAP_S</code></td><td><code>GL_CLAMP_TO_EDGE</code></td></tr>
     * <tr><td><code>GL.GL_TEXTURE_WRAP_T</code></td><td><code>GL_CLAMP_TO_EDGE</code></td></tr>
     * </table>
=======
     * false.</td></tr> <tr><td><code>GL.GL_TEXTURE_WRAP_S</code></td><td><code>GL_CLAMP_TO_EDGE</code></td></tr>
     * <tr><td><code>GL.GL_TEXTURE_WRAP_T</code></td><td><code>GL_CLAMP_TO_EDGE</code></td></tr></table>
>>>>>>> 1df700d1
     *
     * @param dc     the draw context to create a texture for.
     * @param width  the texture's width, in pixels.
     * @param height the texture's height, in pixels.
     *
     * @return a new texture with the specified width and height.
     */
    protected Texture createTileTexture(DrawContext dc, int width, int height)
    {
        int internalFormat = this.tileTextureFormat;
        if (internalFormat == 0)
            internalFormat = DEFAULT_TEXTURE_INTERNAL_FORMAT;

        int pixelFormat = OGLUtil.computeTexturePixelFormat(internalFormat);
        if (pixelFormat == 0)
            pixelFormat = DEFAULT_TEXTURE_PIXEL_FORMAT;

        Texture t;
        GL gl = dc.getGL();

        TextureData td = new TextureData(
            gl.getGLProfile(),    // GL profile
            internalFormat,       // internal format
            width, height,        // dimension
            0,                    // border
            pixelFormat,          // pixel format
            GL.GL_UNSIGNED_BYTE,  // pixel type
            this.isUseMipmaps(),  // mipmap
            false, false,         // dataIsCompressed, mustFlipVertically
            null, null)           // buffer, flusher
        {
            /**
             * Overridden to return a non-zero size. TextureData does not compute an estimated memory size if the buffer
             * is null. Therefore we override getEstimatedMemorySize() to return the appropriate size in bytes of a
             * texture with the common pixel formats.
             */
            @Override
            public int getEstimatedMemorySize()
            {
                int sizeInBytes = OGLUtil.estimateTextureMemorySize(this.getInternalFormat(), this.getWidth(),
                    this.getHeight(), this.getMipmap());
                if (sizeInBytes > 0)
                    return sizeInBytes;

                return super.getEstimatedMemorySize();
            }
        };

        t = TextureIO.newTexture(td);
        t.bind(gl);

        gl.glTexParameteri(GL.GL_TEXTURE_2D, GL.GL_TEXTURE_MIN_FILTER, this.isUseLinearFilter() ?
            (this.isUseMipmaps() ? GL.GL_LINEAR_MIPMAP_LINEAR : GL.GL_LINEAR) : GL.GL_NEAREST);
        gl.glTexParameteri(GL.GL_TEXTURE_2D, GL.GL_TEXTURE_MAG_FILTER, this.isUseLinearFilter() ?
            GL.GL_LINEAR : GL.GL_NEAREST);
        gl.glTexParameteri(GL.GL_TEXTURE_2D, GL.GL_TEXTURE_WRAP_S, GL.GL_CLAMP_TO_EDGE);
        gl.glTexParameteri(GL.GL_TEXTURE_2D, GL.GL_TEXTURE_WRAP_T, GL.GL_CLAMP_TO_EDGE);

        if (this.isUseMipmaps())
        {
            double maxAnisotropy = dc.getGLRuntimeCapabilities().getMaxTextureAnisotropy();
            if (dc.getGLRuntimeCapabilities().isUseAnisotropicTextureFilter() && maxAnisotropy >= 2.0)
            {
                gl.glTexParameterf(GL.GL_TEXTURE_2D, GL.GL_TEXTURE_MAX_ANISOTROPY_EXT, (float) maxAnisotropy);
            }
        }

        return t;
    }

    /**
     * Returns a new Object representing the drawing context for the specified tile. The returned object should
     * represent the tile's sector and it's corresponding viewport in pixels.
     *
     * @param tile The tile to create a context for.
     *
     * @return a new drawing context for the specified tile.
     */
    protected Object createSurfaceTileDrawContext(SurfaceObjectTile tile)
    {
        return new SurfaceTileDrawContext(tile, this.currentInfo.pickCandidates);
    }

    //**************************************************************//
    //********************  Surface Renderable Assembly  ***********//
    //**************************************************************//

    /**
     * Adds any SurfaceRenderables in the specified Iterable to the tile builder's {@link #currentSurfaceObjects} list.
     *
     * @param iterable the Iterable to gather SurfaceRenderables from.
     */
    protected void assembleSurfaceObjects(Iterable<?> iterable)
    {
        // Gather up all the SurfaceRenderables, ignoring null references and non SurfaceRenderables.
        for (Object o : iterable)
        {
            if (o instanceof SurfaceRenderable)
                this.currentSurfaceObjects.add((SurfaceRenderable) o);
        }
    }

    //**************************************************************//
    //********************  LevelSet Assembly  *********************//
    //**************************************************************//

    /**
     * Returns a shared <code>LevelSet</code> for the specified <code>tileDimension</code>. All instances of
     * <code>SurfaceObjectTileBuilder</code> share common LevelSets to determine which tiles are visible, but create
     * unique tile instances and uses a unique tile cache name. Since all instances use the same tile structure to
     * determine visible tiles, this saves memory while ensuring that each instance stores its own tiles in the cache.
     * <p>
     * The returned LevelSet's cache name and dataset name are dummy values, and should not be used. Use this tile
     * builder's cache name for the specified <code>tileDimension</code> instead.
     * <p>
     * In practice, there are at most 10 dimensions we use: 512, 256, 128, 64, 32, 16, 8, 4, 2, 1. Therefore keeping the
     * <code>LevelSet</code>s in a map requires little memory overhead, and ensures each <code>LevelSet</code> is
     * retained once constructed. Retaining references to the <code>LevelSet</code>s means we're able to re-use the
     * texture resources associated with each <code>LevelSet</code> in the <code>DrawContext</code>'s texture cache.
     * <p>
     * Subsequent calls are guaranteed to return the same <code>LevelSet</code> for the same
     * <code>tileDimension</code>.
     *
     * @param tileWidth  the tile width, in pixels.
     * @param tileHeight the tile height, in pixels.
     *
     * @return a LevelSet with the specified tile dimensions.
     */
    protected LevelSet getLevelSet(int tileWidth, int tileHeight)
    {
        // If we already have a LevelSet for the dimension, just return it. Otherwise create it and put it in a map for
        // use during subsequent calls.
        Dimension key = new Dimension(tileWidth, tileHeight);
        LevelSet levelSet = levelSetMap.get(key);
        if (levelSet == null)
        {
            levelSet = createLevelSet(tileWidth, tileHeight);
            levelSetMap.put(key, levelSet);
        }

        return levelSet;
    }

    /**
     * Returns a new LevelSet with the specified tile width and height. The LevelSet overs the full sphere, has a level
     * zero tile delta of {@link #DEFAULT_LEVEL_ZERO_TILE_DELTA}, has number of levels equal to {@link
     * #DEFAULT_NUM_LEVELS} (with no empty levels). The LevelSets' cache name and dataset name dummy values, and should
     * not be used.
     *
     * @param tileWidth  the LevelSet's tile width, in pixels.
     * @param tileHeight the LevelSet's tile height, in pixels.
     *
     * @return a new LevelSet configured to with
     */
    protected static LevelSet createLevelSet(int tileWidth, int tileHeight)
    {
        AVList params = new AVListImpl();
        params.setValue(AVKey.LEVEL_ZERO_TILE_DELTA, DEFAULT_LEVEL_ZERO_TILE_DELTA);
        params.setValue(AVKey.SECTOR, Sector.FULL_SPHERE);
        params.setValue(AVKey.NUM_LEVELS, DEFAULT_NUM_LEVELS);
        params.setValue(AVKey.NUM_EMPTY_LEVELS, 0);
        params.setValue(AVKey.TILE_WIDTH, tileWidth);
        params.setValue(AVKey.TILE_HEIGHT, tileHeight);
        // This is a shared LevelSet, so just supply a dummy cache name and dataset name.
        params.setValue(AVKey.DATA_CACHE_NAME, SurfaceObjectTileBuilder.class.getName());
        params.setValue(AVKey.DATASET_NAME, SurfaceObjectTileBuilder.class.getName());
        // We won't use any tile resource paths, so just supply a dummy format suffix.
        params.setValue(AVKey.FORMAT_SUFFIX, SurfaceObjectTileBuilder.class.getName());

        return new LevelSet(params);
    }

    //**************************************************************//
    //********************  Tile Assembly  *************************//
    //**************************************************************//

    /**
     * Returns true if the draw context's viewport width and height are greater than zero.
     *
     * @param dc the DrawContext to test.
     *
     * @return true if the DrawContext's has a non-zero viewport; false otherwise.
     */
    protected boolean canAssembleTiles(DrawContext dc)
    {
        Rectangle viewport = dc.getView().getViewport();
        return viewport.getWidth() > 0 && viewport.getHeight() > 0;
    }

    /**
     * Assembles a set of surface tiles that are visible in the specified DrawContext and meet the tile builder's
     * resolution criteria. Tiles are culled against the current surface renderable list, against the DrawContext's view
     * frustum during rendering mode, and against the DrawContext's pick frustums during picking mode. If a tile does
     * not meet the tile builder's resolution criteria, it's split into four sub-tiles and the process recursively
     * repeated on the sub-tiles. Visible leaf tiles are added to the {@link #currentInfo}.
     * <p>
     * During assembly each surface renderable in {@link #currentSurfaceObjects} is sorted into the tiles they
     * intersect. The top level tiles are used as an index to quickly determine which tiles each renderable intersects.
     * Surface renderables are sorted into sub-tiles by simple intersection tests, and are added to each tile's surface
     * renderable list at most once. See {@link SurfaceObjectTileBuilder.SurfaceObjectTile#addSurfaceObject(SurfaceRenderable,
     * gov.nasa.worldwind.geom.Sector)}. Tiles that don't intersect any surface renderables are discarded.
     *
     * @param dc the DrawContext to assemble tiles for.
     */
    protected void assembleTiles(DrawContext dc)
    {
        LevelSet levelSet = this.currentInfo.levelSet;
        String tileCacheName = this.currentInfo.cacheName;

        Level level = levelSet.getFirstLevel();
        Angle dLat = level.getTileDelta().getLatitude();
        Angle dLon = level.getTileDelta().getLongitude();
        Angle latOrigin = levelSet.getTileOrigin().getLatitude();
        Angle lonOrigin = levelSet.getTileOrigin().getLongitude();

        // Store the top level tiles in a set to ensure that each top level tile is added only once. Store the tiles
        // that intersect each surface renderable in a set to ensure that each object is added to a tile at most once.
        Set<SurfaceObjectTile> topLevelTiles = new HashSet<SurfaceObjectTile>();
        Set<Object> intersectingTileKeys = new HashSet<Object>();

        // Iterate over the current surface renderables, adding each surface renderable to the top level tiles that it
        // intersects. This produces a set of top level tiles containing the surface renderables that intersect each
        // tile. We use the tile structure as an index to quickly determine the tiles a surface renderable intersects,
        // and add object to those tiles. This has the effect of quickly sorting the objects into the top level tiles.
        // We collect the top level tiles in a HashSet to ensure there are no duplicates when multiple objects intersect
        // the same top level tiles.
        for (SurfaceRenderable so : this.currentSurfaceObjects)
        {
            List<Sector> sectors = so.getSectors(dc);
            if (sectors == null)
                continue;

            for (Sector s : sectors)
            {
                // Use the LevelSets tiling scheme to index the surface renderable's sector into the top level tiles.
                // This index operation is faster than computing an intersection test between each tile and the list of
                // surface renderables.
                int firstRow = Tile.computeRow(dLat, s.getMinLatitude(), latOrigin);
                int firstCol = Tile.computeColumn(dLon, s.getMinLongitude(), lonOrigin);
                int lastRow = Tile.computeRow(dLat, s.getMaxLatitude(), latOrigin);
                int lastCol = Tile.computeColumn(dLon, s.getMaxLongitude(), lonOrigin);

                Angle p1 = Tile.computeRowLatitude(firstRow, dLat, latOrigin);
                for (int row = firstRow; row <= lastRow; row++)
                {
                    Angle p2;
                    p2 = p1.add(dLat);

                    Angle t1 = Tile.computeColumnLongitude(firstCol, dLon, lonOrigin);
                    for (int col = firstCol; col <= lastCol; col++)
                    {
                        Angle t2;
                        t2 = t1.add(dLon);

                        Object tileKey = this.createTileKey(level, row, col, tileCacheName);

                        // Ignore this tile if the surface renderable has already been added to it. This handles
                        // dateline spanning surface renderables which have two sectors that share a common boundary.
                        if (intersectingTileKeys.contains(tileKey))
                            continue;

                        SurfaceObjectTile tile = (SurfaceObjectTile) TextureTile.getMemoryCache().getObject(tileKey);
                        if (tile == null)
                        {
                            tile = this.createTile(new Sector(p1, p2, t1, t2), level, row, col, tileCacheName);
                            TextureTile.getMemoryCache().add(tileKey, tile);
                        }

                        intersectingTileKeys.add(tileKey); // Set of intersecting tile keys ensure no duplicate objects.
                        topLevelTiles.add(tile); // Set of top level tiles ensures no duplicates tiles.
                        tile.addSurfaceObject(so, s);

                        t1 = t2;
                    }
                    p1 = p2;
                }
            }

            intersectingTileKeys.clear(); // Clear the intersecting tile keys for the next surface renderable.
        }

        // Add each top level tile or its descendants to the current tile list.
        for (SurfaceObjectTile tile : topLevelTiles)
        {
            this.addTileOrDescendants(dc, levelSet, null, tile);
        }
    }

    /**
     * Potentially adds the specified tile or its descendants to the tile builder's {@link #currentInfo}. The tile and
     * its descendants are discarded if the tile is not visible or does not intersect any surface renderables in the
     * parent's surface renderable list. See {@link SurfaceObjectTileBuilder.SurfaceObjectTile#getObjectList()}.
     * <p>
     * If the tile meet the tile builder's resolution criteria it's added to the tile builder's
     * <code>currentTiles</code> list. Otherwise, it's split into four sub-tiles and each tile is recursively processed.
     * See {@link #meetsRenderCriteria(DrawContext, gov.nasa.worldwind.util.LevelSet, gov.nasa.worldwind.util.Tile)}.
     *
     * @param dc       the current DrawContext.
     * @param levelSet the tile's LevelSet.
     * @param parent   the tile's parent, or null if the tile is a top level tile.
     * @param tile     the tile to add.
     */
    protected void addTileOrDescendants(DrawContext dc, LevelSet levelSet, SurfaceObjectTile parent,
        SurfaceObjectTile tile)
    {
        // Ignore this tile if it falls completely outside the DrawContext's visible sector.
        if (!this.intersectsVisibleSector(dc, tile))
        {
            // This tile is not added to the current tile list, so we clear it's object list to prepare it for use
            // during the next frame.
            tile.clearObjectList();
            return;
        }

        // Ignore this tile if it falls completely outside the frustum. This may be the viewing frustum or the pick
        // frustum, depending on the implementation.
        if (!this.intersectsFrustum(dc, tile))
        {
            // This tile is not added to the current tile list, so we clear it's object list to prepare it for use
            // during the next frame.
            tile.clearObjectList();
            return;
        }

        // If the parent tile is not null, add any parent surface renderables that intersect this tile.
        if (parent != null)
            this.addIntersectingObjects(dc, parent, tile);

        // Ignore tiles that do not intersect any surface renderables.
        if (!tile.hasObjects())
            return;

        // If this tile meets the current rendering criteria, add it to the current tile list. This tile's object list
        // is cleared after the tile update operation.
        if (this.meetsRenderCriteria(dc, levelSet, tile))
        {
            this.addTile(tile);
            return;
        }

        Level nextLevel = levelSet.getLevel(tile.getLevelNumber() + 1);
        for (TextureTile subTile : tile.createSubTiles(nextLevel))
        {
            this.addTileOrDescendants(dc, levelSet, tile, (SurfaceObjectTile) subTile);
        }

        // This tile is not added to the current tile list, so we clear it's object list to prepare it for use during
        // the next frame.
        tile.clearObjectList();
    }

    /**
     * Adds surface renderables from the parent's object list to the specified tile's object list. If the tile's sector
     * does not intersect the sector bounding the parent's object list, this does nothing. Otherwise, this adds any of
     * the parent's surface renderables that intersect the tile's sector to the tile's object list.
     *
     * @param dc     the current DrawContext.
     * @param parent the tile's parent.
     * @param tile   the tile to add intersecting surface renderables to.
     */
    protected void addIntersectingObjects(DrawContext dc, SurfaceObjectTile parent, SurfaceObjectTile tile)
    {
        // If the parent has no objects, then there's nothing to add to this tile and we exit immediately.
        if (!parent.hasObjects())
            return;

        // If this tile does not intersect the parent's object bounding sector, then none of the parent's objects
        // intersect this tile. Therefore we exit immediately, and do not add any objects to this tile.
        if (!tile.getSector().intersects(parent.getObjectSector()))
            return;

        // If this tile contains the parent's object bounding sector, then all of the parent's objects intersect this
        // tile. Therefore we just add all of the parent's objects to this tile. Additionally, the parent's object
        // bounding sector becomes this tile's object bounding sector.
        if (tile.getSector().contains(parent.getObjectSector()))
        {
            tile.addAllSurfaceObjects(parent.getObjectList(), parent.getObjectSector());
        }
        // Otherwise, the tile may intersect some of the parent's object list. Compute which objects intersect this
        // tile, and compute this tile's bounding sector as the union of those object's sectors.
        else
        {
            for (SurfaceRenderable so : parent.getObjectList())
            {
                List<Sector> sectors = so.getSectors(dc);
                if (sectors == null)
                    continue;

                // Test intersection against each of the surface renderable's sectors. We break after finding an
                // intersection to avoid adding the same object to the tile more than once.
                for (Sector s : sectors)
                {
                    if (tile.getSector().intersects(s))
                    {
                        tile.addSurfaceObject(so, s);
                        break;
                    }
                }
            }
        }
    }

    /**
     * Adds the specified tile to this tile builder's {@link #currentInfo} and the TextureTile memory cache.
     *
     * @param tile the tile to add.
     */
    protected void addTile(SurfaceObjectTile tile)
    {
        this.currentInfo.tiles.add(tile);
        TextureTile.getMemoryCache().add(tile.getTileKey(), tile);
    }

    /**
     * Test if the tile intersects the specified draw context's frustum. During picking mode, this tests intersection
     * against all of the draw context's pick frustums. During rendering mode, this tests intersection against the draw
     * context's viewing frustum.
     *
     * @param dc   the draw context the surface renderable is related to.
     * @param tile the tile to test for intersection.
     *
     * @return true if the tile intersects the draw context's frustum; false otherwise.
     */
    protected boolean intersectsFrustum(DrawContext dc, TextureTile tile)
    {
        Extent extent = tile.getExtent(dc);
        if (extent == null)
            return false;

        if (dc.isPickingMode())
            return dc.getPickFrustums().intersectsAny(extent);

        return dc.getView().getFrustumInModelCoordinates().intersects(extent);
    }

    /**
     * Test if the specified tile intersects the draw context's visible sector. This returns false if the draw context's
     * visible sector is null.
     *
     * @param dc   the current draw context.
     * @param tile the tile to test for intersection.
     *
     * @return true if the tile intersects the draw context's visible sector; false otherwise.
     */
    protected boolean intersectsVisibleSector(DrawContext dc, TextureTile tile)
    {
        return dc.getVisibleSector() != null && dc.getVisibleSector().intersects(tile.getSector());
    }

    /**
     * Tests if the specified tile meets the rendering criteria on the specified draw context. This returns true if the
     * tile is from the level set's final level, or if the tile achieves the desired resolution on the draw context.
     *
     * @param dc       the current draw context.
     * @param levelSet the level set the tile belongs to.
     * @param tile     the tile to test.
     *
     * @return true if the tile meets the rendering criteria; false otherwise.
     */
    protected boolean meetsRenderCriteria(DrawContext dc, LevelSet levelSet, Tile tile)
    {
        return levelSet.isFinalLevel(tile.getLevel().getLevelNumber()) || !this.needToSplit(dc, tile);
    }

    /**
     * Tests if the specified tile must be split to meets the desired resolution on the specified draw context. This
     * compares the distance form the eye point to the tile to determine if the tile meets the desired resolution for
     * the {@link gov.nasa.worldwind.View} attached to the draw context.
     *
     * @param dc   the current draw context.
     * @param tile the tile to test.
     *
     * @return true if the tile must be split; false otherwise.
     */
    protected boolean needToSplit(DrawContext dc, Tile tile)
    {
        // Compute the height in meters of a texel from the specified tile. Take care to convert from the radians to
        // meters by multiplying by the globe's radius, not the length of a Cartesian point. Using the length of a
        // Cartesian point is incorrect when the globe is flat.
        double texelSizeRadians = tile.getLevel().getTexelSize();
        double texelSizeMeters = dc.getGlobe().getRadius() * texelSizeRadians;

        // Compute the level of detail scale and the field of view scale. These scales are multiplied by the eye
        // distance to derive a scaled distance that is then compared to the texel size. The level of detail scale is
        // specified as a power of 10. For example, a detail factor of 3 means split when the cell size becomes more
        // than one thousandth of the eye distance. The field of view scale is specified as a ratio between the current
        // field of view and a the default field of view. In a perspective projection, decreasing the field of view by
        // 50% has the same effect on object size as decreasing the distance between the eye and the object by 50%.
        // The detail hint is reduced for tiles above 75 degrees north and below 75 degrees south.
        double s = this.getSplitScale();
        if (tile.getSector().getMinLatitude().degrees >= 75 || tile.getSector().getMaxLatitude().degrees <= -75)
            s *= 0.85;
        double detailScale = Math.pow(10, -s);
        double fieldOfViewScale = dc.getView().getFieldOfView().tanHalfAngle() / Angle.fromDegrees(45).tanHalfAngle();
        fieldOfViewScale = WWMath.clamp(fieldOfViewScale, 0, 1);

        // Compute the distance between the eye point and the sector in meters, and compute a fraction of that distance
        // by multiplying the actual distance by the level of detail scale and the field of view scale.
        double eyeDistanceMeters = tile.getSector().distanceTo(dc, dc.getView().getEyePoint());
        double scaledEyeDistanceMeters = eyeDistanceMeters * detailScale * fieldOfViewScale;

        // Split when the texel size in meters becomes greater than the specified fraction of the eye distance, also in
        // meters. Another way to say it is, use the current tile if its texel size is less than the specified fraction
        // of the eye distance.
        //
        // NOTE: It's tempting to instead compare a screen pixel size to the texel size, but that calculation is
        // window-size dependent and results in selecting an excessive number of tiles when the window is large.
        return texelSizeMeters > scaledEyeDistanceMeters;
    }

    //**************************************************************//
    //********************  Tile Info  *****************************//
    //**************************************************************//

    /**
     * Creates a key to address the tile information associated with the specified draw context. Each key is unique to
     * this instance, the tile dimensions that fit in the draw context's viewport, and the globe offset when a 2D globe
     * is in use. Using a unique set of tile information ensures that
     * <p>
     * In practices, there are at most 10 dimensions we'll use (512, 256, 128, 64, 32, 16, 8, 4, 2, 1) and 3 globe
     * offsets (-1, 0, 1). Therefore there are at most 30 sets of tile information for each instance of
     * SurfaceObjectTileBuilder.
     *
     * @param dc the draw context to create the tile info key for.
     *
     * @return the tile info key for the specified draw context.
     */
    protected TileInfoKey createTileInfoKey(DrawContext dc)
    {
        Dimension tileDimension = this.computeTextureTileDimension(dc);
        return new TileInfoKey(dc, tileDimension.width, tileDimension.height);
    }

    /**
     * Creates a tile info associated with the specified draw context.
     *
     * @param dc the draw context to create the tile info for.
     *
     * @return the tile info for the specified draw context.
     */
    protected TileInfo createTileInfo(DrawContext dc)
    {
        // Use a LevelSet shared by all instances of this class to save memory and prevent a conflict in the tile and
        // texture caches. Use a cache name unique to this tile info instance.
        Dimension tileDimension = this.computeTextureTileDimension(dc);
        LevelSet levelSet = this.getLevelSet(tileDimension.width, tileDimension.height);
        String cacheName = this.uniqueCacheName();
        return new TileInfo(levelSet, cacheName, tileDimension.width, tileDimension.height);
    }

    /**
     * Returns the tile dimension used to create the tile textures for the specified <code>DrawContext</code>. This
     * attempts to use this tile builder's {@link #tileDimension}, but always returns a dimension that is is a power of
     * two, is square, and fits in the <code>DrawContext</code>'s viewport.
     *
     * @param dc the <code>DrawContext</code> to compute a texture tile dimension for.
     *
     * @return a texture tile dimension appropriate for the specified <code>DrawContext</code>.
     */
    protected Dimension computeTextureTileDimension(DrawContext dc)
    {
        // Force a square dimension by using the maximum of the tile builder's tileWidth and tileHeight.
        int maxSize = Math.max(this.tileDimension.width, this.tileDimension.height);

        // The viewport may be smaller than the desired dimension. For that reason, we constrain the desired tile
        // dimension by the viewport width and height.
        Rectangle viewport = dc.getView().getViewport();
        if (maxSize > viewport.width)
            maxSize = viewport.width;
        if (maxSize > viewport.height)
            maxSize = viewport.height;

        // The final dimension used to render all surface tiles will be the power of two which is less than or equal to
        // the preferred dimension, and which fits into the viewport.

        int potSize = WWMath.powerOfTwoFloor(maxSize);
        return new Dimension(potSize, potSize);
    }

    /**
     * Returns a unique name appropriate for use as part of a cache name.
     *
     * @return a unique cache name.
     */
    protected String uniqueCacheName()
    {
        StringBuilder sb = new StringBuilder();
        sb.append(this.getClass().getName());
        sb.append("/");
        sb.append(nextUniqueId++);

        return sb.toString();
    }

    protected static class TileInfoKey
    {
        public final int globeOffset;
        public final int tileWidth;
        public final int tileHeight;

        public TileInfoKey(DrawContext dc, int tileWidth, int tileHeight)
        {
            this.globeOffset = (dc.getGlobe() instanceof Globe2D) ? ((Globe2D) dc.getGlobe()).getOffset() : 0;
            this.tileWidth = tileWidth;
            this.tileHeight = tileHeight;
        }

        @Override
        public boolean equals(Object o)
        {
            if (this == o)
                return true;
            if (o == null || this.getClass() != o.getClass())
                return false;

            TileInfoKey that = (TileInfoKey) o;
            return this.globeOffset == that.globeOffset
                && this.tileWidth == that.tileWidth
                && this.tileHeight == that.tileHeight;
        }

        @Override
        public int hashCode()
        {
            int result = this.globeOffset;
            result = 31 * result + this.tileWidth;
            result = 31 * result + this.tileHeight;
            return result;
        }
    }

    protected static class TileInfo
    {
        public ArrayList<SurfaceObjectTile> tiles = new ArrayList<SurfaceObjectTile>();
        public ArrayList<PickedObject> pickCandidates = new ArrayList<PickedObject>();
        public LevelSet levelSet;
        public String cacheName;
        public int tileWidth;
        public int tileHeight;

        public TileInfo(LevelSet levelSet, String cacheName, int tileWidth, int tileHeight)
        {
            this.levelSet = levelSet;
            this.cacheName = cacheName;
            this.tileWidth = tileWidth;
            this.tileHeight = tileHeight;
        }
    }

    //**************************************************************//
    //********************  Surface Object Tile  *******************//
    //**************************************************************//

    /**
     * Returns a new SurfaceObjectTile corresponding to the specified {@code sector}, {@code level}, {@code row}, {@code
     * column}, and {@code cacheName}.
     *
     * @param sector    The tile's Sector.
     * @param level     The tile's Level in a {@link LevelSet}.
     * @param row       The tile's row in the Level, starting from 0 and increasing to the right.
     * @param column    The tile's column in the Level, starting from 0 and increasing upward.
     * @param cacheName Tile tile's cache name.
     *
     * @return a new SurfaceObjectTile.
     */
    protected SurfaceObjectTile createTile(Sector sector, Level level, int row, int column, String cacheName)
    {
        return new SurfaceObjectTile(sector, level, row, column, cacheName);
    }

    /**
     * Returns a new tile key corresponding to the tile with the specified {@code level}, {@code row}, {@code column},
     * and {@code cacheName}.
     *
     * @param level     The tile's Level in a {@link LevelSet}.
     * @param row       The tile's row in the Level, starting from 0 and increasing to the right.
     * @param column    The tile's column in the Level, starting from 0 and increasing upward.
     * @param cacheName Tile tile's cache name.
     *
     * @return a tile key.
     */
    protected Object createTileKey(Level level, int row, int column, String cacheName)
    {
        return new TileKey(level.getLevelNumber(), row, column, cacheName);
    }

    /**
     * Represents a {@link gov.nasa.worldwind.layers.TextureTile} who's contents is constructed by a set of surface
     * objects. The tile maintains a collection of surface renderables that intersect the tile, and provides methods for
     * to modify and retrieve that collection. Additionally, the method {@link #getStateKey(DrawContext)} provides a
     * mechanism to uniquely identify the tile's current state, including the state of each intersecting surface
     * object.
     */
    protected static class SurfaceObjectTile extends TextureTile
    {
        /** The sector that bounds the surface renderables intersecting the tile. */
        protected Sector objectSector;
        /** List of surface renderables intersecting the tile. */
        protected List<SurfaceRenderable> intersectingObjects;
        /** The state key that was valid when the tile was last updated. */
        protected Object lastUpdateStateKey;

        /**
         * Constructs a tile for a given sector, level, row and column of the tile's containing tile set.
         *
         * @param sector    The sector corresponding with the tile.
         * @param level     The tile's level within a containing level set.
         * @param row       The row index (0 origin) of the tile within the indicated level.
         * @param column    The column index (0 origin) of the tile within the indicated level.
         * @param cacheName The tile's cache name. Overrides the Level's cache name to associates the tile with it's
         *                  tile builder in a global cache.
         *
         * @throws IllegalArgumentException if any of the {@code sector}, {@code level}, or {@code cacheName } are
         *                                  {@code null}.
         */
        public SurfaceObjectTile(Sector sector, Level level, int row, int column, String cacheName)
        {
            super(sector, level, row, column, cacheName);
        }

        /**
         * Returns the tile's size in bytes. Overridden to append the size of the {@link #lastUpdateStateKey} to the
         * superclass' computed size.
         *
         * @return The tile's size in bytes.
         */
        @Override
        public long getSizeInBytes()
        {
            long size = super.getSizeInBytes();

            if (this.lastUpdateStateKey instanceof Cacheable)
                size += ((Cacheable) this.lastUpdateStateKey).getSizeInBytes();
            else if (this.lastUpdateStateKey != null)
                size += 4; // If the object doesn't implement Cacheable, just account for the reference to it.

            return size;
        }

        /**
         * Returns an object that uniquely identifies the tile's state on the specified draw context. This object is
         * guaranteed to be globally unique; an equality test with a state key from another always returns false.
         *
         * @param dc the draw context the state key relates to.
         *
         * @return an object representing surface renderable's current state.
         */
        public Object getStateKey(DrawContext dc)
        {
            return new SurfaceObjectTileStateKey(dc, this);
        }

        /**
         * Returns a sector that bounds the surface renderables intersecting the tile. This returns null if no surface
         * objects intersect the tile.
         *
         * @return a sector bounding the tile's intersecting objects.
         */
        public Sector getObjectSector()
        {
            return this.objectSector;
        }

        /**
         * Returns whether list of surface renderables intersecting this tile has elements.
         *
         * @return {@code true} if the list of surface renderables intersecting this tile has elements, and {@code
         * false} otherwise.
         */
        public boolean hasObjects()
        {
            return this.intersectingObjects != null && !this.intersectingObjects.isEmpty();
        }

        /**
         * Returns a list of surface renderables intersecting the tile.
         *
         * @return a tile's intersecting objects.
         */
        public List<SurfaceRenderable> getObjectList()
        {
            return this.intersectingObjects;
        }

        /**
         * Clears the tile's list of intersecting objects. {@link #getObjectSector()} returns null after calling this
         * method.
         */
        public void clearObjectList()
        {
            this.intersectingObjects = null;
            this.objectSector = null;
        }

        /**
         * Adds the specified surface renderable to the tile's list of intersecting objects.
         *
         * @param so     the surface renderable to add.
         * @param sector the sector bounding the specified surface renderable.
         */
        public void addSurfaceObject(SurfaceRenderable so, Sector sector)
        {
            if (this.intersectingObjects == null)
                this.intersectingObjects = new ArrayList<SurfaceRenderable>();

            this.intersectingObjects.add(so);
            this.objectSector = (this.objectSector != null) ? this.objectSector.union(sector) : sector;
        }

        /**
         * Adds the specified collection of surface renderables to the tile's list of intersecting objects.
         *
         * @param c      the collection of surface renderables to add.
         * @param sector the sector bounding the specified surface renderable collection.
         */
        public void addAllSurfaceObjects(List<SurfaceRenderable> c, Sector sector)
        {
            if (this.intersectingObjects == null)
                this.intersectingObjects = new ArrayList<SurfaceRenderable>();

            this.intersectingObjects.addAll(c);
            this.objectSector = (this.objectSector != null) ? this.objectSector.union(sector) : sector;
        }

        /**
         * {@inheritDoc}
         * <p>
         * Overridden to return a new SurfaceObjectTile. The returned tile is created with the same cache name as this
         * tile.
         */
        @Override
        protected TextureTile createSubTile(Sector sector, Level level, int row, int col)
        {
            return new SurfaceObjectTile(sector, level, row, col, this.getCacheName());
        }

        /**
         * {@inheritDoc}
         * <p>
         * Overridden to return a TileKey with the same cache name as this tile.
         */
        @Override
        protected TileKey createSubTileKey(Level level, int row, int col)
        {
            return new TileKey(level.getLevelNumber(), row, col, this.getCacheName());
        }
    }

    /**
     * Represents a surface renderable tile's current state. TileStateKey distinguishes the tile's state by comparing
     * the individual state keys of the surface renderables intersecting the tile. This does not retain any references
     * to the surface renderables themselves. Should the tile state key live longer than the surface renderables, the
     * state key does not prevent those objects from being reclaimed by the garbage collector.
     */
    protected static class SurfaceObjectTileStateKey implements Cacheable
    {
        protected final TileKey tileKey;
        protected final Object[] intersectingObjectKeys;

        /**
         * Construsts a tile state key for the specified surface renderable tile.
         *
         * @param dc   the draw context the state key is related to.
         * @param tile the tile to construct a state key for.
         */
        public SurfaceObjectTileStateKey(DrawContext dc, SurfaceObjectTile tile)
        {
            if (tile != null && tile.hasObjects())
            {
                this.tileKey = tile.getTileKey();
                this.intersectingObjectKeys = new Object[tile.getObjectList().size()];

                int index = 0;
                for (SurfaceRenderable so : tile.getObjectList())
                {
                    this.intersectingObjectKeys[index++] = so.getStateKey(dc);
                }
            }
            else
            {
                this.tileKey = null;
                this.intersectingObjectKeys = null;
            }
        }

        @Override
        public boolean equals(Object o)
        {
            if (this == o)
                return true;
            if (o == null || this.getClass() != o.getClass())
                return false;

            // Compare the tile keys and each state key in the array. The state keys are equal if the tile keys are
            // equal, the arrays equivalent length, and each array element is equivalent. Arrays.equals() correctly
            // handles null references.
            SurfaceObjectTileStateKey that = (SurfaceObjectTileStateKey) o;
            return (this.tileKey != null ? this.tileKey.equals(that.tileKey) : that.tileKey == null)
                && Arrays.equals(this.intersectingObjectKeys, that.intersectingObjectKeys);
        }

        @Override
        public int hashCode()
        {
            int result = this.tileKey != null ? this.tileKey.hashCode() : 0;
            result = 31 * result + Arrays.hashCode(this.intersectingObjectKeys); // Correctly handles a null reference.
            return result;
        }

        /**
         * Returns the tile state key's size in bytes. The total size of the intersecting object keys, plus the size of
         * the array itself. The tileKey is owned by the SurfaceObjectTile, so we don't include it in the state key's
         * size.
         *
         * @return The state key's size in bytes.
         */
        public long getSizeInBytes()
        {
            if (this.intersectingObjectKeys == null)
                return 0;

            long size = 4 * this.intersectingObjectKeys.length; // For the array references.

            for (Object o : this.intersectingObjectKeys)
            {
                if (o instanceof Cacheable)
                    size += ((Cacheable) o).getSizeInBytes();
                else if (o != null)
                    size += 4; // If the object doesn't implement Cacheable, just account for the reference to it.
            }

            return size;
        }
    }
}<|MERGE_RESOLUTION|>--- conflicted
+++ resolved
@@ -63,11 +63,7 @@
  * renderables during the preRender phase, then draw those surface tiles during the render phase. For example, a
  * renderable can use SurfaceObjectTileBuilder to draw a set of surface renderables as follows:
  * <pre>
-<<<<<<< HEAD
- * {@code 
-=======
  * <code>
->>>>>>> 1df700d1
  * class MyRenderable implements Renderable, PreRenderable
  * {
  *     protected SurfaceObjectTileBuilder tileBuilder = new SurfaceObjectTileBuilder();
@@ -85,11 +81,7 @@
  *         dc.getGeographicSurfaceTileRenderer().renderTiles(dc, this.tileBuilder.getTiles(dc));
  *     }
  * }
-<<<<<<< HEAD
- * }
-=======
  * </code>
->>>>>>> 1df700d1
  * </pre>
  *
  * @author dcollins
@@ -231,13 +223,7 @@
 
     /**
      * Specifies the surface tile's OpenGL texture format. A value of 0 indicates that the default format should be
-<<<<<<< HEAD
-     * used. Otherwise, the texture format may be one of the following: 
-     * <ul> 
-     * <li>GL_ALPHA</li> <li>GL_ALPHA4</li>
-=======
      * used. Otherwise, the texture format may be one of the following: <ul> <li>GL_ALPHA</li> <li>GL_ALPHA4</li>
->>>>>>> 1df700d1
      * <li>GL_ALPHA8</li> <li>GL_ALPHA12</li> <li>GL_ALPHA16</li> <li>GL_COMPRESSED_ALPHA</li>
      * <li>GL_COMPRESSED_LUMINANCE</li> <li>GL_COMPRESSED_LUMINANCE_ALPHA</li> <li>GL_COMPRESSED_INTENSITY</li>
      * <li>GL_COMPRESSED_RGB</li> <li>GL_COMPRESSED_RGBA</li> <li>GL_DEPTH_COMPONENT</li> <li>GL_DEPTH_COMPONENT16</li>
@@ -658,29 +644,14 @@
      * The returned texture's internal format is specified by <code>tilePixelFormat</code>. If
      * <code>tilePixelFormat</code> is zero, this returns a texture with internal format <code>GL_RGBA8</code>.
      * <p>
-<<<<<<< HEAD
-     * The returned texture's parameters are configured as follows: 
-     * <table> <caption>Parameters</caption>
-     * <tr><th>Parameter Name</th><th>Value</th></tr> 
-     * <tr><td><code>GL.GL_TEXTURE_MIN_FILTER</code></td><td><code>GL_LINEAR_MIPMAP_LINEAR</code>
-=======
      * The returned texture's parameters are configured as follows: <table> <caption style="font-weight: bold;">Parameters</caption><tr><th>Parameter
      * Name</th><th>Value</th></tr> <tr><td><code>GL.GL_TEXTURE_MIN_FILTER</code></td><td><code>GL_LINEAR_MIPMAP_LINEAR</code>
->>>>>>> 1df700d1
      * if <code>useLinearFilter</code> and <code>useMipmaps</code> are both true, <code>GL_LINEAR</code> if
      * <code>useLinearFilter</code> is true and <code>useMipmaps</code> is false, and <code>GL_NEAREST</code> if
-     * <code>useLinearFilter</code> is false.</td></tr> 
-     * <tr><td><code>GL.GL_TEXTURE_MAG_FILTER</code></td><td><code>GL_LINEAR</code>
+     * <code>useLinearFilter</code> is false.</td></tr> <tr><td><code>GL.GL_TEXTURE_MAG_FILTER</code></td><td><code>GL_LINEAR</code>
      * if <code>useLinearFilter</code> is true, <code>GL_NEAREST</code> if <code>useLinearFilter</code> is
-<<<<<<< HEAD
-     * false.</td></tr> 
-     * <tr><td><code>GL.GL_TEXTURE_WRAP_S</code></td><td><code>GL_CLAMP_TO_EDGE</code></td></tr>
-     * <tr><td><code>GL.GL_TEXTURE_WRAP_T</code></td><td><code>GL_CLAMP_TO_EDGE</code></td></tr>
-     * </table>
-=======
      * false.</td></tr> <tr><td><code>GL.GL_TEXTURE_WRAP_S</code></td><td><code>GL_CLAMP_TO_EDGE</code></td></tr>
      * <tr><td><code>GL.GL_TEXTURE_WRAP_T</code></td><td><code>GL_CLAMP_TO_EDGE</code></td></tr></table>
->>>>>>> 1df700d1
      *
      * @param dc     the draw context to create a texture for.
      * @param width  the texture's width, in pixels.
