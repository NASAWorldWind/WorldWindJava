--- conflicted
+++ resolved
@@ -43,13 +43,8 @@
 /**
  * A general ellipsoid volume defined by a center position and the three ellipsoid axis radii. If A is the radius in the
  * north-south direction, and b is the radius in the east-west direction, and c is the radius in the vertical direction
-<<<<<<< HEAD
- * (increasing altitude), then {@code A == B == C } defines a sphere, {@code A == B > C } defines a vertically flattened spheroid
- * (disk-shaped), {@code A == B < C } defines a vertically stretched spheroid.
-=======
  * (increasing altitude), then A == B == C defines a sphere, A == B &gt; C defines a vertically flattened spheroid
  * (disk-shaped), A == B &lt; C defines a vertically stretched spheroid.
->>>>>>> 1df700d1
  *
  * @author tag
  * @version $Id: Ellipsoid.java 1171 2013-02-11 21:45:02Z dcollins $
