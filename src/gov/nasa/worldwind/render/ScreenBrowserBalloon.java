/*
 * Copyright 2006-2009, 2017, 2020 United States Government, as represented by the
 * Administrator of the National Aeronautics and Space Administration.
 * All rights reserved.
 * 
 * The NASA World Wind Java (WWJ) platform is licensed under the Apache License,
 * Version 2.0 (the "License"); you may not use this file except in compliance
 * with the License. You may obtain a copy of the License at
 * http://www.apache.org/licenses/LICENSE-2.0
 * 
 * Unless required by applicable law or agreed to in writing, software distributed
 * under the License is distributed on an "AS IS" BASIS, WITHOUT WARRANTIES OR
 * CONDITIONS OF ANY KIND, either express or implied. See the License for the
 * specific language governing permissions and limitations under the License.
 * 
 * NASA World Wind Java (WWJ) also contains the following 3rd party Open Source
 * software:
 * 
 *     Jackson Parser – Licensed under Apache 2.0
 *     GDAL – Licensed under MIT
 *     JOGL – Licensed under  Berkeley Software Distribution (BSD)
 *     Gluegen – Licensed under Berkeley Software Distribution (BSD)
 * 
 * A complete listing of 3rd Party software notices and licenses included in
 * NASA World Wind Java (WWJ)  can be found in the WorldWindJava-v2.2 3rd-party
 * notices and licenses PDF found in code directory.
 */

package gov.nasa.worldwind.render;

import gov.nasa.worldwind.util.Logging;

import com.jogamp.opengl.GL;
import java.awt.*;

/**
 * A <code>{@link gov.nasa.worldwind.render.ScreenBalloon}</code> that displays HTML, JavaScript, and Flash content
 * using the system's native browser, and who's origin is located at a point on the screen.
 *
 * @author pabercrombie
 * @version $Id: ScreenBrowserBalloon.java 2148 2014-07-14 16:27:49Z tgaskins $
 * @see gov.nasa.worldwind.render.AbstractBrowserBalloon
 * @deprecated 
 */
@Deprecated
public class ScreenBrowserBalloon extends AbstractBrowserBalloon implements ScreenBalloon
{
    /**
     * Indicates this balloon's screen location. The screen location's coordinate system has its origin in the upper
     * left corner of the <code>WorldWindow</code>, with the y-axis pointing right and the x-axis pointing down.
     * Initialized to a non-<code>null</code> value at construction.
     */
    protected Point screenLocation;

    /**
     * Constructs a new <code>ScreenBrowserBalloon</code> with the specified text content and screen location.
     *
     * @param text  the balloon's initial text content.
     * @param point the balloon's initial screen location, in AWT coordinates (origin at upper left corner of the
     *              <code>WorldWindow</code>).
     *
     * @throws IllegalArgumentException if either <code>text</code> or <code>point</code> are <code>null</code>.
     */
    public ScreenBrowserBalloon(String text, Point point)
    {
        super(text);

        if (point == null)
        {
            String message = Logging.getMessage("nullValue.PointIsNull");
            Logging.logger().severe(message);
            throw new IllegalArgumentException(message);
        }

        this.screenLocation = point;
    }

    @Override
    protected OrderedBrowserBalloon createOrderedRenderable()
    {
        return new OrderedBrowserBalloon();
    }

    /** {@inheritDoc} */
    public Point getScreenLocation()
    {
        return this.screenLocation;
    }

    /** {@inheritDoc} */
    public void setScreenLocation(Point point)
    {
        if (point == null)
        {
            String message = Logging.getMessage("nullValue.PointIsNull");
            Logging.logger().severe(message);
            throw new IllegalArgumentException(message);
        }

        this.screenLocation = point;
    }

    /**
     * Computes and stores this balloon's screen coordinates. This assigns balloon coordinate properties as follows:
<<<<<<< HEAD
     * <ul> 
     * <li><code>screenOffset</code> - the balloon frame's screen-coordinate offset from this balloon's screen
     * location.</li> 
     * <li><code>screenRect</code> - the balloon frame's screen-coordinate rectangle.</li>
     * <li><code>screenExtent</code> - this balloon's screen-coordinate bounding rectangle.</li>
     * <li><code>screenPickExtent</code> - this balloon's screen-coordinate bounding rectangle, including area covered
     * by the balloon's pickable outline.</li> 
     * <li><code>webViewRect</code> - the WebView's screen-coordinate content
     * frame.
     * </li> <li><code>eyeDistance</code> - always 0.</li>
     * </ul>
=======
     * <ul> <li><code>screenOffset</code> - the balloon frame's screen-coordinate offset from this balloon's screen
     * location.</li> <li><code>screenRect</code> - the balloon frame's screen-coordinate rectangle.</li>
     * <li><code>screenExtent</code> - this balloon's screen-coordinate bounding rectangle.</li>
     * <li><code>screenPickExtent</code> - this balloon's screen-coordinate bounding rectangle, including area covered
     * by the balloon's pickable outline.</li> <li><code>webViewRect</code> - the WebView's screen-coordinate content
     * frame.</li> <li><code>eyeDistance</code> - always 0.</li></ul>
>>>>>>> 1df700d1
     *
     * @param dc the current draw context.
     */
    protected void computeBalloonPoints(DrawContext dc, OrderedBrowserBalloon obb)
    {
        this.screenOffset = null;
        obb.screenRect = null;
        obb.screenExtent = null;
        obb.screenPickExtent = null;
        obb.webViewRect = null;
        obb.eyeDistance = 0;

        BalloonAttributes activeAttrs = this.getActiveAttributes();
        Dimension size = this.computeSize(dc, activeAttrs);

        // Cache the screen offset computed from the active attributes.
        this.screenOffset = this.computeOffset(dc, activeAttrs, size.width, size.height);
        // Compute the screen rectangle given the current screen point, the current screen offset, and the current
        // screen size. Translate the screen y from AWT coordinates (origin at upper left) to GL coordinates (origin at
        // bottom left). Note: The screen offset denotes how to place the screen reference point relative to the frame.
        // For example, an offset of (-10, -10) in pixels places the reference point below and to the left of the frame.
        // Since the screen reference point is fixed, the frame appears to move relative to the reference point.
        int y = dc.getView().getViewport().height - this.screenLocation.y;
        obb.screenRect = new Rectangle(this.screenLocation.x - this.screenOffset.x, y - this.screenOffset.y,
            size.width, size.height);
        // Compute the screen extent as the rectangle containing the balloon's screen rectangle and its screen point.
        obb.screenExtent = new Rectangle(obb.screenRect);
        obb.screenExtent.add(this.screenLocation.x, y);
        // Compute the pickable screen extent as the screen extent, plus the width of the balloon's pickable outline.
        // This extent is used during picking to ensure that the balloon's outline is pickable when it exceeds the
        // balloon's screen extent.
        obb.screenPickExtent = this.computeFramePickRect(obb.screenExtent);
        // Compute the WebView rectangle as an inset of the screen rectangle, given the current inset values.
        obb.webViewRect = this.computeWebViewRectForFrameRect(activeAttrs, obb.screenRect);
        // The screen balloon has no eye distance; assign it to zero.
        obb.eyeDistance = 0;
    }

    /** {@inheritDoc} */
    protected void setupDepthTest(DrawContext dc, OrderedBrowserBalloon obb)
    {
        dc.getGL().glDisable(GL.GL_DEPTH_TEST);
    }
}<|MERGE_RESOLUTION|>--- conflicted
+++ resolved
@@ -102,26 +102,12 @@
 
     /**
      * Computes and stores this balloon's screen coordinates. This assigns balloon coordinate properties as follows:
-<<<<<<< HEAD
-     * <ul> 
-     * <li><code>screenOffset</code> - the balloon frame's screen-coordinate offset from this balloon's screen
-     * location.</li> 
-     * <li><code>screenRect</code> - the balloon frame's screen-coordinate rectangle.</li>
-     * <li><code>screenExtent</code> - this balloon's screen-coordinate bounding rectangle.</li>
-     * <li><code>screenPickExtent</code> - this balloon's screen-coordinate bounding rectangle, including area covered
-     * by the balloon's pickable outline.</li> 
-     * <li><code>webViewRect</code> - the WebView's screen-coordinate content
-     * frame.
-     * </li> <li><code>eyeDistance</code> - always 0.</li>
-     * </ul>
-=======
      * <ul> <li><code>screenOffset</code> - the balloon frame's screen-coordinate offset from this balloon's screen
      * location.</li> <li><code>screenRect</code> - the balloon frame's screen-coordinate rectangle.</li>
      * <li><code>screenExtent</code> - this balloon's screen-coordinate bounding rectangle.</li>
      * <li><code>screenPickExtent</code> - this balloon's screen-coordinate bounding rectangle, including area covered
      * by the balloon's pickable outline.</li> <li><code>webViewRect</code> - the WebView's screen-coordinate content
      * frame.</li> <li><code>eyeDistance</code> - always 0.</li></ul>
->>>>>>> 1df700d1
      *
      * @param dc the current draw context.
      */
