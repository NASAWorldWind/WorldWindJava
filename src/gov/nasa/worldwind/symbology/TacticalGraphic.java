--- conflicted
+++ resolved
@@ -37,15 +37,6 @@
 /**
  * TacticalGraphic provides a common interface for displaying a graphic from a symbology set. A graphic can be an icon
  * that is drawn a geographic position, a vector graphic that is positioned using one or more control points, or a line
-<<<<<<< HEAD
- * or polygon that is styled according to the symbol set's specification. See the TacticalGraphic <a href="https://goworldwind.org/developers-guide/symbology/tactical-graphics/"
- * target="_blank">Usage Guide</a> for instructions on using TacticalGraphic in an application.
- * <p>
- * See the {@link gov.nasa.worldwindx.examples.symbology.Symbology} and
- * {@link gov.nasa.worldwindx.examples.symbology.TacticalGraphics} example applications for examples of how to use
- * tactical graphics.
- * <h1>Construction</h1>
-=======
  * or polygon that is styled according to the symbol set's specification. See the TacticalGraphic 
  * <a href="https://worldwind.arc.nasa.gov/java/tutorials/tactical-graphics/" target="_blank">Tutorial</a> 
  * for instructions on using TacticalGraphic in an application.
@@ -54,29 +45,19 @@
  * example applications for examples of how to use tactical graphics.
  * <h1>Construction</h1>
  * <p>
->>>>>>> 1df700d1
  * TacticalGraphics are typically created by an instance of {@link TacticalGraphicFactory}. Each graphic within a symbol
  * set is identified by a string identifier. The format of this identifier depends on the symbol set. For example, a
  * MIL-STD-2525 Symbol Identification Code (SIDC) is a string of 15 characters.
  * <p>
-<<<<<<< HEAD
- * You will need to instantiate the appropriate factory for the symbol set that you intend to use. For example, {@link
-=======
  * You will need to instantiate the appropriate factory for the symbol set that you intend to use.  For example, {@link
->>>>>>> 1df700d1
  * gov.nasa.worldwind.symbology.milstd2525.MilStd2525GraphicFactory} creates graphics for the MIL-STD-2525 symbology
  * set.
  * <p>
  * The TacticalGraphic interface provides access to settings common to all tactical graphics. TacticalGraphic extends
  * the {@link Renderable} interface, so you can add a TacticalGraphic directly to a {@link
-<<<<<<< HEAD
- * gov.nasa.worldwind.layers.RenderableLayer}. Here's an example of creating a graphic from the MIL-STD-2525 symbol set:
-=======
  * gov.nasa.worldwind.layers.RenderableLayer}. Here's an example of creating a graphic from the MIL-STD-2525 symbol
  * set:
->>>>>>> 1df700d1
- * <pre>
- * {@code
+ * <pre>
  * // Create a graphic factory for MIL-STD-2525
  * TacticalGraphicFactory factory = new MilStd2525GraphicFactory();
  *
@@ -104,20 +85,12 @@
  * WorldWindow wwd = ... // A reference to your application's WorldWind instance.
  * wwd.getModel().getLayers().add(graphicLayer);
  * wwd.redraw();
- * }
- * </pre>
- * <p>
-<<<<<<< HEAD
- * The symbol identifier ({@code GHGPGLP----AUSX}) tells the factory what type of graphic to create, and how the graphic
- * should be styled. In the example above we added a text modifier of "Alpha" to identify our shape. These parameters
- * can be specified using a parameter list when the TacticalGraphic is created, as shown above. They can also be set
- * after creation using setters in the TacticalGraphic interface.
-=======
+ * </pre>
+ * <p>
  * The symbol identifier ({@code GHGPGLP----AUSX}) tells the factory what type of graphic to create,  and how the
  * graphic should be styled. In the example above we added a text modifier of "Alpha" to identify our shape. These
  * parameters can be specified using a parameter list when the TacticalGraphic is created, as shown above. They can also
  * be set after creation using setters in the TacticalGraphic interface.
->>>>>>> 1df700d1
  * <h1>Modifiers</h1>
  * <p>
  * Many graphics support text or graphic modifiers. Each modifier is identified by a String key. The set of possible
@@ -127,42 +100,31 @@
  * For example, a MIL-STD-2525 General Area graphic can have a text modifier that identifies the area. Here's an example
  * of how to specify the modifier when the graphic is created:
  * <pre>
- * {@code
  * AVList modifiers = new AVListImpl();
  * modifiers.setValue(SymbologyConstants.UNIQUE_DESIGNATION, "Boston"); // Text that identifies the area enclosed by
  *                                                                      //  the  graphic.
  *
  * List&lt;Position&gt; positions = ...; // List of positions that define the boundary of the area.
  * TacticalGraphic graphic = milstd2525Factory.createGraphic("GHGPGAG----AUSX", positions, modifiers);
- * }
  * </pre>
  * <p>
  * The modifier can also be set (or changed) after the graphic is created:
  * <pre>
- * {@code
  * // Create the graphic
  * TacticalGraphic graphic = milstd2525Factory.createGraphic("GHGPGAG----AUSX", positions, null);
  * graphic.setModifier(SymbologyConstants.UNIQUE_DESIGNATION, "Boston");
- * }
  * </pre>
  * <h1>Position</h1>
  * <p>
  * Each tactical graphic is positioned by one or more control points. How many points are required depends on the type
- * of graphic. A point graphic will only require one point. A more complex shape may require three or four, and a line
+ * of graphic.  A point graphic will only require one point. A more complex shape may require three or four, and a line
  * or area may allow any number.
  * <p>
  * Here is an example of how to create a point graphic in the MIL-STD-2525 symbol set:
-<<<<<<< HEAD
- * <pre> {@code
+ * <pre>
  * Position position = Position.fromDegrees(34.9362, -118.2559, 0);
  * TacticalGraphic graphic = milstd2525Factory.createPoint("GFGPAPD----AUSX", position, null);
- * } </pre>
-=======
- * <pre>
- * Position position = Position.fromDegrees(34.9362, -118.2559, 0);
- * TacticalGraphic graphic = milstd2525Factory.createPoint("GFGPAPD----AUSX", position, null);
- * </pre>
->>>>>>> 1df700d1
+ * </pre>
  * <p>
  * More complicated graphics will require more control points. MIL-STD-2525 defines a template for each type of tactical
  * graphic. Each template identifies how many control points are required for the graphic, and how the points are
@@ -170,18 +132,12 @@
  * order as in the specification. For example, in order to create a graphic that requires three control points we need
  * to create a list of positions that specifies the three points in order:
  * <pre>
-<<<<<<< HEAD
- * {@code
- * List<Position> positions = Arrays.asList(
-=======
  * List&lt;Position&gt; positions = Arrays.asList(
->>>>>>> 1df700d1
  *     Position.fromDegrees(34.5073, -117.8380, 0), // PT. 1
  *     Position.fromDegrees(34.8686, -117.5088, 0), // PT. 2
  *     Position.fromDegrees(34.4845, -117.8495, 0)); // PT. 3
  *
  * TacticalGraphic graphic = milstd2525Factory.createGraphic("GFGPSLA----AUSX", positions, null);
- * }
  * </pre>
  * <h1>Sub-interfaces of TacticalGraphic</h1>
  * <p>
