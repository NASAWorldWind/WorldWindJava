--- conflicted
+++ resolved
@@ -40,22 +40,9 @@
 
 /**
  * Implementation of general area graphics. This class implements the following graphics:
-<<<<<<< HEAD
- * <ul>
- * <li>General Area (2.X.2.1.3.1)</li>
- * <li>Assembly Area (2.X.2.1.3.2)</li>
- * <li>Engagement Area (2.X.2.1.3.3)</li>
- * <li>Drop Zone (2.X.2.1.3.5)</li>
- * <li>Extraction Zone (2.X.2.1.3.6)</li>
- * <li>Landing Zone (2.X.2.1.3.7)</li>
- * <li>Pickup Zone (2.X.2.1.3.8)</li>
- * <li>Forward Arming and Refueling Area (FARP) (2.X.5.3.3)</li>
- * </ul>
-=======
  * <ul> <li>General Area (2.X.2.1.3.1)</li> <li>Assembly Area (2.X.2.1.3.2)</li> <li>Engagement Area (2.X.2.1.3.3)</li>
  * <li>Drop Zone (2.X.2.1.3.5)</li> <li>Extraction Zone (2.X.2.1.3.6)</li> <li>Landing Zone (2.X.2.1.3.7)</li>
  * <li>Pickup Zone (2.X.2.1.3.8)</li> <li>Forward Arming and Refueling Area (FARP) (2.X.5.3.3)</li></ul>
->>>>>>> 1df700d1
  *
  * @author pabercrombie
  * @version $Id: BasicArea.java 1171 2013-02-11 21:45:02Z dcollins $
