--- conflicted
+++ resolved
@@ -676,11 +676,7 @@
     final String OCA_GPHY_MNEWBD_IMTBUR_10_20 = "WO-DGMIBC---A--";
     /** Impact burial,  20-75%. */
     final String OCA_GPHY_MNEWBD_IMTBUR_20_75 = "WO-DGMIBD---A--";
-<<<<<<< HEAD
-    /** Impact burial, {@code >75%}. */
-=======
     /** Impact burial, &gt;75%. */
->>>>>>> 1df700d1
     final String OCA_GPHY_MNEWBD_IMTBUR_75 = "WO-DGMIBE---A--";
     /** Miw bottom category, a. */
     final String OCA_GPHY_MNEWBD_MIWBC_A = "WO-DGMBCA---A--";
