/*
 * Copyright 2006-2009, 2017, 2020 United States Government, as represented by the
 * Administrator of the National Aeronautics and Space Administration.
 * All rights reserved.
 * 
 * The NASA World Wind Java (WWJ) platform is licensed under the Apache License,
 * Version 2.0 (the "License"); you may not use this file except in compliance
 * with the License. You may obtain a copy of the License at
 * http://www.apache.org/licenses/LICENSE-2.0
 * 
 * Unless required by applicable law or agreed to in writing, software distributed
 * under the License is distributed on an "AS IS" BASIS, WITHOUT WARRANTIES OR
 * CONDITIONS OF ANY KIND, either express or implied. See the License for the
 * specific language governing permissions and limitations under the License.
 * 
 * NASA World Wind Java (WWJ) also contains the following 3rd party Open Source
 * software:
 * 
 *     Jackson Parser – Licensed under Apache 2.0
 *     GDAL – Licensed under MIT
 *     JOGL – Licensed under  Berkeley Software Distribution (BSD)
 *     Gluegen – Licensed under Berkeley Software Distribution (BSD)
 * 
 * A complete listing of 3rd Party software notices and licenses included in
 * NASA World Wind Java (WWJ)  can be found in the WorldWindJava-v2.2 3rd-party
 * notices and licenses PDF found in code directory.
 */

package gov.nasa.worldwind.symbology.milstd2525.graphics;

import gov.nasa.worldwind.geom.*;
import gov.nasa.worldwind.globes.Globe;
import gov.nasa.worldwind.util.Logging;

import java.util.*;

/**
 * Iterator that computes the positions required to draw a triangle wave along a line specified by control positions.
 * The generated wave looks like this:
 * <pre>
<<<<<<< HEAD
 * {@code 
 *           /\             /\         <--- Amplitude
=======
 *           /\             /\         &lt;--- Amplitude
>>>>>>> 1df700d1
 *          /  \           /  \
 * ________/    \_________/    \_____
 * ^            ^
 * | Wave length|
 * }
 * </pre>
 *
 * @author pabercrombie
 * @version $Id: TriangleWavePositionIterator.java 423 2012-03-02 21:43:57Z pabercrombie $
 */
public class TriangleWavePositionIterator implements Iterator
{
    /** Initial state. */
    protected static final int STATE_FIRST = 0;
    /** Drawing connecting line between waves. */
    protected static final int STATE_LINE = 1;
    /** About to draw wave. */
    protected static final int STATE_WAVE_START = 2;
    /** At peak of wave. */
    protected static final int STATE_TOOTH_PEAK = 3;
    /** Current state of the state machine. */
    protected int state = STATE_FIRST;

    /** Control positions. */
    protected Iterator<? extends Position> positions;

    /** Globe used to compute geographic positions. */
    protected Globe globe;
    /** Amplitude of the wave, in meters. */
    protected double amplitude;
    /** Wavelength, as a geographic angle. */
    protected Angle halfWaveLength;

    /** Current position. */
    protected Position thisPosition;
    /** Position of the next control point. */
    protected Position nextControlPosition;
    /** First position along the line. */
    protected Position firstPosition;
    /** End position for the current wave. */
    protected Position waveEndPosition;

    /** Distance (in meters) to the next wave start or end. */
    protected double thisStep;

    /**
     * Create a new iterator to compute the positions of a triangle wave.
     *
     * @param positions  Control positions for the triangle wave line.
     * @param waveLength Distance (in meters) between waves.
     * @param amplitude  Amplitude (in meters) of the wave. This is the distance from the base line to the tip of each
     *                   triangular wave.
     * @param globe      Globe used to compute geographic positions.
     */
    public TriangleWavePositionIterator(Iterable<? extends Position> positions, double waveLength, double amplitude,
        Globe globe)
    {
        if (positions == null)
        {
            String message = Logging.getMessage("nullValue.PositionsListIsNull");
            Logging.logger().severe(message);
            throw new IllegalArgumentException(message);
        }

        if (globe == null)
        {
            String message = Logging.getMessage("nullValue.GlobeIsNull");
            Logging.logger().severe(message);
            throw new IllegalArgumentException(message);
        }

        if (waveLength <= 0 || amplitude <= 0)
        {
            String message = Logging.getMessage("generic.LengthIsInvalid");
            Logging.logger().severe(message);
            throw new IllegalArgumentException(message);
        }

        this.globe = globe;
        this.amplitude = amplitude;

        this.halfWaveLength = Angle.fromRadians(waveLength / (2.0 * this.globe.getRadius()));
        this.thisStep = this.halfWaveLength.degrees;

        this.positions = positions.iterator();
        this.thisPosition = this.positions.next();
        this.firstPosition = this.thisPosition;
        this.nextControlPosition = this.thisPosition;
    }

    /** {@inheritDoc} */
    public boolean hasNext()
    {
        return this.nextControlPosition != null;
    }

    /** {@inheritDoc} */
    public Position next()
    {
        Position ret;

        // The iterator is implemented as a state machine. For each call to next() we return the appropriate
        // position, and transition to the next state.
        //
        //           /\             /\
        //          /  \           /  \
        // ________/    \_________/    \_____
        // ^      ^  ^  ^
        // |      |  |  |
        // Line   |  |  |
        //        |  |  |
        //        Wave start
        //           |  |
        //           Wave peak
        //              |
        //              Line

        switch (this.state)
        {
            // First call to the iterator. Just return the starting position.
            case STATE_FIRST:
                ret = this.thisPosition;
                this.state = STATE_LINE;
                break;

            // Draw a straight segment between waves. Compute the next point and return.
            case STATE_LINE:
                ret = this.computeNext();
                break;

            // Draw a wave. Compute the end position of the wave, then compute and return the peak position.
            case STATE_WAVE_START:
                Position prevPos = this.thisPosition; // Keep track of where the wave starts
                this.waveEndPosition = this.computeNext();

                Vec4 thisPoint = this.globe.computePointFromLocation(prevPos);
                Vec4 pNext = this.globe.computePointFromLocation(this.waveEndPosition);

                LatLon ll = LatLon.interpolateGreatCircle(0.5, prevPos, this.waveEndPosition);
                Vec4 midPoint = this.globe.computePointFromLocation(ll);

                Vec4 vAB = pNext.subtract3(thisPoint);

                Vec4 normal = this.globe.computeSurfaceNormalAtLocation(ll.latitude, ll.longitude);
                Vec4 perpendicular = vAB.cross3(normal);
                perpendicular = perpendicular.normalize3().multiply3(this.amplitude);

                // Compute the two points that form the tooth.
                Vec4 toothPoint = midPoint.add3(perpendicular);

                ret = this.globe.computePositionFromPoint(toothPoint);
                break;

            // Return previously computed wave end position, and transition to Line state.
            case STATE_TOOTH_PEAK:
                ret = this.waveEndPosition;
                this.state = STATE_LINE;
                break;

            default:
                throw new IllegalStateException();
        }

        return ret;
    }

    /**
     * Compute the next position along the line, and transition the state machine to the next state (if appropriate).
     * <p>
     * If the current state is STATE_LINE, this method returns either the next control point (if it is less than
     * waveLength meters from the current position, or a position waveLength meters along the control line. The state
     * machine will transition to STATE_WAVE_START only if the returned position is a full wavelength from the current
     * position.
     * <p>
     * If the current state is STATE_WAVE_START, this method returns a position waveLength meters from the current
     * position along the control line, and transitions to state STATE_WAVE_PEAK.
     *
     * @return next position along the line.
     */
    protected Position computeNext()
    {
        Angle distToNext = LatLon.greatCircleDistance(this.thisPosition, this.nextControlPosition);
        double diff = distToNext.degrees - this.thisStep;

        while (diff < 0)
        {
            if (this.positions.hasNext())
            {
                this.thisPosition = this.nextControlPosition;
                this.nextControlPosition = this.positions.next();

                // If we're drawing a line segment between waves then return the current control point and do not
                // transition states. We retain all of the control points between waves in order to keep the line
                // as close to the application's specification as possible.
                if (this.state == STATE_LINE)
                {
                    this.thisStep -= distToNext.degrees;
                    return this.thisPosition;
                }
            }
            // Handle a polygon that is not closed.
            else if (this.firstPosition != null && !this.firstPosition.equals(this.nextControlPosition))
            {
                this.thisPosition = this.nextControlPosition;
                this.nextControlPosition = this.firstPosition;
                this.firstPosition = null;

                if (this.state == STATE_LINE)
                {
                    this.thisStep -= distToNext.degrees;
                    return this.thisPosition;
                }
            }
            else
            {
                Position next = this.nextControlPosition;
                this.nextControlPosition = null;
                return next;
            }

            // The tooth wraps around a corner. Adjust step size.
            this.thisStep -= distToNext.degrees;

            distToNext = LatLon.greatCircleDistance(this.thisPosition, this.nextControlPosition);
            diff = distToNext.degrees - thisStep;
        }

        Angle azimuth = LatLon.greatCircleAzimuth(this.thisPosition, this.nextControlPosition);
        LatLon ll = LatLon.greatCircleEndPosition(this.thisPosition, azimuth, Angle.fromDegrees(this.thisStep));

        // Transition to the next state. If we were drawing a line we are now drawing a wave. If we were starting a
        // wave, we're now at the wave peak.
        switch (this.state)
        {
            case STATE_LINE:
                this.state = STATE_WAVE_START;
                break;
            case STATE_WAVE_START:
                this.state = STATE_TOOTH_PEAK;
                break;
            default:
                throw new IllegalStateException();
        }

        this.thisStep = this.halfWaveLength.degrees;

        this.thisPosition = new Position(ll, 0);
        return this.thisPosition;
    }

    /** Not supported. */
    public void remove()
    {
        throw new UnsupportedOperationException();
    }
}<|MERGE_RESOLUTION|>--- conflicted
+++ resolved
@@ -38,17 +38,11 @@
  * Iterator that computes the positions required to draw a triangle wave along a line specified by control positions.
  * The generated wave looks like this:
  * <pre>
-<<<<<<< HEAD
- * {@code 
- *           /\             /\         <--- Amplitude
-=======
  *           /\             /\         &lt;--- Amplitude
->>>>>>> 1df700d1
  *          /  \           /  \
  * ________/    \_________/    \_____
  * ^            ^
  * | Wave length|
- * }
  * </pre>
  *
  * @author pabercrombie
