--- conflicted
+++ resolved
@@ -42,10 +42,6 @@
 
 /**
  * Implementation of Fire Support line graphics. This class implements the following graphics:
-<<<<<<< HEAD
- * 
-=======
->>>>>>> 1df700d1
  * <ul> <li>Fire Support Coordination Line (2.X.4.2.2.1)</li> <li>Coordinated Fire Line (2.X.4.2.2.2)</li>
  * <li>Restrictive Fire Line (2.X.4.2.2.4)</li> </ul>
  *
