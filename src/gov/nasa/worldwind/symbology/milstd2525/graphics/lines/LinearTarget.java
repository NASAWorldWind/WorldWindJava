/*
 * Copyright 2006-2009, 2017, 2020 United States Government, as represented by the
 * Administrator of the National Aeronautics and Space Administration.
 * All rights reserved.
 * 
 * The NASA World Wind Java (WWJ) platform is licensed under the Apache License,
 * Version 2.0 (the "License"); you may not use this file except in compliance
 * with the License. You may obtain a copy of the License at
 * http://www.apache.org/licenses/LICENSE-2.0
 * 
 * Unless required by applicable law or agreed to in writing, software distributed
 * under the License is distributed on an "AS IS" BASIS, WITHOUT WARRANTIES OR
 * CONDITIONS OF ANY KIND, either express or implied. See the License for the
 * specific language governing permissions and limitations under the License.
 * 
 * NASA World Wind Java (WWJ) also contains the following 3rd party Open Source
 * software:
 * 
 *     Jackson Parser – Licensed under Apache 2.0
 *     GDAL – Licensed under MIT
 *     JOGL – Licensed under  Berkeley Software Distribution (BSD)
 *     Gluegen – Licensed under Berkeley Software Distribution (BSD)
 * 
 * A complete listing of 3rd Party software notices and licenses included in
 * NASA World Wind Java (WWJ)  can be found in the WorldWindJava-v2.2 3rd-party
 * notices and licenses PDF found in code directory.
 */

package gov.nasa.worldwind.symbology.milstd2525.graphics.lines;

import gov.nasa.worldwind.WorldWind;
import gov.nasa.worldwind.avlist.AVKey;
import gov.nasa.worldwind.geom.*;
import gov.nasa.worldwind.globes.Globe;
import gov.nasa.worldwind.render.*;
import gov.nasa.worldwind.symbology.*;
import gov.nasa.worldwind.symbology.milstd2525.AbstractMilStd2525TacticalGraphic;
import gov.nasa.worldwind.symbology.milstd2525.graphics.TacGrpSidc;
import gov.nasa.worldwind.util.*;

import java.util.*;

/**
 * Implementation of Linear Target graphics. This class implements the following graphics:
<<<<<<< HEAD
 * 
=======
>>>>>>> 1df700d1
 * <ul> <li>Linear Target (2.X.4.2.1)</li> <li>Linear Smoke Target (2.X.4.2.1.1)</li> <li>Final Protective Fire (FPF)
 * (2.X.4.2.1.2)</li> </ul>
 *
 * @author pabercrombie
 * @version $Id: LinearTarget.java 1171 2013-02-11 21:45:02Z dcollins $
 */
public class LinearTarget extends AbstractMilStd2525TacticalGraphic
{
    /** Default length of the arrowhead, as a fraction of the total line length. */
    public final static double DEFAULT_VERTICAL_LENGTH = 0.25;
    /** Length of the vertical segments, as a fraction of the horizontal segment. */
    protected double verticalLength = DEFAULT_VERTICAL_LENGTH;

    /**
     * Offset applied to the graphic's upper label. This offset aligns the bottom edge of the label with the geographic
     * position, in order to keep the label above the graphic as the zoom changes.
     */
    protected final static Offset TOP_LABEL_OFFSET = new Offset(0.0, -1.0, AVKey.FRACTION, AVKey.FRACTION);
    /**
     * Offset applied to the graphic's lower label. This offset aligns the top edge of the label with the geographic
     * position, in order to keep the label above the graphic as the zoom changes.
     */
    protected final static Offset BOTTOM_LABEL_OFFSET = new Offset(0.0, 0.0, AVKey.FRACTION, AVKey.FRACTION);

    /** First control point. */
    protected Position startPosition;
    /** Second control point. */
    protected Position endPosition;

    /**
     * The value of an optional second text string for the graphic. This value is equivalent to the "T1" modifier
     * defined by MIL-STD-2525C. It can be set using {@link #setAdditionalText(String)}, or by passing an Iterable to
     * {@link #setModifier(String, Object)} with a key of {@link SymbologyConstants#UNIQUE_DESIGNATION} (additional text
     * is the second value in the iterable).
     */
    protected String additionalText;

    /** Paths used to render the graphic. */
    protected Path[] paths;

    /**
     * Indicates the graphics supported by this class.
     *
     * @return List of masked SIDC strings that identify graphics that this class supports.
     */
    public static List<String> getSupportedGraphics()
    {
        return Arrays.asList(
            TacGrpSidc.FSUPP_LNE_LNRTGT,
            TacGrpSidc.FSUPP_LNE_LNRTGT_LSTGT,
            TacGrpSidc.FSUPP_LNE_LNRTGT_FPF
        );
    }

    /**
     * Create a new target graphic.
     *
     * @param sidc Symbol code the identifies the graphic.
     */
    public LinearTarget(String sidc)
    {
        super(sidc);
    }

    /**
     * Indicates the length of the vertical segments in the graphic.
     *
     * @return The length of the vertical segments as a fraction of the horizontal segment.
     */
    public double getVerticalLength()
    {
        return this.verticalLength;
    }

    /**
     * Specifies the length of the vertical segments in the graphic.
     *
     * @param length Length of the vertical segments as a fraction of the horizontal segment. If the vertical length is
     *               0.25, then the vertical segments will be one quarter of the horizontal segment length.
     */
    public void setVerticalLength(double length)
    {
        if (length < 0)
        {
            String msg = Logging.getMessage("generic.ArgumentOutOfRange");
            Logging.logger().severe(msg);
            throw new IllegalArgumentException(msg);
        }

        this.verticalLength = length;
    }

    /**
     * Indicates an additional text identification for this graphic. This value is equivalent to the "T1" modifier in
     * MIL-STD-2525C (a second Unique Designation modifier).
     *
     * @return The additional text. May be null.
     */
    public String getAdditionalText()
    {
        return this.additionalText;
    }

    /**
     * Indicates an additional text identification for this graphic. Setting this value is equivalent to setting the
     * "T1" modifier in MIL-STD-2525C (a second Unique Designation modifier).
     *
     * @param text The additional text. May be null.
     */
    public void setAdditionalText(String text)
    {
        this.additionalText = text;
        this.onModifierChanged();
    }

    @Override
    public Object getModifier(String key)
    {
        // If two values are set for the Unique Designation, return both in a list.
        if (SymbologyConstants.UNIQUE_DESIGNATION.equals(key) && this.additionalText != null)
        {
            return Arrays.asList(this.getText(), this.getAdditionalText());
        }

        return super.getModifier(key);
    }

    @Override
    public void setModifier(String key, Object value)
    {
        if (SymbologyConstants.UNIQUE_DESIGNATION.equals(key) && value instanceof Iterable)
        {
            Iterator iterator = ((Iterable) value).iterator();
            if (iterator.hasNext())
            {
                this.setText((String) iterator.next());
            }

            // The Final Protective Fire graphic supports a second Unique Designation value
            if (iterator.hasNext())
            {
                this.setAdditionalText((String) iterator.next());
            }
        }
        else
        {
            super.setModifier(key, value);
        }
    }

    /**
     * {@inheritDoc}
     *
     * @param positions Control points that orient the graphic. Must provide at least three points.
     */
    public void setPositions(Iterable<? extends Position> positions)
    {
        if (positions == null)
        {
            String message = Logging.getMessage("nullValue.PositionsListIsNull");
            Logging.logger().severe(message);
            throw new IllegalArgumentException(message);
        }

        try
        {
            Iterator<? extends Position> iterator = positions.iterator();
            this.startPosition = iterator.next();
            this.endPosition = iterator.next();
        }
        catch (NoSuchElementException e)
        {
            String message = Logging.getMessage("generic.InsufficientPositions");
            Logging.logger().severe(message);
            throw new IllegalArgumentException(message);
        }

        this.paths = null; // Need to recompute path for the new control points
    }

    /** {@inheritDoc} */
    public Iterable<? extends Position> getPositions()
    {
        return Arrays.asList(this.startPosition, this.endPosition);
    }

    /** {@inheritDoc} */
    public Position getReferencePosition()
    {
        return this.startPosition;
    }

    /** {@inheritDoc} */
    protected void doRenderGraphic(DrawContext dc)
    {
        if (this.paths == null)
        {
            this.createShapes(dc);
        }

        for (Path path : this.paths)
        {
            path.render(dc);
        }
    }

    /** {@inheritDoc} */
    protected void applyDelegateOwner(Object owner)
    {
        if (this.paths == null)
            return;

        for (Path path : this.paths)
        {
            path.setDelegateOwner(owner);
        }
    }

    /**
     * Create the list of positions that describe the shape.
     *
     * @param dc Current draw context.
     */
    protected void createShapes(DrawContext dc)
    {
        this.paths = new Path[3];

        // The graphic looks like this:
        //
        //       |                  |
        // Pt. 1 |__________________| Pt. 2
        //       |                  |
        //       |                  |

        // Create a path for the horizontal segment
        this.paths[0] = this.createPath(Arrays.asList(this.startPosition, this.endPosition));

        // Create the vertical segments
        Globe globe = dc.getGlobe();
        Vec4 pA = globe.computePointFromPosition(this.startPosition);
        Vec4 pB = globe.computePointFromPosition(this.endPosition);

        // Find vector in the direction of the horizontal segment
        Vec4 vBA = pA.subtract3(pB);

        // Determine the length of the vertical segments
        double verticalRatio = this.getVerticalLength();
        double verticalLength = vBA.getLength3() * verticalRatio;

        // Compute the left vertical segment
        List<Position> positions = this.computeVerticalSegmentPositions(globe, pA, vBA, verticalLength);
        this.paths[1] = createPath(positions);

        // Compute the right vertical segment
        positions = this.computeVerticalSegmentPositions(globe, pB, vBA, verticalLength);
        this.paths[2] = createPath(positions);
    }

    /**
     * Compute positions for one of the vertical segments in the graphic.
     *
     * @param globe          Current globe.
     * @param basePoint      Point at which the vertical segment must meet the horizontal segment.
     * @param segment        Vector in the direction of the horizontal segment.
     * @param verticalLength Length of the vertical segment, in meters.
     *
     * @return Positions that make up the vertical segment.
     */
    protected List<Position> computeVerticalSegmentPositions(Globe globe, Vec4 basePoint, Vec4 segment,
        double verticalLength)
    {
        Vec4 normal = globe.computeSurfaceNormalAtPoint(basePoint);

        // Compute a vector perpendicular to the segment and the normal vector
        Vec4 perpendicular = normal.cross3(segment);
        perpendicular = perpendicular.normalize3().multiply3(verticalLength / 2.0);

        // Find points on the vertical segment
        Vec4 pA = basePoint.add3(perpendicular);
        Vec4 pB = basePoint.subtract3(perpendicular);

        return Arrays.asList(
            globe.computePositionFromPoint(pA),
            globe.computePositionFromPoint(pB));
    }

    /** Create labels for the graphic. */
    @Override
    protected void createLabels()
    {
        String text = this.getText();
        if (!WWUtil.isEmpty(text))
        {
            this.addLabel(text);
        }

        text = this.getBottomLabelText();
        if (!WWUtil.isEmpty(text))
        {
            TacticalGraphicLabel label = this.addLabel(text);
            label.setOffset(this.getBottomLabelOffset());
        }
    }

    /**
     * Determine text for the graphic's bottom label.
     *
     * @return Text for the bottom label. May return null if there is no bottom label.
     */
    protected String getBottomLabelText()
    {
        String code = this.maskedSymbolCode;
        if (TacGrpSidc.FSUPP_LNE_LNRTGT_LSTGT.equalsIgnoreCase(code))
        {
            return "SMOKE";
        }
        else if (TacGrpSidc.FSUPP_LNE_LNRTGT_FPF.equalsIgnoreCase(code))
        {
            StringBuilder sb = new StringBuilder("FPF");
            String additionalText = this.getAdditionalText();
            if (!WWUtil.isEmpty(additionalText))
            {
                sb.append("\n").append(additionalText);
            }
            return sb.toString();
        }
        return null;
    }

    /** {@inheritDoc} */
    @Override
    protected void determineLabelPositions(DrawContext dc)
    {
        if (this.labels == null || this.labels.size() == 0)
            return;

        Globe globe = dc.getGlobe();
        LatLon midpoint = LatLon.interpolateGreatCircle(0.5, this.startPosition, this.endPosition);
        Vec4 pMid = globe.computePointFromLocation(midpoint);

        Vec4 pA = globe.computePointFromPosition(this.startPosition);
        Vec4 pB = globe.computePointFromPosition(this.endPosition);

        // Find vector in the direction of the horizontal segment
        Vec4 vAB = pB.subtract3(pA);

        // Determine an offset for the label. Place the label between the horizontal segment and the ends of the vertical
        // segments.
        double verticalRatio = this.getVerticalLength();
        double offset = vAB.getLength3() * verticalRatio * 0.25;

        // Compute positions along a vertical through the midpoint of the horizontal segment, and also through one of
        // the end points. The second set of positions is necessary to orient the label along the horizontal segment.
        List<Position> positions = this.computeVerticalSegmentPositions(globe, pMid, vAB, offset);
        List<Position> orientationPositions = this.computeVerticalSegmentPositions(globe, pB, vAB, offset);

        // Set position of the main (top) label
        TacticalGraphicLabel topLabel = this.labels.get(0);
        if (topLabel != null)
        {
            topLabel.setPosition(positions.get(0));
            topLabel.setOrientationPosition(orientationPositions.get(0));
        }

        // Set position of the bottom label.
        if (this.labels.size() > 1)
        {
            TacticalGraphicLabel bottomLabel = this.labels.get(1);
            if (bottomLabel != null)
            {
                bottomLabel.setPosition(positions.get(1));
                bottomLabel.setOrientationPosition(orientationPositions.get(1));
            }
        }
    }

    /** {@inheritDoc} */
    @Override
    protected Offset getDefaultLabelOffset()
    {
        return TOP_LABEL_OFFSET;
    }

    /**
     * Indicates the offset applied to the lower label.
     *
     * @return Offset applied to the bottom label.
     */
    protected Offset getBottomLabelOffset()
    {
        return BOTTOM_LABEL_OFFSET;
    }

    /**
     * Create and configure the Path used to render this graphic.
     *
     * @param positions Positions that define the path.
     *
     * @return New path configured with defaults appropriate for this type of graphic.
     */
    protected Path createPath(List<Position> positions)
    {
        Path path = new Path(positions);
        path.setSurfacePath(true);
        path.setPathType(AVKey.GREAT_CIRCLE);
        path.setDelegateOwner(this.getActiveDelegateOwner());
        path.setAttributes(this.getActiveShapeAttributes());
        return path;
    }
}<|MERGE_RESOLUTION|>--- conflicted
+++ resolved
@@ -42,10 +42,6 @@
 
 /**
  * Implementation of Linear Target graphics. This class implements the following graphics:
-<<<<<<< HEAD
- * 
-=======
->>>>>>> 1df700d1
  * <ul> <li>Linear Target (2.X.4.2.1)</li> <li>Linear Smoke Target (2.X.4.2.1.1)</li> <li>Final Protective Fire (FPF)
  * (2.X.4.2.1.2)</li> </ul>
  *
