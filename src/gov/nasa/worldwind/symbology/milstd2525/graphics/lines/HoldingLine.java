--- conflicted
+++ resolved
@@ -42,10 +42,6 @@
 
 /**
  * This class implements the following graphics:
-<<<<<<< HEAD
- * 
-=======
->>>>>>> 1df700d1
  * <ul> <li>Holding Line (2.X.2.6.1.2)</li> <li>Bridgehead (2.X.2.6.1.4)</li> </ul>
  * <p>
  * Note: These graphics require three control points. The first two points define the end points of the graphic, and the
