--- conflicted
+++ resolved
@@ -44,19 +44,6 @@
  * Most of the accessor and computation methods on <code>View</code> will use viewing state computed in the last call to
  * {@link #apply(gov.nasa.worldwind.render.DrawContext) apply}.
  * <p>
-<<<<<<< HEAD
- * The following methods return state values <i>updated in the most recent call to apply</i>.<ul>
- * <li><code>getEyePosition</code></li> <li><code>getEyePoint</code></li> 
- * <li><code>getUpVector</code></li> <li><code>getForwardVector</code></li> 
- * <li><code>getModelviewMatrix</code></li> <li><code>getViewport</code></li> 
- * <li><code>getFrustum</code></li> <li><code>getFrustumInModelCoordinates</code></li> 
- * <li><code>getProjectionMatrix</code></li> </ul> 
- * <p>
- * The following methods return computed values using state that was updated in the most recent call to
- * <code>apply</code>. <ul> 
- * <li>project</li> <li>unproject</li> <li>computeRayFromScreenPoint</li>
- * <li>computePositionFromScreenPoint</li> <li>computePixelSizeAtDistance</li> <li>computeHorizonDistance</li> </ul>
-=======
  * The following methods return state values <i>updated in the most recent call to apply</i>. <ul>
  * <li>getEyePosition</li> <li>getEyePoint</li> <li>getUpVector</li> <li>getForwardVector</li>
  * <li>getModelviewMatrix</li> <li>getViewport</li> <li>getFrustum</li> <li>getFrustumInModelCoordinates</li>
@@ -66,7 +53,6 @@
  * <code>apply</code>.  <ul> <li>project</li> <li>unproject</li> <li>computeRayFromScreenPoint</li>
  * <li>computePositionFromScreenPoint</li> <li>computePixelSizeAtDistance</li> <li>computeHorizonDistance</li> </ul>
  * 
->>>>>>> 1df700d1
  *
  * @author Paul Collins
  * @version $Id: View.java 1171 2013-02-11 21:45:02Z dcollins $
