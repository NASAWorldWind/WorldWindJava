/*
 * Copyright 2006-2009, 2017, 2020 United States Government, as represented by the
 * Administrator of the National Aeronautics and Space Administration.
 * All rights reserved.
 * 
 * The NASA World Wind Java (WWJ) platform is licensed under the Apache License,
 * Version 2.0 (the "License"); you may not use this file except in compliance
 * with the License. You may obtain a copy of the License at
 * http://www.apache.org/licenses/LICENSE-2.0
 * 
 * Unless required by applicable law or agreed to in writing, software distributed
 * under the License is distributed on an "AS IS" BASIS, WITHOUT WARRANTIES OR
 * CONDITIONS OF ANY KIND, either express or implied. See the License for the
 * specific language governing permissions and limitations under the License.
 * 
 * NASA World Wind Java (WWJ) also contains the following 3rd party Open Source
 * software:
 * 
 *     Jackson Parser – Licensed under Apache 2.0
 *     GDAL – Licensed under MIT
 *     JOGL – Licensed under  Berkeley Software Distribution (BSD)
 *     Gluegen – Licensed under Berkeley Software Distribution (BSD)
 * 
 * A complete listing of 3rd Party software notices and licenses included in
 * NASA World Wind Java (WWJ)  can be found in the WorldWindJava-v2.2 3rd-party
 * notices and licenses PDF found in code directory.
 */
package gov.nasa.worldwind.cache;

/**
 * @author Eric Dalgliesh
 * @version $Id: MemoryCache.java 1171 2013-02-11 21:45:02Z dcollins $
 */
public interface MemoryCache
{
    void setName(String name);

    String getName();

    /**
     * Provides the interface for cache clients to be notified of key events. Currently the only key event is the
     * removal of an entry from the cache. A client may need to know a removal instigated by the cache occurred in order
     * to adjust its own state or to free resources associated with the removed entry.
     */
    public interface CacheListener
    {
        /**
         * Called just after an entry has been removed from the cache. Listeners should deallocate any resources that
         * won't be deallocated by normal garbage collection.
         *
         * @param key          the entry's cache key.
         * @param clientObject the cached object.
         */
        public void entryRemoved(Object key, Object clientObject);

        /**
         * Called when an exception occurs within the {@link #entryRemoved(Object, Object)} call.
         *
         * @param exception    the exception that occurred.
         * @param key          the entry's cache key.
         * @param clientObject the cached object.
         */
        public void removalException(Throwable exception, Object key, Object clientObject);
    }

    /**
     * Adds a new <code>cacheListener</code>, which will be sent notification whenever an entry is removed from the
     * cache.
     *
     * @param listener the new <code>MemoryCache.CacheListener</code>
     */
    void addCacheListener(CacheListener listener);

    /**
     * Removes a <code>CacheListener</code>, notifications of events will no longer be sent to this listener.
     *
     * @param listener the cache listener to remove.
     */
    void removeCacheListener(CacheListener listener);

    /**
<<<<<<< HEAD
     * Discovers whether or not this cache contains the object referenced by <code>key</code>. Currently no interface exists
=======
     * Discovers whether or not this cache contains the object referenced by <code> key </code>. Currently no interface exists
>>>>>>> 1df700d1
     * to discover if an object resides in the cache by referencing itself.
     *
     * @param key the key which the object is referenced by.
     *
     * @return true if the key is found in the cache, false otherwise.
     */
    boolean contains(Object key);

    /**
     * Attempts to add the object <code>clientObject</code>, with size <code>objectSize</code> and referred to by
     * <code>key</code> to the cache. <code>objectSize</code> is the size in cache units, but is not checked for
     * accuracy. Returns whether or not the add was successful.
     * <p>
     * Note that the size passed in may be used, rather than the real size of the object. In some implementations, the
     * accuracy of the space used calls will depend on the collection of these sizes, rather than actual size.
     * <p>
     * This method should be declared <code>synchronized</code> when it is implemented.
     *
     * @param key          an object used to reference the cached item.
     * @param clientObject the item to be cached.
     * @param objectSize   the size of the item in cache units.
     *
     * @return true if object was added, false otherwise.
     */
    boolean add(Object key, Object clientObject, long objectSize);

    /**
     * Attempts to add the <code>Cacheable</code> object referenced by the key. No explicit size value is required as
     * this method queries the Cacheable to discover the size.
     * <p>
     * This method should be declared <code>synchronized</code> when it is implemented.
     *
     * @param key          an object used to reference the cached item.
     * @param clientObject the item to be cached.
     *
     * @return true if object was added, false otherwise.
     *
     * @see Cacheable
     */
    boolean add(Object key, Cacheable clientObject);

    /**
     * Remove an object from the MemoryCache referenced by <code>key</code>. If the object is already absent, this
     * method simply returns without indicating the absence.
     *
     * @param key an <code>Object</code> used to represent the item to remove.
     */
    void remove(Object key);

    /**
     * Retrieves the requested item from the cache. If <code>key</code> is null or the item is not found, this method
     * returns null.
     *
     * @param key an <code>Object</code> used to represent the item to retrieve.
     *
     * @return the requested <code>Object</code> if found, null otherwise.
     */
    Object getObject(Object key);

    /**
     * Empties the cache. After calling <code>clear()</code> on a <code>MemoryCache</code>, calls relating to used
     * capacity and number of items should return zero and the free capacity should be the maximum capacity.
     * <p>
     * This method should be declared <code>synchronized</code> when it is implemented and should notify all
     * <code>CacheListener</code>s of entries removed.
     */
    void clear();

    /* *************************************************************************/
    // capacity related accessors

    /**
     * Retrieve the number of items stored in the <code>MemoryCache</code>.
     *
     * @return the number of items in the cache.
     */
    int getNumObjects();

    /**
     * Retrieves the maximum size of the cache.
     *
     * @return the maximum size of the <code>MemoryCache</code>.
     */
    long getCapacity();

    /**
     * Retrieves the amount of used <code>MemoryCache</code> space. The value returned is in cache units.
     *
     * @return the long value of the number of cache units used by cached items.
     */
    long getUsedCapacity();

    /**
     * Retrieves the available space for storing new items.
     *
     * @return the long value of the remaining space for storing cached items.
     */
    long getFreeCapacity();

    /**
     * Retrieves the low water value of the <code>MemoryCache</code>. When a <code>MemoryCache</code> runs out of free
     * space, it must remove some items if it wishes to add any more. It continues removing items until the low water
     * level is reached. Not every <code>MemoryCache</code> necessarily uses the low water system, so this may not
     * return a useful value.
     *
     * @return the low water value of the <code>MemoryCache</code>.
     */
    long getLowWater();

    /* *******************************************************************************/
    //capacity related mutators

    /**
     * Sets the new low water capacity value for this <code>MemoryCache</code>. When a <code>MemoryCache</code> runs out
     * of free space, it must remove some items if it wishes to add any more. It continues removing items until the low
     * water level is reached. Not every <code>MemoryCache</code> necessarily uses the low water system, so this method
     * may not have any actual effect in some implementations.
     *
     * @param loWater the new low water value.
     */
    void setLowWater(long loWater);

    /**
     * Sets the maximum capacity for this <code>cache</code>. This capacity has no impact on the number of items stored
     * in the <code>MemoryCache</code>, except that every item must have a positive size. Generally the used capacity is
     * the total of the sizes of all stored items.
     *
     * @param capacity the new capacity.
     */
    void setCapacity(long capacity);
}<|MERGE_RESOLUTION|>--- conflicted
+++ resolved
@@ -79,11 +79,7 @@
     void removeCacheListener(CacheListener listener);
 
     /**
-<<<<<<< HEAD
-     * Discovers whether or not this cache contains the object referenced by <code>key</code>. Currently no interface exists
-=======
      * Discovers whether or not this cache contains the object referenced by <code> key </code>. Currently no interface exists
->>>>>>> 1df700d1
      * to discover if an object resides in the cache by referencing itself.
      *
      * @param key the key which the object is referenced by.
