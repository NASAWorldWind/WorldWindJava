--- conflicted
+++ resolved
@@ -470,11 +470,7 @@
      *                  positions[3], etc.
      * @param callback  An object to call in order to return the computed intersections.
      *
-<<<<<<< HEAD
-     * @throws InterruptedException on error
-=======
      * @throws InterruptedException if the operation is interrupted.
->>>>>>> 1df700d1
      */
     public void intersect(List<Position> positions, final IntersectionCallback callback) throws InterruptedException
     {
