/*
 * Copyright 2006-2009, 2017, 2020 United States Government, as represented by the
 * Administrator of the National Aeronautics and Space Administration.
 * All rights reserved.
 * 
 * The NASA World Wind Java (WWJ) platform is licensed under the Apache License,
 * Version 2.0 (the "License"); you may not use this file except in compliance
 * with the License. You may obtain a copy of the License at
 * http://www.apache.org/licenses/LICENSE-2.0
 * 
 * Unless required by applicable law or agreed to in writing, software distributed
 * under the License is distributed on an "AS IS" BASIS, WITHOUT WARRANTIES OR
 * CONDITIONS OF ANY KIND, either express or implied. See the License for the
 * specific language governing permissions and limitations under the License.
 * 
 * NASA World Wind Java (WWJ) also contains the following 3rd party Open Source
 * software:
 * 
 *     Jackson Parser – Licensed under Apache 2.0
 *     GDAL – Licensed under MIT
 *     JOGL – Licensed under  Berkeley Software Distribution (BSD)
 *     Gluegen – Licensed under Berkeley Software Distribution (BSD)
 * 
 * A complete listing of 3rd Party software notices and licenses included in
 * NASA World Wind Java (WWJ)  can be found in the WorldWindJava-v2.2 3rd-party
 * notices and licenses PDF found in code directory.
 */

package gov.nasa.worldwindx.examples.util;

import gov.nasa.worldwind.WorldWindow;
import gov.nasa.worldwind.avlist.AVKey;
import gov.nasa.worldwind.event.*;
import gov.nasa.worldwind.pick.*;
import gov.nasa.worldwind.util.*;

import java.awt.*;
import java.awt.event.*;

/**
 * Controller to forward selection, keyboard, and mouse events on the WorldWindow to the active {@link
 * gov.nasa.worldwind.util.HotSpot}. The active HotSpot is updated on {@link gov.nasa.worldwind.event.SelectEvent#ROLLOVER}
 * select events, but not during a drag operation. This ensures that the active HotSpot remains active while it's being
 * dragged, regardless of what's under the cursor.
 * <p>
 * The active HotSpot is updated during non-drag rollover select events as follows: <ul> <li>The select event's top
 * picked object, if the top picked object implements {@link gov.nasa.worldwind.util.HotSpot}.</li> <li>The value for
 * {@code SelectEvent.getTopPickedObject().getValue(AVKey.HOT_SPOT)},if the value for key {@link
 * gov.nasa.worldwind.avlist.AVKey#HOT_SPOT} implements HotSpot.</li> <li>{@code null} if neither of the above
 * conditions are true, or if the event is {@code null}.</li> </ul>
 *
 * @author pabercrombie
 * @version $Id: HotSpotController.java 1534 2013-08-07 04:32:22Z pabercrombie $
 */
public class HotSpotController implements SelectListener, MouseMotionListener
{
    protected WorldWindow wwd;
    protected HotSpot activeHotSpot;
    protected boolean dragging = false;
    /** Indicates that the active HotSpot has set a custom cursor that must be reset when the HotSpot is deactivated. */
    protected boolean customCursor;

    /**
     * Creates a new HotSpotController for a specified WorldWindow, and assigns the controller as a {@link
     * gov.nasa.worldwind.event.SelectListener} on the WorldWindow.
     *
     * @param wwd The WorldWindow to monitor selection events for.
     */
    public HotSpotController(WorldWindow wwd)
    {
        if (wwd == null)
        {
            String message = Logging.getMessage("nullValue.WorldWindow");
            Logging.logger().severe(message);
            throw new IllegalArgumentException(message);
        }

        this.wwd = wwd;
        this.wwd.addSelectListener(this);
        this.wwd.getInputHandler().addMouseMotionListener(this);
    }

    /**
     * Updates the active {@link gov.nasa.worldwind.util.HotSpot} if necessary, and forwards the select event to the
     * active HotSpot. This does nothing if the select event is {@code null}.
     * <p>
     * This forwards the select event to {@link #doSelected(gov.nasa.worldwind.event.SelectEvent)}, and catches and logs
     * any exceptions thrown by {@code doSelected}.
     *
     * @param event A select event on the WorldWindow we're monitoring.
     */
    public void selected(SelectEvent event)
    {
        if (event == null)
            return;

        try
        {
            this.doSelected(event);
        }
        catch (Exception e)
        {
            // Wrap the handler in a try/catch to keep exceptions from bubbling up.
            Logging.logger().warning(e.getMessage() != null ? e.getMessage() : e.toString());
        }
    }

    /**
     * Updates the active {@link gov.nasa.worldwind.util.HotSpot} depending on the specified select event action: <ul>
     * <li>{@link gov.nasa.worldwind.event.SelectEvent#DRAG_END} - Forwards the event to the active {@link
     * gov.nasa.worldwind.util.HotSpot}, then updates the active HotSpot.</li> <li>{@link
     * gov.nasa.worldwind.event.SelectEvent#ROLLOVER} while not dragging - Updates the active HotSpot, then forwards the
     * event to the active HotSpot.</li> <li>Other event types - forwards the event to the active HotSpot</li> </ul>
     *
     * @param event A select event on the WorldWindow we're monitoring.
     */
    protected void doSelected(SelectEvent event)
    {
        HotSpot activeHotSpot = this.getActiveHotSpot();

        if (event.isDragEnd())
        {
            // Forward the drag end event to the active HotSpot (if any), and mark the controller as not dragging.
            // We forward the drag end event here because the active HotSpot potentially changes on a drag end, and
            // the currently active HotSpot might need to know the drag ended.
            if (activeHotSpot != null)
                activeHotSpot.selected(event);

            this.setDragging(false);

            PickedObjectList list = this.wwd.getObjectsAtCurrentPosition();
            PickedObject po = list != null ? list.getTopPickedObject() : null;

            this.updateActiveHotSpot(po);
        }
        else if (!this.isDragging() && (event.isRollover() || event.isLeftPress()))
        {
            // Update the active HotSpot and the currently displayed cursor on drag end events, and on rollover and left
            // press events when we're not dragging. This ensures that the active HotSpot remains active while it's
            // being dragged, regardless of what's under the cursor. It's necessary to do this on left press to handle
            // cases in which the mouse starts dragging without a hover event, which can happen if the user starts
            // dragging while the WorldWind window is in the background.
            PickedObject po = event.getTopPickedObject();
            this.updateActiveHotSpot(po);
        }

        // Forward the event to the active HotSpot
        if (activeHotSpot != null)
        {
            if (event.isDrag())
            {
                boolean wasConsumed = event.isConsumed();

                // Forward the drag event to the active HotSpot. If the HotSpot consumes the event, track that the
                // HotSpot is dragging so that we can continue to deliver events to the HotSpot for the duration of the drag.
                activeHotSpot.selected(event);
                //noinspection ConstantConditions
                this.setDragging(event.isConsumed() && !wasConsumed);
            }
            else if (!event.isDragEnd())
            {
                // Forward all other the select event (except drag end) to the active HotSpot. We ignore drag end events
                // because we've already forwarded them to the previously active HotSpot in the logic above.
                activeHotSpot.selected(event);
            }
        }
    }

    /**
     * Update the cursor when the mouse moves.
     *
     * @param e Mouse event.
     */
    public void mouseMoved(MouseEvent e)
    {
        // Give the active HotSpot a chance to set a custom cursor based on the new mouse position.
        HotSpot hotSpot = this.getActiveHotSpot();
        if (hotSpot != null)
        {
            Cursor cursor = hotSpot.getCursor();

            if (cursor != null)
            {
                ((Component) this.wwd).setCursor(cursor);
                this.customCursor = true;
            }
        }
    }

    /**
     * Returns whether the user is dragging the object under the cursor.
     *
     * @return {@code true} if the user is dragging the object under the cursor, otherwise {@code false}.
     */
    protected boolean isDragging()
    {
        return this.dragging;
    }

    /**
     * Specifies whether the user is dragging the object under the cursor.
     *
     * @param dragging {@code true} if the user is dragging the object under the cursor, otherwise {@code false}.
     */
    protected void setDragging(boolean dragging)
    {
        this.dragging = dragging;
    }

    /**
     * Returns the currently active {@link gov.nasa.worldwind.util.HotSpot}, or {@code null} if there is no active
     * HotSpot.
     *
     * @return The currently active HotSpot, or {@code null}.
     */
    protected HotSpot getActiveHotSpot()
    {
        return this.activeHotSpot;
    }

    /**
     * Sets the active {@link gov.nasa.worldwind.util.HotSpot} to the specified HotSpot. The HotSpot may be {@code
     * null}, indicating that there is no active HotSpot. This registers the new HotSpot as key listener, mouse
     * listener, mouse motion listener, and mouse wheel listener on the WorldWindow's {@link
     * gov.nasa.worldwind.event.InputHandler}. This removes the previously active HotSpot as a listener on the World
     * Window's InputHandler. This does nothing if the active HotSpot and the specified HotSpot are the same object.
<<<<<<< HEAD
     * <p>
     * Additionally, this updates the WorldWindow's {@link java.awt.Cursor} to the value returned by {@code
=======
     * <p> Additionally, this updates the WorldWindow's {@link java.awt.Cursor} to the value returned by {@code
>>>>>>> 1df700d1
     * hotSpot.getCursor()}, or {@code null} if the specified hotSpot is {@code null}.
     *
     * @param hotSpot The HotSpot that becomes the active HotSpot. {@code null} to indicate that there is no active
     *                HotSpot.
     */
    protected void setActiveHotSpot(HotSpot hotSpot)
    {
        // Update the WorldWindow's cursor to the cursor associated with the active HotSpot. We
        // specify null if there's no active HotSpot, which tells the WorldWindow to use the default
        // cursor, or inherit its cursor from the parent Component.
        if (this.wwd instanceof Component)
        {
            // If the active HotSpot is changing, and a custom cursor was set by the previous HotSpot, reset the cursor.
            if (this.activeHotSpot != hotSpot && this.customCursor)
            {
                ((Component) this.wwd).setCursor(null);
                this.customCursor = false;
            }

            // Give the new HotSpot a chance to set a custom cursor.
            if (hotSpot != null)
            {
                Cursor cursor = hotSpot.getCursor();

                if (cursor != null)
                {
                    ((Component) this.wwd).setCursor(cursor);
                    this.customCursor = true;
                }
            }
        }

        if (this.activeHotSpot == hotSpot) // The specified HotSpot is already active.
            return;

        if (this.activeHotSpot != null)
        {
            this.wwd.getInputHandler().removeKeyListener(this.activeHotSpot);
            this.wwd.getInputHandler().removeMouseListener(this.activeHotSpot);
            this.wwd.getInputHandler().removeMouseMotionListener(this.activeHotSpot);
            this.wwd.getInputHandler().removeMouseWheelListener(this.activeHotSpot);
            this.activeHotSpot.setActive(false);
        }

        this.activeHotSpot = hotSpot;

        if (this.activeHotSpot != null)
        {
            this.activeHotSpot.setActive(true);
            this.wwd.getInputHandler().addKeyListener(this.activeHotSpot);
            this.wwd.getInputHandler().addMouseListener(this.activeHotSpot);
            this.wwd.getInputHandler().addMouseMotionListener(this.activeHotSpot);
            this.wwd.getInputHandler().addMouseWheelListener(this.activeHotSpot);
        }
    }

    /**
     * Updates the active {@link gov.nasa.worldwind.util.HotSpot} and the currently displayed cursor according to the
     * picked objects in the specified event. The active HotSpot is assigned as follows: <ul> <li>The value for {@code
     * event.getTopPickedObject().getValue(AVKey.HOT_SPOT)}, if the value for the key {@link
     * gov.nasa.worldwind.avlist.AVKey#HOT_SPOT} implements HotSpot.</li> <li>The event's top picked object, if the top
     * picked object implements HotSpot.</li> <li>{@code null} if neither of the above conditions are true, or if the
     * event is {@code null}.</li> </ul>
     *
     * @param po Top picked object, which will provide the active HotSpot.
     */
    protected void updateActiveHotSpot(PickedObject po)
    {
        if (po != null && po.getValue(AVKey.HOT_SPOT) instanceof HotSpot)
        {
            this.setActiveHotSpot((HotSpot) po.getValue(AVKey.HOT_SPOT));
        }
        else if (po != null && po.getObject() instanceof HotSpot)
        {
            this.setActiveHotSpot((HotSpot) po.getObject());
        }
        else
        {
            this.setActiveHotSpot(null);
        }
    }

    /** {@inheritDoc} */
    public void mouseDragged(MouseEvent e)
    {
        // No action
    }
}<|MERGE_RESOLUTION|>--- conflicted
+++ resolved
@@ -224,12 +224,7 @@
      * listener, mouse motion listener, and mouse wheel listener on the WorldWindow's {@link
      * gov.nasa.worldwind.event.InputHandler}. This removes the previously active HotSpot as a listener on the World
      * Window's InputHandler. This does nothing if the active HotSpot and the specified HotSpot are the same object.
-<<<<<<< HEAD
-     * <p>
-     * Additionally, this updates the WorldWindow's {@link java.awt.Cursor} to the value returned by {@code
-=======
      * <p> Additionally, this updates the WorldWindow's {@link java.awt.Cursor} to the value returned by {@code
->>>>>>> 1df700d1
      * hotSpot.getCursor()}, or {@code null} if the specified hotSpot is {@code null}.
      *
      * @param hotSpot The HotSpot that becomes the active HotSpot. {@code null} to indicate that there is no active
