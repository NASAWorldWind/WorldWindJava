/*
 * Copyright 2006-2009, 2017, 2020 United States Government, as represented by the
 * Administrator of the National Aeronautics and Space Administration.
 * All rights reserved.
 * 
 * The NASA World Wind Java (WWJ) platform is licensed under the Apache License,
 * Version 2.0 (the "License"); you may not use this file except in compliance
 * with the License. You may obtain a copy of the License at
 * http://www.apache.org/licenses/LICENSE-2.0
 * 
 * Unless required by applicable law or agreed to in writing, software distributed
 * under the License is distributed on an "AS IS" BASIS, WITHOUT WARRANTIES OR
 * CONDITIONS OF ANY KIND, either express or implied. See the License for the
 * specific language governing permissions and limitations under the License.
 * 
 * NASA World Wind Java (WWJ) also contains the following 3rd party Open Source
 * software:
 * 
 *     Jackson Parser – Licensed under Apache 2.0
 *     GDAL – Licensed under MIT
 *     JOGL – Licensed under  Berkeley Software Distribution (BSD)
 *     Gluegen – Licensed under Berkeley Software Distribution (BSD)
 * 
 * A complete listing of 3rd Party software notices and licenses included in
 * NASA World Wind Java (WWJ)  can be found in the WorldWindJava-v2.2 3rd-party
 * notices and licenses PDF found in code directory.
 */

package gov.nasa.worldwindx.examples.util;

import com.jogamp.common.nio.Buffers;
import gov.nasa.worldwind.View;
import gov.nasa.worldwind.geom.*;
import gov.nasa.worldwind.geom.Box;
import gov.nasa.worldwind.render.*;
import gov.nasa.worldwind.terrain.Terrain;
import gov.nasa.worldwind.util.*;

import com.jogamp.opengl.*;
import java.nio.*;
import java.util.List;

/**
 * A {@link Path} that draws arrowheads between the path positions to indicate direction. All arrowheads are drawn at a
 * constant geographic size (the arrows get smaller as the view moves away from the path, and larger as the view get
 * closer to the path). One arrowhead is drawn on each path segment, unless the path segment is smaller than the
 * arrowhead, in which case the arrowhead is not drawn.
 *
 * @author pabercrombie
 * @version $Id: DirectedPath.java 3034 2015-04-17 18:04:14Z dcollins $
 */
public class DirectedPath extends Path
{
    /** Default arrow length, in meters. */
    public static final double DEFAULT_ARROW_LENGTH = 300;
    /** Default arrow angle. */
    public static final Angle DEFAULT_ARROW_ANGLE = Angle.fromDegrees(45.0);
    /** Default maximum screen size of the arrowheads, in pixels. */
    public static final double DEFAULT_MAX_SCREEN_SIZE = 20.0;

    /** The length, in meters, of the arrowhead, from tip to base. */
    protected double arrowLength = DEFAULT_ARROW_LENGTH;
    /** The angle of the arrowhead tip. */
    protected Angle arrowAngle = DEFAULT_ARROW_ANGLE;
    /** The maximum screen size, in pixels, of the direction arrowheads. */
    protected double maxScreenSize = DEFAULT_MAX_SCREEN_SIZE;

    /** Creates a path with no positions. */
    public DirectedPath()
    {
        super();
    }

    /**
     * Creates a path with specified positions.
     * <p>
     * Note: If fewer than two positions is specified, no path is drawn.
     *
     * @param positions the path positions. This reference is retained by this shape; the positions are not copied. If
     *                  any positions in the set change, {@link #setPositions(Iterable)} must be called to inform this
     *                  shape of the change.
     *
     * @throws IllegalArgumentException if positions is null.
     */
    public DirectedPath(Iterable<? extends Position> positions)
    {
        super(positions);
    }

    /**
     * Creates a path with positions specified via a generic list.
     * <p>
     * Note: If fewer than two positions is specified, the path is not drawn.
     *
     * @param positions the path positions. This reference is retained by this shape; the positions are not copied. If
     *                  any positions in the set change, {@link #setPositions(Iterable)} must be called to inform this
     *                  shape of the change.
     *
     * @throws IllegalArgumentException if positions is null.
     */
    public DirectedPath(Position.PositionList positions)
    {
        super(positions.list);
    }

    /**
     * Creates a path between two positions.
     *
     * @param posA the first position.
     * @param posB the second position.
     *
     * @throws IllegalArgumentException if either position is null.
     */
    public DirectedPath(Position posA, Position posB)
    {
        super(posA, posB);
    }

    /**
     * Indicates the length, in meters, of the direction arrowheads, from base to tip.
     *
     * @return The geographic length of the direction arrowheads.
     */
    public double getArrowLength()
    {
        return this.arrowLength;
    }

    /**
     * Specifies the length, in meters, of the direction arrowheads, from base to tip.
     *
     * @param arrowLength length, in meters, of the direction arrowheads. The length must be greater than zero.
     */
    public void setArrowLength(double arrowLength)
    {
        if (arrowLength <= 0)
        {
            String message = Logging.getMessage("generic.ArgumentOutOfRange", arrowLength);
            Logging.logger().severe(message);
            throw new IllegalArgumentException(message);
        }

        this.arrowLength = arrowLength;
    }

    /**
     * Indicates the maximum screen size, in pixels, of the direction arrowheads. The arrowheads are drawn a fixed
     * geographic, but they are not allowed to get bigger than {@code maxScreenSize} pixels.
     *
     * @return The maximum screen size, in pixels, of the direction arrowheads, measured tip to base.
     */
    public double getMaxScreenSize()
    {
        return this.maxScreenSize;
    }

    /**
     * Specifies the maximum screen size, in pixels, of the direction arrowheads. The arrowheads are drawn at a fixed
     * geographic size, but they will not allowed to get bigger than {@code maxScreenSize} pixels.
     *
     * @param maxScreenSize the maximum screen size, in pixels, of the direction arrowheads, measured tip to base.
     */
    public void setMaxScreenSize(double maxScreenSize)
    {
        if (maxScreenSize <= 0)
        {
            String message = Logging.getMessage("generic.ArgumentOutOfRange", maxScreenSize);
            Logging.logger().severe(message);
            throw new IllegalArgumentException(message);
        }

        this.maxScreenSize = maxScreenSize;
    }

    /**
     * Indicates the angle of the direction arrowheads. A larger angle draws a fat arrowhead, and a smaller angle draws
     * a narrow arrow head.
     *
     * @return The angle of the direction arrowhead tip.
     */
    public Angle getArrowAngle()
    {
        return this.arrowAngle;
    }

    /**
     * Specifies the angle of the direction arrowheads. A larger angle draws a fat arrowhead, and a smaller angle draws
     * a narrow arrow.
     *
     * @param arrowAngle angle of the direction arrowhead tip. Valid values are between 0 degrees and 90 degrees.
     */
    public void setArrowAngle(Angle arrowAngle)
    {
        if (arrowAngle == null)
        {
            String message = Logging.getMessage("nullValue.AngleIsNull");
            Logging.logger().severe(message);
            throw new IllegalArgumentException(message);
        }

        if ((arrowAngle.compareTo(Angle.ZERO) <= 0) || (arrowAngle.compareTo(Angle.POS90) >= 0))
        {
            String message = Logging.getMessage("generic.ArgumentOutOfRange", arrowAngle);
            Logging.logger().severe(message);
            throw new IllegalArgumentException(message);
        }

        this.arrowAngle = arrowAngle;
    }

    protected static final String ARROWS_KEY = "DirectedPath.DirectionArrows";
    protected static final String ARROWS_EXTENT = "DirectedPath.DirectionArrowsExtent";

    protected boolean intersectsFrustum(DrawContext dc)
    {
        // Must override this method to account for the extent of the arrowheads.

        boolean intersects = super.intersectsFrustum(dc);
        if (intersects || !dc.isPickingMode())
        {
            return intersects;
        }

        Box box = (Box) this.currentData.getValue(ARROWS_EXTENT);
        return box == null || dc.getPickFrustums().intersectsAny(box);
    }

    /**
     * {@inheritDoc}
     * <p>
     * Overridden to also compute the geometry of the direction arrows.
     */
    @Override
    protected void computePath(DrawContext dc, List<Position> positions, PathData pathData)
    {
        super.computePath(dc, positions, pathData);
//        this.computeDirectionArrows(dc, pathData);
    }

    /**
     * {@inheritDoc}
     * <p>
     * Overridden to return a {@link gov.nasa.worldwindx.examples.util.DirectedSurfacePolyline}.
     */
    @Override
    protected SurfaceShape createSurfaceShape()
    {
        DirectedSurfacePolyline polyline = new DirectedSurfacePolyline();
        polyline.setLocations(this.getPositions());

        return polyline;
    }

    /**
     * {@inheritDoc}
     * <p>
     * Overridden to update the arrow properties of {@link gov.nasa.worldwindx.examples.util.DirectedSurfacePolyline}.
     */
    @Override
    protected void updateSurfaceShape()
    {
        super.updateSurfaceShape();

        ((DirectedSurfacePolyline) this.surfaceShape).setArrowLength(this.getArrowLength());
        ((DirectedSurfacePolyline) this.surfaceShape).setMaxScreenSize(this.getMaxScreenSize());
        ((DirectedSurfacePolyline) this.surfaceShape).setArrowAngle(this.getArrowAngle());
    }

    /**
     * Compute the geometry of the direction arrows.
     *
     * @param dc       current draw context.
     * @param pathData the current globe-specific path data.
     */
    protected void computeDirectionArrows(DrawContext dc, PathData pathData)
    {
        IntBuffer polePositions = pathData.getPolePositions();
        int numPositions = polePositions.limit() / 2; // One arrow head for each path segment
        List<Position> tessellatedPositions = pathData.getTessellatedPositions();

        final int FLOATS_PER_ARROWHEAD = 9; // 3 points * 3 coordinates per point
        FloatBuffer buffer = (FloatBuffer) pathData.getValue(ARROWS_KEY);
        if (buffer == null || buffer.capacity() < numPositions * FLOATS_PER_ARROWHEAD)
        {
            buffer = Buffers.newDirectFloatBuffer(FLOATS_PER_ARROWHEAD * numPositions);
        }
        pathData.setValue(ARROWS_KEY, buffer);

        buffer.clear();

        Terrain terrain = dc.getTerrain();

        // Step through polePositions to find the original path locations.
        int poleA = polePositions.get(0) / 2;
        Vec4 polePtA = this.computePoint(dc, terrain, tessellatedPositions.get(poleA));

        // Draw one arrowhead for each segment in the original position list. The path may be tessellated,
        // so we need to find the tessellated segment halfway between each pair of original positions.
        // polePositions holds indices into the rendered path array of the original vertices. Step through
        // polePositions by 2 because we only care about where the top of the pole is, not the bottom.
        for (int i = 2; i < polePositions.limit(); i += 2)
        {
            // Find the position of this pole and the next pole. Divide by 2 to convert an index in the
            // renderedPath buffer to a index in the tessellatedPositions list.
            int poleB = polePositions.get(i) / 2;
            Vec4 polePtB = this.computePoint(dc, terrain, tessellatedPositions.get(poleB));

            this.computeArrowheadGeometry(dc, poleA, poleB, polePtA, polePtB, buffer, pathData);

            poleA = poleB;
            polePtA = polePtB;
        }

        buffer.flip();

        // Create an extent for the arrowheads if we're picking.
        if (dc.isPickingMode())
        {
            if (buffer.remaining() != 0)
            {
                Box box = Box.computeBoundingBox(new BufferWrapper.FloatBufferWrapper(buffer), 3);
                box = box.translate(pathData.getReferencePoint());
                pathData.setValue(ARROWS_EXTENT, box);
            }
            else
            {
                pathData.setValue(ARROWS_EXTENT, null);
            }
        }
    }

    /**
     * Compute the geometry of a direction arrow between two points.
     *
     * @param dc       current draw context
<<<<<<< HEAD
     * @param poleA    the pole A
     * @param poleB    the pole B
=======
     * @param poleA The first pole.
     * @param poleB The second pole.
>>>>>>> 1df700d1
     * @param polePtA  the first pole position. This is one of the application defined path positions.
     * @param polePtB  second pole position
     * @param buffer   buffer in which to place computed points
     * @param pathData the current globe-specific path data.
     */
    protected void computeArrowheadGeometry(DrawContext dc, int poleA, int poleB, Vec4 polePtA, Vec4 polePtB,
        FloatBuffer buffer, PathData pathData)
    {
        // Build a triangle to represent the arrowhead. The triangle is built from two vectors, one parallel to the
        // segment, and one perpendicular to it. The plane of the arrowhead will be parallel to the surface.

        double arrowLength = this.getArrowLength();
        double arrowBase = arrowLength * this.getArrowAngle().tanHalfAngle();
        double poleDistance = polePtA.distanceTo3(polePtB);

        // Find the segment that is midway between the two poles.
        int midIndex = (poleA + poleB) / 2;
        List<Position> tessellatedPositions = pathData.getTessellatedPositions();
        Position posA = tessellatedPositions.get(midIndex);
        Position posB = tessellatedPositions.get(midIndex + 1);
        Terrain terrain = dc.getTerrain();
        Vec4 ptA = this.computePoint(dc, terrain, posA);
        Vec4 ptB = this.computePoint(dc, terrain, posB);

        // Compute parallel component
        Vec4 parallel = ptA.subtract3(ptB);

        // Compute perpendicular component
        Vec4 surfaceNormal = dc.getGlobe().computeSurfaceNormalAtPoint(ptB);
        Vec4 perpendicular = surfaceNormal.cross3(parallel);

        // Compute midpoint of segment. When the number of segments is odd, the midpoint falls between two tessellated
        // positions. When the number of segments is even, the midpoint falls on the middle tessellated position.
        Vec4 midPoint;
        if ((poleA - poleB) % 2 != 0)
        {
            midPoint = ptA.add3(ptB).divide3(2.0);
        }
        else
        {
            midPoint = ptA;
        }

        if (!this.isArrowheadSmall(dc, midPoint, 1))
        {
            // Compute the size of the arrowhead in pixels to ensure that the arrow does not exceed the maximum
            // screen size.
            View view = dc.getView();
            double midpointDistance = view.getEyePoint().distanceTo3(midPoint);
            double pixelSize = view.computePixelSizeAtDistance(midpointDistance);
            if (arrowLength / pixelSize > this.maxScreenSize)
            {
                arrowLength = this.maxScreenSize * pixelSize;
                arrowBase = arrowLength * this.getArrowAngle().tanHalfAngle();
            }

            // Don't draw an arrowhead if the path segment is smaller than the arrow
            if (poleDistance <= arrowLength)
            {
                return;
            }

            perpendicular = perpendicular.normalize3().multiply3(arrowBase);
            parallel = parallel.normalize3().multiply3(arrowLength);

            // Center the arrow on the midpoint.
            midPoint = midPoint.subtract3(parallel.divide3(2.0));

            // Compute geometry of direction arrow
            Vec4 vertex1 = midPoint.add3(parallel).add3(perpendicular);
            Vec4 vertex2 = midPoint.add3(parallel).add3(perpendicular.multiply3(-1.0));

            // Add geometry to the buffer
            Vec4 referencePoint = pathData.getReferencePoint();
            buffer.put((float) (vertex1.x - referencePoint.x));
            buffer.put((float) (vertex1.y - referencePoint.y));
            buffer.put((float) (vertex1.z - referencePoint.z));

            buffer.put((float) (vertex2.x - referencePoint.x));
            buffer.put((float) (vertex2.y - referencePoint.y));
            buffer.put((float) (vertex2.z - referencePoint.z));

            buffer.put((float) (midPoint.x - referencePoint.x));
            buffer.put((float) (midPoint.y - referencePoint.y));
            buffer.put((float) (midPoint.z - referencePoint.z));
        }
    }
//
//    /** {@inheritDoc} */
//    @Override
//    protected boolean mustRegenerateGeometry(DrawContext dc)
//    {
//        // Path never regenerates geometry for absolute altitude mode paths, but the direction arrows in DirectedPath
//        // need to be recomputed because the view may have changed and the size of the arrows needs to be recalculated.
//        if (this.getCurrentPathData().isExpired(dc))
//            return true;
//
//        return super.mustRegenerateGeometry(dc);
//    }

    /**
     * Determines if an direction arrow drawn a point will be less than a specified number of pixels.
     *
     * @param dc        current draw context
     * @param arrowPt   point at which to draw direction arrow
     * @param numPixels the number of pixels which is considered to be "small"
     *
     * @return {@code true} if an arrow drawn at {@code arrowPt} would occupy less than or equal to {@code numPixels}.
     */
    protected boolean isArrowheadSmall(DrawContext dc, Vec4 arrowPt, int numPixels)
    {
        return this.getArrowLength() <= numPixels * dc.getView().computePixelSizeAtDistance(
            dc.getView().getEyePoint().distanceTo3(arrowPt));
    }

    /**
     * {@inheritDoc}
     * <p>
     * Overridden to also draw direction arrows.
     *
     * @param dc Current draw context.
     */
    @Override
    protected void doDrawOutline(DrawContext dc)
    {
        this.computeDirectionArrows(dc, this.getCurrentPathData());
        this.drawDirectionArrows(dc, this.getCurrentPathData());
        super.doDrawOutline(dc);
    }

    /**
     * Draws this DirectedPath's direction arrows. Called from {@link #doDrawOutline(gov.nasa.worldwind.render.DrawContext)}
     * before drawing the Path's actual outline.
     * <p>
     * If this Path is entirely located on the terrain, this applies an offset to the arrow's depth values to to ensure
     * they shows over the terrain. This does not apply a depth offset in any other case to avoid incorrectly drawing
     * the arrows over objects they should be behind, including the terrain. In addition to applying a depth offset,
     * this disables writing to the depth buffer to avoid causing subsequently drawn ordered renderables to incorrectly
     * fail the depth test. Since the arrows are located on the terrain, the terrain already provides the necessary
     * depth values and we can be certain that other ordered renderables should appear on top of them.
     *
     * @param dc       Current draw context.
     * @param pathData the current globe-specific path data.
     */
    protected void drawDirectionArrows(DrawContext dc, PathData pathData)
    {
        FloatBuffer points = (FloatBuffer) pathData.getValue(ARROWS_KEY);
        if (points == null || points.remaining() == 0)
        {
            return;
        }

        GL2 gl = dc.getGL().getGL2(); // GL initialization checks for GL2 compatibility.
        boolean projectionOffsetPushed = false; // keep track for error recovery

        try
        {
            if (this.isSurfacePath(dc))
            {
                // Pull the arrow triangles forward just a bit to ensure they show over the terrain.
                dc.pushProjectionOffest(SURFACE_PATH_DEPTH_OFFSET);
                gl.glDepthMask(false);
                projectionOffsetPushed = true;
            }

            gl.glVertexPointer(3, GL.GL_FLOAT, 0, points);
            gl.glDrawArrays(GL.GL_TRIANGLES, 0, points.remaining() / 3);
        }
        finally
        {
            if (projectionOffsetPushed)
            {
                dc.popProjectionOffest();
                gl.glDepthMask(true);
            }
        }
    }
}<|MERGE_RESOLUTION|>--- conflicted
+++ resolved
@@ -333,13 +333,8 @@
      * Compute the geometry of a direction arrow between two points.
      *
      * @param dc       current draw context
-<<<<<<< HEAD
-     * @param poleA    the pole A
-     * @param poleB    the pole B
-=======
      * @param poleA The first pole.
      * @param poleB The second pole.
->>>>>>> 1df700d1
      * @param polePtA  the first pole position. This is one of the application defined path positions.
      * @param polePtB  second pole position
      * @param buffer   buffer in which to place computed points
