/*
 * Copyright 2006-2009, 2017, 2020 United States Government, as represented by the
 * Administrator of the National Aeronautics and Space Administration.
 * All rights reserved.
 * 
 * The NASA World Wind Java (WWJ) platform is licensed under the Apache License,
 * Version 2.0 (the "License"); you may not use this file except in compliance
 * with the License. You may obtain a copy of the License at
 * http://www.apache.org/licenses/LICENSE-2.0
 * 
 * Unless required by applicable law or agreed to in writing, software distributed
 * under the License is distributed on an "AS IS" BASIS, WITHOUT WARRANTIES OR
 * CONDITIONS OF ANY KIND, either express or implied. See the License for the
 * specific language governing permissions and limitations under the License.
 * 
 * NASA World Wind Java (WWJ) also contains the following 3rd party Open Source
 * software:
 * 
 *     Jackson Parser – Licensed under Apache 2.0
 *     GDAL – Licensed under MIT
 *     JOGL – Licensed under  Berkeley Software Distribution (BSD)
 *     Gluegen – Licensed under Berkeley Software Distribution (BSD)
 * 
 * A complete listing of 3rd Party software notices and licenses included in
 * NASA World Wind Java (WWJ)  can be found in the WorldWindJava-v2.2 3rd-party
 * notices and licenses PDF found in code directory.
 */
package gov.nasa.worldwindx.examples.util;

import gov.nasa.worldwind.WorldWind;
import gov.nasa.worldwind.avlist.AVKey;
import gov.nasa.worldwind.formats.shapefile.*;
import gov.nasa.worldwind.geom.*;
import gov.nasa.worldwind.layers.*;
import gov.nasa.worldwind.render.*;
import gov.nasa.worldwind.util.*;

/**
 * Converts Shapefile geometry into WorldWind renderable objects. Shapefile geometries are mapped to WorldWind objects
<<<<<<< HEAD
 * as follows:
 * <table><caption>Shapefile Geometries</caption>
 * <tr><th>Shapefile Geometry</th><th>WorldWind Object</th></tr>
 * <tr><td>Point</td><td>{@link gov.nasa.worldwind.render.WWIcon}</td></tr>
 * <tr><td>MultiPoint</td><td>List of {@link gov.nasa.worldwind.render.WWIcon}</td></tr>
 * <tr><td>Polyline</td><td>{@link gov.nasa.worldwind.render.SurfacePolylines}</td></tr>
 * <tr><td>Polygon</td><td>{@link gov.nasa.worldwind.render.SurfacePolygons}</td></tr>
 * </table>
=======
 * as follows: <table> <caption style="font-weight: bold;">WorldWind Shapefile Mapping</caption><tr><th>Shapefile Geometry</th><th>WorldWind Object</th></tr> <tr><td>Point</td><td>{@link
 * gov.nasa.worldwind.render.WWIcon}</td></tr> <tr><td>MultiPoint</td><td>List of {@link
 * gov.nasa.worldwind.render.WWIcon}</td></tr> <tr><td>Polyline</td><td>{@link gov.nasa.worldwind.render.SurfacePolylines}</td></tr>
 * <tr><td>Polygon</td><td>{@link gov.nasa.worldwind.render.SurfacePolygons}</td></tr> </table>
>>>>>>> 1df700d1
 * <p>
 * Shapefiles do not contain a standard definition for color and other visual attributes. Though some Shapefiles contain
 * color information in each record's key-value attributes, ShapefileLoader does not attempt to interpret that
 * information. Instead, the WorldWind renderable objects created by ShapefileLoader are assigned a random color.
 * Callers can replace or extend this behavior by defining a subclass of ShapefileLoader and overriding the following
 * methods:
 * <ul>
 * <li>{@link #nextPointAttributes()}</li>
 * <li>{@link #nextPolylineAttributes()}</li>
 * <li>{@link #nextPolygonAttributes()}</li>
 * </ul>.
 *
 * @author dcollins
 * @version $Id: ShapefileLoader.java 2326 2014-09-17 22:35:45Z dcollins $
 * @deprecated Use {@link ShapefileLayerFactory} instead.
 */
@Deprecated
public class ShapefileLoader
{
    protected static final RandomShapeAttributes randomAttrs = new RandomShapeAttributes();

    /** Constructs a ShapefileLoader, but otherwise does nothing. */
    public ShapefileLoader()
    {
    }

    /**
     * Creates a {@link gov.nasa.worldwind.layers.Layer} from a general Shapefile source. The source type may be one of
     * the following: <ul> <li>{@link java.io.InputStream}</li> <li>{@link java.net.URL}</li> <li>{@link
     * java.io.File}</li> <li>{@link String} containing a valid URL description or a file or resource name available on
     * the classpath.</li> </ul>
     *
     * @param source the source of the Shapefile.
     *
     * @return a Layer that renders the Shapefile's contents on the surface of the Globe.
     *
     * @throws IllegalArgumentException if the source is null or an empty string, or if the Shapefile's primitive type
     *                                  is unrecognized.
     */
    public Layer createLayerFromSource(Object source)
    {
        if (WWUtil.isEmpty(source))
        {
            String message = Logging.getMessage("nullValue.SourceIsNull");
            Logging.logger().severe(message);
            throw new IllegalArgumentException(message);
        }

        Shapefile shp = null;
        Layer layer = null;
        try
        {
            shp = new Shapefile(source);
            layer = this.createLayerFromShapefile(shp);
        }
        finally
        {
            WWIO.closeStream(shp, source.toString());
        }

        return layer;
    }

    /**
     * Creates a {@link gov.nasa.worldwind.layers.Layer} from a general Shapefile.
     *
     * @param shp the Shapefile to create a layer for.
     *
     * @return a Layer that renders the Shapefile's contents on the surface of the Globe.
     *
     * @throws IllegalArgumentException if the Shapefile is null, or if the Shapefile's primitive type is unrecognized.
     */
    public Layer createLayerFromShapefile(Shapefile shp)
    {
        if (shp == null)
        {
            String message = Logging.getMessage("nullValue.ShapefileIsNull");
            Logging.logger().severe(message);
            throw new IllegalArgumentException(message);
        }

        Layer layer = null;

        if (Shapefile.isPointType(shp.getShapeType()))
        {
            layer = new RenderableLayer();
            this.addRenderablesForPoints(shp, (RenderableLayer) layer);
        }
        else if (Shapefile.isMultiPointType(shp.getShapeType()))
        {
            layer = new RenderableLayer();
            this.addRenderablesForMultiPoints(shp, (RenderableLayer) layer);
        }
        else if (Shapefile.isPolylineType(shp.getShapeType()))
        {
            layer = new RenderableLayer();
            this.addRenderablesForPolylines(shp, (RenderableLayer) layer);
        }
        else if (Shapefile.isPolygonType(shp.getShapeType()))
        {
            layer = new RenderableLayer();
            this.addRenderablesForPolygons(shp, (RenderableLayer) layer);
        }
        else
        {
            Logging.logger().warning(Logging.getMessage("generic.UnrecognizedShapeType", shp.getShapeType()));
        }

        if (layer != null && shp.getBoundingRectangle() != null)
        {
            layer.setValue(AVKey.SECTOR, Sector.fromDegrees(shp.getBoundingRectangle()));
        }

        return layer;
    }

    //**************************************************************//
    //********************  Geometry Conversion  *******************//
    //**************************************************************//

    protected void addRenderablesForPoints(Shapefile shp, RenderableLayer layer)
    {
        PointPlacemarkAttributes attrs = this.nextPointAttributes();

        while (shp.hasNext())
        {
            ShapefileRecord record = shp.nextRecord();

            if (!Shapefile.isPointType(record.getShapeType()))
                continue;

            double[] point = ((ShapefileRecordPoint) record).getPoint();
            layer.addRenderable(this.createPoint(record, point[1], point[0], attrs));
        }
    }

    protected void addRenderablesForMultiPoints(Shapefile shp, RenderableLayer layer)
    {
        PointPlacemarkAttributes attrs = this.nextPointAttributes();

        while (shp.hasNext())
        {
            ShapefileRecord record = shp.nextRecord();

            if (!Shapefile.isMultiPointType(record.getShapeType()))
                continue;

            Iterable<double[]> iterable = ((ShapefileRecordMultiPoint) record).getPoints(0);

            for (double[] point : iterable)
            {
                layer.addRenderable(this.createPoint(record, point[1], point[0], attrs));
            }
        }
    }

    protected void addRenderablesForPolylines(Shapefile shp, RenderableLayer layer)
    {
        // Reads all records from the Shapefile, but ignores each records unique information. We do this to create one
        // WWJ object representing the entire shapefile, which as of 8/10/2010 is required to display very large
        // polyline Shapefiles. To create one WWJ object for each Shapefile record, replace this method's contents with
        // the following:
        //
        //while (shp.hasNext())
        //{
        //    ShapefileRecord record = shp.nextRecord();
        //
        //    if (!Shapefile.isPolylineType(record.getShapeType()))
        //        continue;
        //
        //    ShapeAttributes attrs = this.createPolylineAttributes(record);
        //    layer.addRenderable(this.createPolyline(record, attrs));
        //}

        while (shp.hasNext())
        {
            shp.nextRecord();
        }

        ShapeAttributes attrs = this.nextPolylineAttributes();
        layer.addRenderable(this.createPolyline(shp, attrs));
    }

    protected void addRenderablesForPolygons(Shapefile shp, RenderableLayer layer)
    {
        if (this.hasHeight(shp))
        {
            this.addRenderablesForExtrudedPolygons(shp, layer);
        }
        else
        {
            this.addRenderablesForSurfacePolygons(shp, layer);
        }
    }

    protected void addRenderablesForSurfacePolygons(Shapefile shp, RenderableLayer layer)
    {
        ShapeAttributes attrs = this.nextPolygonAttributes();

        int recordNumber = 0;
        while (shp.hasNext())
        {
            try
            {
                ShapefileRecord record = shp.nextRecord();
                recordNumber = record.getRecordNumber();

                if (!Shapefile.isPolygonType(record.getShapeType()))
                    continue;

                this.createPolygon(record, attrs, layer);
            }
            catch (Exception e)
            {
                Logging.logger().warning(Logging.getMessage("SHP.ExceptionAttemptingToConvertShapefileRecord",
                    recordNumber, e));
                // continue with the remaining records
            }
        }
    }

    protected void addRenderablesForExtrudedPolygons(Shapefile shp, RenderableLayer layer)
    {
        ShapeAttributes attrs = this.nextPolygonAttributes();
        ShapefileExtrudedPolygons shape = new ShapefileExtrudedPolygons(shp, attrs, null, null);
        layer.addRenderable(shape);
    }

    //**************************************************************//
    //********************  Primitive Geometry Construction  *******//
    //**************************************************************//

    @SuppressWarnings({"UnusedDeclaration"})
    protected Renderable createPoint(ShapefileRecord record, double latDegrees, double lonDegrees,
        PointPlacemarkAttributes attrs)
    {
        PointPlacemark placemark = new PointPlacemark(Position.fromDegrees(latDegrees, lonDegrees, 0));
        placemark.setAltitudeMode(WorldWind.CLAMP_TO_GROUND);
        placemark.setAttributes(attrs);

        return placemark;
    }

    protected Renderable createPolyline(ShapefileRecord record, ShapeAttributes attrs)
    {
        SurfacePolylines shape = new SurfacePolylines(
            Sector.fromDegrees(((ShapefileRecordPolyline) record).getBoundingRectangle()),
            record.getCompoundPointBuffer());
        shape.setAttributes(attrs);

        return shape;
    }

    protected Renderable createPolyline(Shapefile shp, ShapeAttributes attrs)
    {
        SurfacePolylines shape = new SurfacePolylines(Sector.fromDegrees(shp.getBoundingRectangle()),
            shp.getPointBuffer());
        shape.setAttributes(attrs);

        return shape;
    }

    protected void createPolygon(ShapefileRecord record, ShapeAttributes attrs, RenderableLayer layer)
    {
        Double height = this.getHeight(record);
        if (height != null) // create extruded polygons
        {
            ExtrudedPolygon ep = new ExtrudedPolygon(height);
            ep.setAttributes(attrs);
            layer.addRenderable(ep);

            for (int i = 0; i < record.getNumberOfParts(); i++)
            {
                // Although the shapefile spec says that inner and outer boundaries can be listed in any order, it's
                // assumed here that inner boundaries are at least listed adjacent to their outer boundary, either
                // before or after it. The below code accumulates inner boundaries into the extruded polygon until an
                // outer boundary comes along. If the outer boundary comes before the inner boundaries, the inner
                // boundaries are added to the polygon until another outer boundary comes along, at which point a new
                // extruded polygon is started.

                VecBuffer buffer = record.getCompoundPointBuffer().subBuffer(i);
                if (WWMath.computeWindingOrderOfLocations(buffer.getLocations()).equals(AVKey.CLOCKWISE))
                {
                    if (!ep.getOuterBoundary().iterator().hasNext()) // has no outer boundary yet
                    {
                        ep.setOuterBoundary(buffer.getLocations());
                    }
                    else
                    {
                        ep = new ExtrudedPolygon();
                        ep.setAttributes(attrs);
                        ep.setOuterBoundary(record.getCompoundPointBuffer().getLocations());
                        layer.addRenderable(ep);
                    }
                }
                else
                {
                    ep.addInnerBoundary(buffer.getLocations());
                }
            }
        }
        else // create surface polygons
        {
            SurfacePolygons shape = new SurfacePolygons(
                Sector.fromDegrees(((ShapefileRecordPolygon) record).getBoundingRectangle()),
                record.getCompoundPointBuffer());
            shape.setAttributes(attrs);
            // Configure the SurfacePolygons as a single large polygon.
            // Configure the SurfacePolygons to correctly interpret the Shapefile polygon record. Shapefile polygons may
            // have rings defining multiple inner and outer boundaries. Each ring's winding order defines whether it's an
            // outer boundary or an inner boundary: outer boundaries have a clockwise winding order. However, the
            // arrangement of each ring within the record is not significant; inner rings can precede outer rings and vice
            // versa.
            //
            // By default, SurfacePolygons assumes that the sub-buffers are arranged such that each outer boundary precedes
            // a set of corresponding inner boundaries. SurfacePolygons traverses the sub-buffers and tessellates a new
            // polygon each  time it encounters an outer boundary. Outer boundaries are sub-buffers whose winding order
            // matches the SurfacePolygons' windingRule property.
            //
            // This default behavior does not work with Shapefile polygon records, because the sub-buffers of a Shapefile
            // polygon record can be arranged arbitrarily. By calling setPolygonRingGroups(new int[]{0}), the
            // SurfacePolygons interprets all sub-buffers as boundaries of a single tessellated shape, and configures the
            // GLU tessellator's winding rule to correctly interpret outer and inner boundaries (in any arrangement)
            // according to their winding order. We set the SurfacePolygons' winding rule to clockwise so that sub-buffers
            // with a clockwise winding ordering are interpreted as outer boundaries.
            shape.setWindingRule(AVKey.CLOCKWISE);
            shape.setPolygonRingGroups(new int[] {0});
            shape.setPolygonRingGroups(new int[] {0});
            layer.addRenderable(shape);
        }
    }

    /**
     * Get the height of a record.
     *
     * @param record shape for which to find height
     *
     * @return the height of the shape, or {@code null} if there is no height.
     */
    protected Double getHeight(ShapefileRecord record)
    {
        return ShapefileUtils.extractHeightAttribute(record);
    }

    protected boolean hasHeight(Shapefile shapefile)
    {
        return ShapefileUtils.hasHeightAttribute(shapefile);
    }

    //**************************************************************//
    //********************  Attribute Construction  ****************//
    //**************************************************************//

    protected PointPlacemarkAttributes nextPointAttributes()
    {
        synchronized (randomAttrs)
        {
            return randomAttrs.nextAttributes().asPointAttributes();
        }
    }

    protected ShapeAttributes nextPolylineAttributes()
    {
        synchronized (randomAttrs)
        {
            return randomAttrs.nextAttributes().asShapeAttributes();
        }
    }

    protected ShapeAttributes nextPolygonAttributes()
    {
        synchronized (randomAttrs)
        {
            return randomAttrs.nextAttributes().asShapeAttributes();
        }
    }
}<|MERGE_RESOLUTION|>--- conflicted
+++ resolved
@@ -37,32 +37,17 @@
 
 /**
  * Converts Shapefile geometry into WorldWind renderable objects. Shapefile geometries are mapped to WorldWind objects
-<<<<<<< HEAD
- * as follows:
- * <table><caption>Shapefile Geometries</caption>
- * <tr><th>Shapefile Geometry</th><th>WorldWind Object</th></tr>
- * <tr><td>Point</td><td>{@link gov.nasa.worldwind.render.WWIcon}</td></tr>
- * <tr><td>MultiPoint</td><td>List of {@link gov.nasa.worldwind.render.WWIcon}</td></tr>
- * <tr><td>Polyline</td><td>{@link gov.nasa.worldwind.render.SurfacePolylines}</td></tr>
- * <tr><td>Polygon</td><td>{@link gov.nasa.worldwind.render.SurfacePolygons}</td></tr>
- * </table>
-=======
  * as follows: <table> <caption style="font-weight: bold;">WorldWind Shapefile Mapping</caption><tr><th>Shapefile Geometry</th><th>WorldWind Object</th></tr> <tr><td>Point</td><td>{@link
  * gov.nasa.worldwind.render.WWIcon}</td></tr> <tr><td>MultiPoint</td><td>List of {@link
  * gov.nasa.worldwind.render.WWIcon}</td></tr> <tr><td>Polyline</td><td>{@link gov.nasa.worldwind.render.SurfacePolylines}</td></tr>
  * <tr><td>Polygon</td><td>{@link gov.nasa.worldwind.render.SurfacePolygons}</td></tr> </table>
->>>>>>> 1df700d1
  * <p>
  * Shapefiles do not contain a standard definition for color and other visual attributes. Though some Shapefiles contain
  * color information in each record's key-value attributes, ShapefileLoader does not attempt to interpret that
  * information. Instead, the WorldWind renderable objects created by ShapefileLoader are assigned a random color.
  * Callers can replace or extend this behavior by defining a subclass of ShapefileLoader and overriding the following
- * methods:
- * <ul>
- * <li>{@link #nextPointAttributes()}</li>
- * <li>{@link #nextPolylineAttributes()}</li>
- * <li>{@link #nextPolygonAttributes()}</li>
- * </ul>.
+ * methods: <ul> <li>{@link #nextPointAttributes()}</li> <li>{@link #nextPolylineAttributes()}</li> <li>{@link
+ * #nextPolygonAttributes()}</li></ul>.
  *
  * @author dcollins
  * @version $Id: ShapefileLoader.java 2326 2014-09-17 22:35:45Z dcollins $
