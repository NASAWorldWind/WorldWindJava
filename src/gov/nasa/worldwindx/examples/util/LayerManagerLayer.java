/*
 * Copyright 2006-2009, 2017, 2020 United States Government, as represented by the
 * Administrator of the National Aeronautics and Space Administration.
 * All rights reserved.
 * 
 * The NASA World Wind Java (WWJ) platform is licensed under the Apache License,
 * Version 2.0 (the "License"); you may not use this file except in compliance
 * with the License. You may obtain a copy of the License at
 * http://www.apache.org/licenses/LICENSE-2.0
 * 
 * Unless required by applicable law or agreed to in writing, software distributed
 * under the License is distributed on an "AS IS" BASIS, WITHOUT WARRANTIES OR
 * CONDITIONS OF ANY KIND, either express or implied. See the License for the
 * specific language governing permissions and limitations under the License.
 * 
 * NASA World Wind Java (WWJ) also contains the following 3rd party Open Source
 * software:
 * 
 *     Jackson Parser – Licensed under Apache 2.0
 *     GDAL – Licensed under MIT
 *     JOGL – Licensed under  Berkeley Software Distribution (BSD)
 *     Gluegen – Licensed under Berkeley Software Distribution (BSD)
 * 
 * A complete listing of 3rd Party software notices and licenses included in
 * NASA World Wind Java (WWJ)  can be found in the WorldWindJava-v2.2 3rd-party
 * notices and licenses PDF found in code directory.
 */
package gov.nasa.worldwindx.examples.util;

import gov.nasa.worldwind.WorldWindow;
import gov.nasa.worldwind.avlist.AVKey;
import gov.nasa.worldwind.event.*;
import gov.nasa.worldwind.geom.Vec4;
import gov.nasa.worldwind.layers.*;
import gov.nasa.worldwind.pick.PickedObject;
import gov.nasa.worldwind.render.*;
import gov.nasa.worldwind.util.Logging;

import java.awt.*;

/**
 * Displays the layer list in a heads-up display in the viewport. Layers can be turned on and off by clicking the check
 * box next to the layer name. The order of layers in the list can be changed by dragging the layer names.
 *
 * @author Patrick Murris
 * @version $Id: LayerManagerLayer.java 1171 2013-02-11 21:45:02Z dcollins $
 */
public class LayerManagerLayer extends RenderableLayer implements SelectListener
{
    protected WorldWindow wwd;
    protected boolean update = true;

    private ScreenAnnotation annotation;
    protected Dimension size;
    private int selectedIndex = -1;
    private Color color = Color.decode("#b0b0b0");
    private Color highlightColor = Color.decode("#ffffff");
    private double minOpacity = .6;
    private double maxOpacity = 1;
    private char layerEnabledSymbol = '\u25a0';
    private char layerDisabledSymbol = '\u25a1';
    private Font font = new Font("SansSerif", Font.PLAIN, 14);
    private boolean minimized = false;
    private int borderWidth = 20; // TODO: make configurable
    private String position = AVKey.SOUTHWEST; // TODO: make configurable
    private Vec4 locationCenter = null;
    private Vec4 locationOffset = null;

    // Dragging
    private boolean componentDragEnabled = true;
    private boolean layerDragEnabled = true;
    private boolean snapToCorners = true;
    protected boolean draggingComponent = false;
    protected boolean draggingLayer = false;
    protected Point dragRefCursorPoint;
    protected Point dragRefPoint;
    protected int dragRefIndex = -1;
    protected Color dragColor = Color.RED;

    public LayerManagerLayer(WorldWindow wwd)
    {
        if (wwd == null)
        {
            String msg = Logging.getMessage("nullValue.WorldWindow");
            Logging.logger().severe(msg);
            throw new IllegalArgumentException(msg);
        }

        this.wwd = wwd;
        this.initialize();
    }

    protected void initialize()
    {
        // Set up screen annotation that will display the layer list
        this.annotation = new ScreenAnnotation("", new Point(0, 0));

        // Set annotation so that it will not force text to wrap (large width) and will adjust it's width to
        // that of the text. A height of zero will have the annotation height follow that of the text too.
        this.annotation.getAttributes().setSize(new Dimension(Integer.MAX_VALUE, 0));
        this.annotation.getAttributes().setAdjustWidthToText(AVKey.SIZE_FIT_TEXT);

        // Set appearance attributes
        this.annotation.getAttributes().setCornerRadius(0);
        this.annotation.getAttributes().setFont(this.font);
        this.annotation.getAttributes().setHighlightScale(1);
        this.annotation.getAttributes().setTextColor(Color.WHITE);
        this.annotation.getAttributes().setBackgroundColor(new Color(0f, 0f, 0f, .5f));
        this.annotation.getAttributes().setInsets(new Insets(6, 6, 6, 6));
        this.annotation.getAttributes().setBorderWidth(1);
        this.addRenderable(this.annotation);

        // Listen to WorldWindow for select event
        this.wwd.addSelectListener(this);
    }

    /**
     * Get the <code>ScreenAnnotation</code> used to display the layer list.
     *
     * @return the <code>ScreenAnnotation</code> used to display the layer list.
     */
    public ScreenAnnotation getAnnotation()
    {
        return this.annotation;
    }

    public void setEnabled(boolean enabled)
    {
        this.setMinimized(!enabled);
    }

    public boolean isEnabled()
    {
        return !this.isMinimized();
    }

    /**
     * Get the <code>Font</code> used to draw the layer list text.
     *
     * @return the <code>Font</code> used to draw the layer list text.
     */
    public Font getFont()
    {
        return this.font;
    }

    /**
     * Set the <code>Font</code> used to draw the layer list text.
     *
     * @param font the <code>Font</code> used to draw the layer list text.
     */
    public void setFont(Font font)
    {
        if (font == null)
        {
            String message = Logging.getMessage("nullValue.FontIsNull");
            Logging.logger().severe(message);
            throw new IllegalArgumentException(message);
        }

        if (!this.font.equals(font))
        {
            this.font = font;
            this.annotation.getAttributes().setFont(font);
            this.update();
        }
    }

    /**
     * Get the <code>Color</code> used to draw the layer names and the frame border when they are not highlighted.
     *
     * @return the <code>Color</code> used to draw the layer names and the frame border when they are not highlighted.
     */
    public Color getColor()
    {
        return this.color;
    }

    /**
     * Set the <code>Color</code> used to draw the layer names and the frame border when they are not highlighted.
     *
     * @param color the <code>Color</code> used to draw the layer names and the frame border when they are not
     *              highlighted.
     */
    public void setColor(Color color)
    {
        if (color == null)
        {
            String msg = Logging.getMessage("nullValue.ColorIsNull");
            Logging.logger().severe(msg);
            throw new IllegalArgumentException(msg);
        }

        this.color = color;
        this.update();
    }

    /**
     * Get the <code>Color</code> used to draw the layer names and the frame border when they are highlighted.
     *
     * @return the <code>Color</code> used to draw the layer names and the frame border when they are highlighted.
     */
    public Color getHighlightColor()
    {
        return this.highlightColor;
    }

    /**
     * Set the <code>Color</code> used to draw the layer names and the frame border when they are highlighted.
     *
     * @param color the <code>Color</code> used to draw the layer names and the frame border when they are highlighted.
     */
    public void setHighlightColor(Color color)
    {
        if (color == null)
        {
            String msg = Logging.getMessage("nullValue.ColorIsNull");
            Logging.logger().severe(msg);
            throw new IllegalArgumentException(msg);
        }

        this.highlightColor = color;
        this.update();
    }

    /**
     * Get the opacity applied to the layer list when the cursor is outside it's frame.
     *
     * @return the opacity applied to the layer list when the cursor is outside it's frame.
     */
    public double getMinOpacity()
    {
        return this.minOpacity;
    }

    /**
     * Set the opacity applied to the layer list when the cursor is outside it's frame - zero to one, one is fully
     * opaque.
     *
     * @param opacity the opacity applied to the layer list when the cursor is outside it's frame.
     */
    public void setMinOpacity(double opacity)
    {
        this.minOpacity = opacity;
        this.update();
    }

    /**
     * Get the opacity applied to the layer list when the cursor is inside it's frame.
     *
     * @return the opacity applied to the layer list when the cursor is inside it's frame.
     */
    public double getMaxOpacity()
    {
        return this.maxOpacity;
    }

    /**
     * Set the opacity applied to the layer list when the cursor is inside it's frame - zero to one, one is fully
     * opaque.
     *
     * @param opacity the opacity applied to the layer list when the cursor is inside it's frame.
     */
    public void setMaxOpacity(double opacity)
    {
        this.maxOpacity = opacity;
        this.update();
    }

    /**
     * Get the character used to denote an enabled layer.
     *
     * @return the character used to denote an enabled layer.
     */
    public char getLayerEnabledSymbol()
    {
        return this.layerEnabledSymbol;
    }

    /**
     * Set the character used to denote an enabled layer.
     *
     * @param c the character used to denote an enabled layer.
     */
    public void setLayerEnabledSymbol(char c)
    {
        this.layerEnabledSymbol = c;
        this.update();
    }

    /**
     * Get the character used to denote a disabled layer.
     *
     * @return the character used to denote a disabled layer.
     */
    public char getLayerDisabledSymbol()
    {
        return this.layerDisabledSymbol;
    }

    /**
     * Set the character used to denote a disabled layer.
     *
     * @param c the character used to denote a disabled layer.
     */
    public void setLayerDisabledSymbol(char c)
    {
        this.layerDisabledSymbol = c;
        this.update();
    }

    /**
     * Get the layer manager frame offset from the viewport borders.
     *
     * @return the number of pixels to offset the layer manager frame from the borders indicated by {@link
     *         #setPosition(String)}.
     */
    public int getBorderWidth()
    {
        return borderWidth;
    }

    /**
     * Sets the layer manager frame offset from the viewport borders.
     *
     * @param borderWidth the number of pixels to offset the layer manager frame from the borders indicated by {@link
     *                    #setPosition(String)}.
     */
    public void setBorderWidth(int borderWidth)
    {
        this.borderWidth = borderWidth;
        this.update();
    }

    /**
     * Returns the current relative layer manager frame position.
     *
     * @return the current layer manager frame position
     */
    public String getPosition()
    {
        return position;
    }

    /**
     * Sets the relative viewport location to display the layer manager. Can be one of {@link AVKey#NORTHEAST} (the
     * default), {@link AVKey#NORTHWEST}, {@link AVKey#SOUTHEAST}, or {@link AVKey#SOUTHWEST}. These indicate the corner
     * of the viewport to place the frame.
     *
     * @param position the desired layer manager position
     */
    public void setPosition(String position)
    {
        if (position == null)
        {
            String message = Logging.getMessage("nullValue.ScreenPositionIsNull");
            Logging.logger().severe(message);
            throw new IllegalArgumentException(message);
        }
        this.position = position;
        this.update();
    }

    /**
     * Returns the current layer manager location.
     *
     * @return the current location center. May be null.
     */
    public Vec4 getLocationCenter()
    {
        return locationCenter;
    }

    /**
     * Specifies the screen location of the layer manager, relative to it's frame center. May be null. If this value is
     * non-null, it overrides the position specified by #setPosition. The location is specified in pixels. The origin is
     * the window's lower left corner. Positive X values are to the right of the origin, positive Y values are upwards
     * from the origin. The final frame location will be affected by the currently specified location offset if a
     * non-null location offset has been specified (see {@link #setLocationOffset(Vec4)}).
     *
     * @param locationCenter the location center. May be null.
     *
     * @see #setPosition(String)
     * @see #setLocationOffset(gov.nasa.worldwind.geom.Vec4)
     */
    public void setLocationCenter(Vec4 locationCenter)
    {
        this.locationCenter = locationCenter;
        this.update();
    }

    /**
     * Returns the current location offset. See #setLocationOffset for a description of the offset and its values.
     *
     * @return the location offset. Will be null if no offset has been specified.
     */
    public Vec4 getLocationOffset()
    {
        return locationOffset;
    }

    /**
     * Specifies a placement offset from the layer manager frame position on the screen.
     *
     * @param locationOffset the number of pixels to shift the layer manager frame from its specified screen position. A
     *                       positive X value shifts the frame to the right. A positive Y value shifts the frame up. If
     *                       null, no offset is applied. The default offset is null.
     *
     * @see #setLocationCenter(gov.nasa.worldwind.geom.Vec4)
     * @see #setPosition(String)
     */
    public void setLocationOffset(Vec4 locationOffset)
    {
        this.locationOffset = locationOffset;
        this.update();
    }

    /**
     * Determines whether the layer list frame is minimized. When minimized, the layer list only contains itself as the
     * only item, and thus shrinks toward it's corner position.
     *
     * @return <code>true</code> if the layer list frame is minimized.
     */
    public boolean isMinimized()
    {
        return this.minimized;
    }

    /**
     * Set the layer list frame to be minimized. When minimized, the layer list only contains itself as the only item,
     * and thus shrinks toward it's corner position.
     *
<<<<<<< HEAD
     * @param minimized <code>true</code> if the layer list frame should be minimized.
=======
     * @param minimized <code>true</code> if the layer list frame sould be minimized.
>>>>>>> 1df700d1
     */
    public void setMinimized(boolean minimized)
    {
        this.minimized = minimized;
        this.update();
    }

    /**
     * Determines whether the layer list can be moved or dragged with the mouse cursor.
     * <p>
     * If enabled, dragging the frame will result in a change to it's location offset - {@link
     * #setLocationOffset(Vec4)}. If the list is also set to snap to corners - {@link #setSnapToCorners(boolean)}, the
     * frame position may change so as to be attached to the nearest corner - see {@link #setPosition(String)}.
     *
     * @return <code>true</code> if the layer list can be moved or dragged with the mouse cursor.
     */
    public boolean isComponentDragEnabled()
    {
        return this.componentDragEnabled;
    }

    /**
     * Sets whether the layer list can be moved or dragged with the mouse cursor.
     * <p>
     * If enabled, dragging the frame will result in a change to it's location offset - {@link
     * #setLocationOffset(Vec4)}. If the list is also set to snap to corners - {@link #setSnapToCorners(boolean)}, the
     * frame position may change so as to be attached to the nearest corner - see {@link #setPosition(String)}.
     *
     * @param enabled <code>true</code> if the layer list can be moved or dragged with the mouse cursor.
     */
    public void setComponentDragEnabled(boolean enabled)
    {
        this.componentDragEnabled = enabled;
    }

    /**
     * Determines whether a layer can be moved or dragged within the list with the mouse cursor. If enabled, layers can
     * be moved up and down the list.
     *
     * @return <code>true</code> if a layer can be moved or dragged within the list.
     */
    public boolean isLayerDragEnabled()
    {
        return this.layerDragEnabled;
    }

    /**
     * Sets whether a layer can be moved or dragged within the list with the mouse cursor. If enabled, layers can be
     * moved up and down the list.
     *
     * @param enabled <code>true</code> if a layer can be moved or dragged within the list.
     */
    public void setLayerDragEnabled(boolean enabled)
    {
        this.layerDragEnabled = enabled;
    }

    /**
     * Determines whether the layer list snaps to the viewport sides and corners while being dragged.
     * <p>
     * Dragging the layer list frame will result in a change to it's location offset - {@link #setLocationOffset(Vec4)}.
     * If the list is also set to snap to corners - {@link #setSnapToCorners(boolean)}, the frame position may change so
     * as to be attached to the nearest corner - see {@link #setPosition(String)}.
     *
     * @return <code>true</code> if the layer list snaps to the viewport sides and corners while being dragged.
     */
    public boolean isSnapToCorners()
    {
        return this.snapToCorners;
    }

    /**
     * Sets whether the layer list snaps to the viewport sides and corners while being dragged.
     * <p>
     * Dragging the layer list frame will result in a change to it's location offset - {@link #setLocationOffset(Vec4)}.
     * If the list is also set to snap to corners the frame position may change so as to be attached to the nearest
     * corner - see {@link #setPosition(String)}.
     *
     * @param enabled <code>true</code> if the layer list should snaps to the viewport sides and corners while being
     *                dragged.
     */
    public void setSnapToCorners(boolean enabled)
    {
        this.snapToCorners = enabled;
    }

    /**
     * Get the selected layer index number in the current <code>Model</code> layer list. A layer is selected when the
     * cursor is over it in the list. Returns -1 if no layer is currently selected.
     *
     * @return the selected layer index number or -1 if none is selected.
     */
    public int getSelectedIndex()
    {
        return this.selectedIndex;
    }

    /**
     * Set the selected layer index number. When selected a layer is highlighted in the list - this usually happens when
     * the cursor is over it.
     *
     * @param index the selected layer index number.
     */
    public void setSelectedIndex(int index)
    {
        this.selectedIndex = index;
        this.update();
    }

    /**
     * <code>SelectListener</code> implementation.
     *
     * @param event the current <code>SelectEvent</code>
     */
    public void selected(SelectEvent event)
    {
        if (event.hasObjects() && event.getTopObject() == this.annotation)
        {
            boolean update = false;
            if (event.getEventAction().equals(SelectEvent.ROLLOVER)
                || event.getEventAction().equals(SelectEvent.LEFT_CLICK))
            {
                // Highlight annotation
                if (!this.annotation.getAttributes().isHighlighted())
                {
                    this.annotation.getAttributes().setHighlighted(true);
                    update = true;
                }
                // Check for text or url
                PickedObject po = event.getTopPickedObject();
                if (po.getValue(AVKey.URL) != null)
                {
                    // Set cursor hand on hyperlinks
                    ((Component) this.wwd).setCursor(Cursor.getPredefinedCursor(Cursor.HAND_CURSOR));
                    int i = Integer.parseInt((String) po.getValue(AVKey.URL));
                    // Select current hyperlink
                    if (this.selectedIndex != i)
                    {
                        this.selectedIndex = i;
                        update = true;
                    }
                    // Enable/disable layer on left click
                    if (event.getEventAction().equals(SelectEvent.LEFT_CLICK))
                    {
                        LayerList layers = wwd.getModel().getLayers();
                        if (i >= 0 && i < layers.size())
                        {
                            layers.get(i).setEnabled(!layers.get(i).isEnabled());
                            update = true;
                        }
                    }
                }
                else
                {
                    // Unselect if not on an hyperlink
                    if (this.selectedIndex != -1)
                    {
                        this.selectedIndex = -1;
                        update = true;
                    }
                    // Set cursor
                    if (this.isComponentDragEnabled())
                        ((Component) this.wwd).setCursor(Cursor.getPredefinedCursor(Cursor.MOVE_CURSOR));
                    else
                        ((Component) this.wwd).setCursor(Cursor.getDefaultCursor());
                }
            }
            if (event.getEventAction().equals(SelectEvent.DRAG)
                || event.getEventAction().equals(SelectEvent.DRAG_END))
            {
                // Handle dragging
                if (this.isComponentDragEnabled() || this.isLayerDragEnabled())
                {
                    boolean wasDraggingLayer = this.draggingLayer;
                    this.drag(event);
                    // Update list if dragging a layer, otherwise just redraw the WorldWindow
                    if (this.draggingLayer || wasDraggingLayer)
                        update = true;
                    else
                        this.wwd.redraw();
                    event.consume();
                }
            }
            // Redraw annotation if needed
            if (update)
                this.update();
        }
        else if (event.getEventAction().equals(SelectEvent.ROLLOVER) && this.annotation.getAttributes().isHighlighted())
        {
            // de-highlight annotation
            this.annotation.getAttributes().setHighlighted(false);
            ((Component) this.wwd).setCursor(Cursor.getDefaultCursor());
            this.update();
        }
    }

    protected void drag(SelectEvent event)
    {
        if (event.getEventAction().equals(SelectEvent.DRAG))
        {
            if ((this.isComponentDragEnabled() && this.selectedIndex == -1 && this.dragRefIndex == -1)
                || this.draggingComponent)
            {
                // Dragging the whole list
                if (!this.draggingComponent)
                {
                    this.dragRefCursorPoint = event.getMouseEvent().getPoint();
                    this.dragRefPoint = this.annotation.getScreenPoint();
                    this.draggingComponent = true;
                }
                Point cursorOffset = new Point(event.getMouseEvent().getPoint().x - this.dragRefCursorPoint.x,
                    event.getMouseEvent().getPoint().y - this.dragRefCursorPoint.y);
                Point targetPoint = new Point(this.dragRefPoint.x + cursorOffset.x,
                    this.dragRefPoint.y - cursorOffset.y);
                this.moveTo(targetPoint);
                event.consume();
            }
            else if (this.isLayerDragEnabled())
            {
                // Dragging a layer inside the list
                if (!this.draggingLayer)
                {
                    this.dragRefIndex = this.selectedIndex;
                    this.draggingLayer = true;
                }
                if (this.selectedIndex != -1 && this.dragRefIndex != -1 && this.dragRefIndex != this.selectedIndex)
                {
                    // Move dragged layer
                    LayerList layers = this.wwd.getModel().getLayers();
                    int insertIndex = this.dragRefIndex > this.selectedIndex ?
                        this.selectedIndex : this.selectedIndex + 1;
                    int removeIndex = this.dragRefIndex > this.selectedIndex ?
                        this.dragRefIndex + 1 : this.dragRefIndex;
                    layers.add(insertIndex, layers.get(this.dragRefIndex));
                    layers.remove(removeIndex);
                    this.dragRefIndex = this.selectedIndex;
                    event.consume();
                }
            }
        }
        else if (event.getEventAction().equals(SelectEvent.DRAG_END))
        {
            this.draggingComponent = false;
            this.draggingLayer = false;
            this.dragRefIndex = -1;
        }
    }

    protected void moveTo(Point targetPoint)
    {
        Point refPoint = this.annotation.getScreenPoint();
        if (this.locationOffset == null)
            this.locationOffset = Vec4.ZERO;

        // Compute appropriate offset
        int x = (int) this.locationOffset.x - (refPoint.x - targetPoint.x);
        int y = (int) this.locationOffset.y - (refPoint.y - targetPoint.y);
        this.locationOffset = new Vec4(x, y, 0);

        // Compensate for rounding errors
        Point computedPoint = this.computeLocation(this.wwd.getView().getViewport());
        x += targetPoint.x - computedPoint.x;
        y += targetPoint.y - computedPoint.y;
        this.locationOffset = new Vec4(x, y, 0);

        if (this.snapToCorners)
            this.snapToCorners();
    }

    protected void snapToCorners()
    {
        // TODO: handle annotation scaling
        int width = this.size.width;
        int height = this.size.height;
        Rectangle viewport = this.wwd.getView().getViewport();
        Point refPoint = this.computeLocation(viewport);
        Point centerPoint = new Point(refPoint.x + width / 2, refPoint.y + height / 2);

        // Find closest corner position
        String newPos;
        if (centerPoint.x > viewport.width / 2)
            newPos = (centerPoint.y > viewport.height / 2) ? AVKey.NORTHEAST : AVKey.SOUTHEAST;
        else
            newPos = (centerPoint.y > viewport.height / 2) ? AVKey.NORTHWEST : AVKey.SOUTHWEST;

        // Adjust offset if position changed
        int x = 0, y = 0;
        if (newPos.equals(this.getPosition()))
        {
            x = (int) this.locationOffset.x;
            y = (int) this.locationOffset.y;
        }
        else
        {
            if (newPos.equals(AVKey.NORTHEAST))
            {
                x = refPoint.x - (viewport.width - width - this.borderWidth);
                y = refPoint.y - (viewport.height - height - this.borderWidth);
            }
            else if (newPos.equals(AVKey.SOUTHEAST))
            {
                x = refPoint.x - (viewport.width - width - this.borderWidth);
                y = refPoint.y - this.borderWidth;
            }
            if (newPos.equals(AVKey.NORTHWEST))
            {
                x = refPoint.x - this.borderWidth;
                y = refPoint.y - (viewport.height - height - this.borderWidth);
            }
            else if (newPos.equals(AVKey.SOUTHWEST))
            {
                x = refPoint.x - this.borderWidth;
                y = refPoint.y - this.borderWidth;
            }
        }

        // Snap to edges
        x = Math.abs(x) < 16 ? 0 : x;
        y = Math.abs(y) < 16 ? 0 : y;

        this.position = newPos;
        this.locationOffset = new Vec4(x, y, 0);
    }

    /** Schedule the layer list for redrawing before the next render pass. */
    public void update()
    {
        this.update = true;
        this.wwd.redraw();
    }

    /**
     * Force the layer list to redraw itself from the current <code>Model</code> with the current highlighted state and
     * selected layer colors and opacity.
     *
     * @param dc the current {@link DrawContext}.
     *
     * @see #setMinOpacity(double)
     * @see #setMaxOpacity(double)
     * @see #setColor(java.awt.Color)
     * @see #setHighlightColor(java.awt.Color)
     */
    public void updateNow(DrawContext dc)
    {
        // Adjust annotation appearance to highlighted state
        this.highlight(this.annotation.getAttributes().isHighlighted());

        // Compose html text
        String text = this.makeAnnotationText(this.wwd.getModel().getLayers());
        this.annotation.setText(text);

        // Update current size and adjust annotation draw offset according to it's width
        // TODO: handle annotation scaling
        this.size = this.annotation.getPreferredSize(dc);
        this.annotation.getAttributes().setDrawOffset(new Point(this.size.width / 2, 0));

        // Clear update flag
        this.update = false;
    }

    /**
     * Change the annotation appearance according to the given highlighted state.
     *
     * @param highlighted <code>true</code> if the annotation should appear highlighted.
     */
    protected void highlight(boolean highlighted)
    {
        // Adjust border color and annotation opacity
        if (highlighted)
        {
            this.annotation.getAttributes().setBorderColor(this.highlightColor);
            this.annotation.getAttributes().setOpacity(this.maxOpacity);
        }
        else
        {
            this.annotation.getAttributes().setBorderColor(this.color);
            this.annotation.getAttributes().setOpacity(this.minOpacity);
        }
    }

    /**
     * Compose the annotation text from the given <code>LayerList</code>.
     *
     * @param layers the <code>LayerList</code> to draw names from.
     *
     * @return the annotation text to be displayed.
     */
    protected String makeAnnotationText(LayerList layers)
    {
        // Compose html text
        StringBuilder text = new StringBuilder();
        Color color;
        int i = 0;
        for (Layer layer : layers)
        {
            if (!this.isMinimized() || layer == this)
            {
                color = (i == this.selectedIndex) ? this.highlightColor : this.color;
                color = (i == this.dragRefIndex) ? dragColor : color;
                text.append("<a href=\"");
                text.append(i);
                text.append("\"><font color=\"");
                text.append(encodeHTMLColor(color));
                text.append("\">");
                text.append((layer.isEnabled() ? layerEnabledSymbol : layerDisabledSymbol));
                text.append(" ");
                text.append((layer.isEnabled() ? "<b>" : "<i>"));
                text.append(layer.getName());
                text.append((layer.isEnabled() ? "</b>" : "</i>"));
                text.append("</a><br />");
            }
            i++;
        }
        return text.toString();
    }

    protected static String encodeHTMLColor(Color c)
    {
        return String.format("#%02x%02x%02x", c.getRed(), c.getGreen(), c.getBlue());
    }

    public void render(DrawContext dc)
    {
        if (this.update)
            this.updateNow(dc);

        this.annotation.setScreenPoint(computeLocation(dc.getView().getViewport()));
        super.render(dc);
    }

    /**
     * Compute the draw frame south-west corner screen location according to it's position - see {@link
     * #setPosition(String)}, location offset - see {@link #setLocationOffset(Vec4)}, or location center - see {@link
     * #setLocationCenter(Vec4)}, and border distance from the viewport edges - see {@link #setBorderWidth(int)}.
     *
     * @param viewport the current <code>Viewport</code> rectangle.
     *
     * @return the draw frame south-west corner screen location.
     */
    protected Point computeLocation(Rectangle viewport)
    {
        // TODO: handle annotation scaling
        int width = this.size.width;
        int height = this.size.height;

        int x;
        int y;

        if (this.locationCenter != null)
        {
            x = (int) this.locationCenter.x - width / 2;
            y = (int) this.locationCenter.y - height / 2;
        }
        else if (this.position.equals(AVKey.NORTHEAST))
        {
            x = (int) viewport.getWidth() - width - this.borderWidth;
            y = (int) viewport.getHeight() - height - this.borderWidth;
        }
        else if (this.position.equals(AVKey.SOUTHEAST))
        {
            x = (int) viewport.getWidth() - width - this.borderWidth;
            //noinspection SuspiciousNameCombination
            y = this.borderWidth;
        }
        else if (this.position.equals(AVKey.NORTHWEST))
        {
            x = this.borderWidth;
            y = (int) viewport.getHeight() - height - this.borderWidth;
        }
        else if (this.position.equals(AVKey.SOUTHWEST))
        {
            x = this.borderWidth;
            //noinspection SuspiciousNameCombination
            y = this.borderWidth;
        }
        else // use North East as default
        {
            x = (int) viewport.getWidth() - width - this.borderWidth;
            y = (int) viewport.getHeight() - height - this.borderWidth;
        }

        if (this.locationOffset != null)
        {
            x += this.locationOffset.x;
            y += this.locationOffset.y;
        }

        return new Point(x, y);
    }

    @Override
    public String toString()
    {
        return Logging.getMessage("layers.LayerManagerLayer.Name");
    }
}<|MERGE_RESOLUTION|>--- conflicted
+++ resolved
@@ -430,11 +430,7 @@
      * Set the layer list frame to be minimized. When minimized, the layer list only contains itself as the only item,
      * and thus shrinks toward it's corner position.
      *
-<<<<<<< HEAD
-     * @param minimized <code>true</code> if the layer list frame should be minimized.
-=======
      * @param minimized <code>true</code> if the layer list frame sould be minimized.
->>>>>>> 1df700d1
      */
     public void setMinimized(boolean minimized)
     {
