/*
 * Copyright 2006-2009, 2017, 2020 United States Government, as represented by the
 * Administrator of the National Aeronautics and Space Administration.
 * All rights reserved.
 * 
 * The NASA World Wind Java (WWJ) platform is licensed under the Apache License,
 * Version 2.0 (the "License"); you may not use this file except in compliance
 * with the License. You may obtain a copy of the License at
 * http://www.apache.org/licenses/LICENSE-2.0
 * 
 * Unless required by applicable law or agreed to in writing, software distributed
 * under the License is distributed on an "AS IS" BASIS, WITHOUT WARRANTIES OR
 * CONDITIONS OF ANY KIND, either express or implied. See the License for the
 * specific language governing permissions and limitations under the License.
 * 
 * NASA World Wind Java (WWJ) also contains the following 3rd party Open Source
 * software:
 * 
 *     Jackson Parser – Licensed under Apache 2.0
 *     GDAL – Licensed under MIT
 *     JOGL – Licensed under  Berkeley Software Distribution (BSD)
 *     Gluegen – Licensed under Berkeley Software Distribution (BSD)
 * 
 * A complete listing of 3rd Party software notices and licenses included in
 * NASA World Wind Java (WWJ)  can be found in the WorldWindJava-v2.2 3rd-party
 * notices and licenses PDF found in code directory.
 */

package gov.nasa.worldwindx.examples.tutorial;

import gov.nasa.worldwind.Configuration;
import gov.nasa.worldwind.avlist.AVKey;
import gov.nasa.worldwind.geom.*;
import gov.nasa.worldwind.layers.RenderableLayer;
import gov.nasa.worldwind.pick.PickSupport;
import gov.nasa.worldwind.render.*;
import gov.nasa.worldwind.util.OGLUtil;
import gov.nasa.worldwindx.examples.ApplicationTemplate;

import com.jogamp.opengl.*;
import java.awt.*;

/**
 * Example of a custom {@link Renderable} that draws a cube at a geographic position. This class shows the simplest
 * possible example of a custom Renderable, while still following WorldWind best practices. See
 * https://worldwind.arc.nasa.gov/java/tutorials/build-a-custom-renderable/ for a complete description of this
 * example.
 *
 * @author pabercrombie
 * @version $Id: Cube.java 691 2012-07-12 19:17:17Z pabercrombie $
 */
public class Cube extends ApplicationTemplate implements Renderable
{
    /** Geographic position of the cube. */
    protected Position position;
    /** Length of each face, in meters. */
    protected double size;

    /** Support object to help with pick resolution. */
    protected PickSupport pickSupport = new PickSupport();

    // Determined each frame
    protected long frameTimestamp = -1L;
    protected OrderedCube currentFramesOrderedCube;

    /**
     * This class holds the Cube's Cartesian coordinates. An instance of it is added to the scene controller's ordered
     * renderable queue during picking and rendering.
     */
    protected class OrderedCube implements OrderedRenderable
    {
        /** Cartesian position of the cube, computed from
         * {@link gov.nasa.worldwindx.examples.tutorial.Cube#position}. */
        protected Vec4 placePoint;
        /** Distance from the eye point to the cube. */
        protected double eyeDistance;
        /**
         * The cube's Cartesian bounding extent.
         */
        protected Extent extent;

        public double getDistanceFromEye()
        {
            return this.eyeDistance;
        }

        public void pick(DrawContext dc, Point pickPoint)
        {
            // Use same code for rendering and picking.
            this.render(dc);
        }

        public void render(DrawContext dc)
        {
            Cube.this.drawOrderedRenderable(dc, Cube.this.pickSupport);
        }
    }

    public Cube(Position position, double sizeInMeters)
    {
        this.position = position;
        this.size = sizeInMeters;
    }

    public void render(DrawContext dc)
    {
        // Render is called twice, once for picking and once for rendering. In both cases an OrderedCube is added to
        // the ordered renderable queue.

        OrderedCube orderedCube = this.makeOrderedRenderable(dc);

        if (orderedCube.extent != null)
        {
            if (!this.intersectsFrustum(dc, orderedCube))
                return;

            // If the shape is less that a pixel in size, don't render it.
            if (dc.isSmall(orderedCube.extent, 1))
                return;
        }

        // Add the cube to the ordered renderable queue. The SceneController sorts the ordered renderables by eye
        // distance, and then renders them back to front.
        dc.addOrderedRenderable(orderedCube);
    }

    /**
     * Determines whether the cube intersects the view frustum.
     *
     * @param dc the current draw context.
<<<<<<< HEAD
     * @param orderedCube the cube to evaluate.
=======
     * @param orderedCube The cube to check.
>>>>>>> 1df700d1
     *
     * @return true if this cube intersects the frustum, otherwise false.
     */
    protected boolean intersectsFrustum(DrawContext dc, OrderedCube orderedCube)
    {
        if (dc.isPickingMode())
            return dc.getPickFrustums().intersectsAny(orderedCube.extent);

        return dc.getView().getFrustumInModelCoordinates().intersects(orderedCube.extent);
    }

    /**
     * Compute per-frame attributes, and add the ordered renderable to the ordered renderable list.
     *
     * @param dc Current draw context.
<<<<<<< HEAD
     * @return the ordered cube
=======
     * @return The resulting cube.
>>>>>>> 1df700d1
     */
    protected OrderedCube makeOrderedRenderable(DrawContext dc)
    {
        // This method is called twice each frame: once during picking and once during rendering. We only need to
        // compute the placePoint, eye distance and extent once per frame, so check the frame timestamp to see if
        // this is a new frame. However, we can't use this optimization for 2D continuous globes because the
        // Cartesian coordinates of the cube are different for each 2D globe drawn during the current frame.

        if (dc.getFrameTimeStamp() != this.frameTimestamp || dc.isContinuous2DGlobe())
        {
            OrderedCube orderedCube = new OrderedCube();

            // Convert the cube's geographic position to a position in Cartesian coordinates. If drawing to a 2D
            // globe ignore the shape's altitude.
            if (dc.is2DGlobe())
            {
                orderedCube.placePoint = dc.getGlobe().computePointFromPosition(this.position.getLatitude(),
                    this.position.getLongitude(), 0);
            }
            else
            {
                orderedCube.placePoint = dc.getGlobe().computePointFromPosition(this.position);
            }

            // Compute the distance from the eye to the cube's position.
            orderedCube.eyeDistance = dc.getView().getEyePoint().distanceTo3(orderedCube.placePoint);

            // Compute a sphere that encloses the cube. We'll use this sphere for intersection calculations to determine
            // if the cube is actually visible.
            orderedCube.extent = new Sphere(orderedCube.placePoint, Math.sqrt(3.0) * this.size / 2.0);

            // Keep track of the timestamp we used to compute the ordered renderable.
            this.frameTimestamp = dc.getFrameTimeStamp();
            this.currentFramesOrderedCube = orderedCube;

            return orderedCube;
        }
        else
        {
            return this.currentFramesOrderedCube;
        }
    }

    /**
     * Set up drawing state, and draw the cube.This method is called when the cube is rendered in ordered rendering
     * mode.
     *
     * @param dc Current draw context.
<<<<<<< HEAD
     * @param pickCandidates the pick candidate results if in picking mode
=======
     * @param pickCandidates The pick candidates list.
>>>>>>> 1df700d1
     */
    protected void drawOrderedRenderable(DrawContext dc, PickSupport pickCandidates)
    {
        this.beginDrawing(dc);
        try
        {
            GL2 gl = dc.getGL().getGL2(); // GL initialization checks for GL2 compatibility.
            if (dc.isPickingMode())
            {
                Color pickColor = dc.getUniquePickColor();
                pickCandidates.addPickableObject(pickColor.getRGB(), this, this.position);
                gl.glColor3ub((byte) pickColor.getRed(), (byte) pickColor.getGreen(), (byte) pickColor.getBlue());
            }

            // Render a unit cube and apply a scaling factor to scale the cube to the appropriate size.
            gl.glScaled(this.size, this.size, this.size);
            this.drawUnitCube(dc);
        }
        finally
        {
            this.endDrawing(dc);
        }
    }

    /**
     * Setup drawing state in preparation for drawing the cube. State changed by this method must be restored in
     * endDrawing.
     *
     * @param dc Active draw context.
     */
    protected void beginDrawing(DrawContext dc)
    {
        GL2 gl = dc.getGL().getGL2(); // GL initialization checks for GL2 compatibility.

        int attrMask = GL2.GL_CURRENT_BIT | GL2.GL_COLOR_BUFFER_BIT;

        gl.glPushAttrib(attrMask);

        if (!dc.isPickingMode())
        {
            dc.beginStandardLighting();
            gl.glEnable(GL.GL_BLEND);
            OGLUtil.applyBlending(gl, false);

            // Were applying a scale transform on the modelview matrix, so the normal vectors must be re-normalized
            // before lighting is computed.
            gl.glEnable(GL2.GL_NORMALIZE);
        }

        // Multiply the modelview matrix by a surface orientation matrix to set up a local coordinate system with the
        // origin at the cube's center position, the Y axis pointing North, the X axis pointing East, and the Z axis
        // normal to the globe.
        gl.glMatrixMode(GL2.GL_MODELVIEW);

        Matrix matrix = dc.getGlobe().computeSurfaceOrientationAtPosition(this.position);
        matrix = dc.getView().getModelviewMatrix().multiply(matrix);

        double[] matrixArray = new double[16];
        matrix.toArray(matrixArray, 0, false);
        gl.glLoadMatrixd(matrixArray, 0);
    }

    /**
     * Restore drawing state changed in beginDrawing to the default.
     *
     * @param dc Active draw context.
     */
    protected void endDrawing(DrawContext dc)
    {
        GL2 gl = dc.getGL().getGL2(); // GL initialization checks for GL2 compatibility.

        if (!dc.isPickingMode())
            dc.endStandardLighting();

        gl.glPopAttrib();
    }

    /**
     * Draw a unit cube, using the active modelview matrix to orient the shape.
     *
     * @param dc Current draw context.
     */
    protected void drawUnitCube(DrawContext dc)
    {
        // Vertices of a unit cube, centered on the origin.
        float[][] v = {{-0.5f, 0.5f, -0.5f}, {-0.5f, 0.5f, 0.5f}, {0.5f, 0.5f, 0.5f}, {0.5f, 0.5f, -0.5f},
            {-0.5f, -0.5f, 0.5f}, {0.5f, -0.5f, 0.5f}, {0.5f, -0.5f, -0.5f}, {-0.5f, -0.5f, -0.5f}};

        // Array to group vertices into faces
        int[][] faces = {{0, 1, 2, 3}, {2, 5, 6, 3}, {1, 4, 5, 2}, {0, 7, 4, 1}, {0, 7, 6, 3}, {4, 7, 6, 5}};

        // Normal vectors for each face
        float[][] n = {{0, 1, 0}, {1, 0, 0}, {0, 0, 1}, {-1, 0, 0}, {0, 0, -1}, {0, -1, 0}};

        // Note: draw the cube in OpenGL immediate mode for simplicity. Real applications should use vertex arrays
        // or vertex buffer objects to achieve better performance.
        GL2 gl = dc.getGL().getGL2(); // GL initialization checks for GL2 compatibility.
        gl.glBegin(GL2.GL_QUADS);
        try
        {
            for (int i = 0; i < faces.length; i++)
            {
                gl.glNormal3f(n[i][0], n[i][1], n[i][2]);

                for (int j = 0; j < faces[0].length; j++)
                {
                    gl.glVertex3f(v[faces[i][j]][0], v[faces[i][j]][1], v[faces[i][j]][2]);
                }
            }
        }
        finally
        {
            gl.glEnd();
        }
    }

    protected static class AppFrame extends ApplicationTemplate.AppFrame
    {
        public AppFrame()
        {
            super(true, true, false);

            RenderableLayer layer = new RenderableLayer();
            Cube cube = new Cube(Position.fromDegrees(35.0, -120.0, 3000), 1000);
            layer.addRenderable(cube);

            getWwd().getModel().getLayers().add(layer);
        }
    }

    public static void main(String[] args)
    {
        Configuration.setValue(AVKey.INITIAL_LATITUDE, 35.0);
        Configuration.setValue(AVKey.INITIAL_LONGITUDE, -120.0);
        Configuration.setValue(AVKey.INITIAL_ALTITUDE, 15500);
        Configuration.setValue(AVKey.INITIAL_PITCH, 45);
        Configuration.setValue(AVKey.INITIAL_HEADING, 45);

        ApplicationTemplate.start("WorldWind Custom Renderable Tutorial", AppFrame.class);
    }
}<|MERGE_RESOLUTION|>--- conflicted
+++ resolved
@@ -128,11 +128,7 @@
      * Determines whether the cube intersects the view frustum.
      *
      * @param dc the current draw context.
-<<<<<<< HEAD
-     * @param orderedCube the cube to evaluate.
-=======
      * @param orderedCube The cube to check.
->>>>>>> 1df700d1
      *
      * @return true if this cube intersects the frustum, otherwise false.
      */
@@ -148,11 +144,7 @@
      * Compute per-frame attributes, and add the ordered renderable to the ordered renderable list.
      *
      * @param dc Current draw context.
-<<<<<<< HEAD
-     * @return the ordered cube
-=======
      * @return The resulting cube.
->>>>>>> 1df700d1
      */
     protected OrderedCube makeOrderedRenderable(DrawContext dc)
     {
@@ -201,11 +193,7 @@
      * mode.
      *
      * @param dc Current draw context.
-<<<<<<< HEAD
-     * @param pickCandidates the pick candidate results if in picking mode
-=======
      * @param pickCandidates The pick candidates list.
->>>>>>> 1df700d1
      */
     protected void drawOrderedRenderable(DrawContext dc, PickSupport pickCandidates)
     {
