/*
 * Copyright 2006-2009, 2017, 2020 United States Government, as represented by the
 * Administrator of the National Aeronautics and Space Administration.
 * All rights reserved.
 * 
 * The NASA World Wind Java (WWJ) platform is licensed under the Apache License,
 * Version 2.0 (the "License"); you may not use this file except in compliance
 * with the License. You may obtain a copy of the License at
 * http://www.apache.org/licenses/LICENSE-2.0
 * 
 * Unless required by applicable law or agreed to in writing, software distributed
 * under the License is distributed on an "AS IS" BASIS, WITHOUT WARRANTIES OR
 * CONDITIONS OF ANY KIND, either express or implied. See the License for the
 * specific language governing permissions and limitations under the License.
 * 
 * NASA World Wind Java (WWJ) also contains the following 3rd party Open Source
 * software:
 * 
 *     Jackson Parser – Licensed under Apache 2.0
 *     GDAL – Licensed under MIT
 *     JOGL – Licensed under  Berkeley Software Distribution (BSD)
 *     Gluegen – Licensed under Berkeley Software Distribution (BSD)
 * 
 * A complete listing of 3rd Party software notices and licenses included in
 * NASA World Wind Java (WWJ)  can be found in the WorldWindJava-v2.2 3rd-party
 * notices and licenses PDF found in code directory.
 */
package gov.nasa.worldwindx.examples;

import gov.nasa.worldwind.*;
import gov.nasa.worldwind.event.*;
import gov.nasa.worldwind.avlist.*;
import gov.nasa.worldwind.geom.*;
import gov.nasa.worldwind.layers.*;
import gov.nasa.worldwind.render.*;

import javax.swing.*;
import javax.swing.border.*;
import java.awt.*;
import java.awt.event.*;
import java.beans.*;
import java.util.*;

/**
<<<<<<< HEAD
 * A utility class to interactively build a polyline. When armed, the class monitors mouse events and adds new positions
 * to a polyline as the user identifies them. The interaction sequence for creating a line is as follows: <ul> <li> Arm
 * the line builder by calling its {@link #setArmed(boolean)} method with an argument of true. </li> <li> Place the
 * cursor at the first desired polyline position. Press and release mouse button one. </li> <li> Press button one near
 * the next desired position, drag the mouse to the exact position, then release the button. The proposed line segment
 * will echo while the mouse is dragged. Continue selecting new positions this way until the polyline contains all
 * desired positions. </li> <li> Disarm the <code>LineBuilder</code> object by calling its {@link #setArmed(boolean)}
 * method with an argument of false. </li> </ul>
 * <p>
 * While the line builder is armed, pressing and immediately releasing mouse button one while also pressing the control
 * key (Ctl) removes the last position from the polyline. </p>
 * <p>
 * Mouse events the line builder acts on while armed are marked as consumed. These events are mouse pressed, released,
 * clicked and dragged. These events are not acted on while the line builder is not armed. The builder can be
 * continuously armed and rearmed to allow intervening maneuvering of the globe while building a polyline. A user can
 * add positions, pause entry, maneuver the view, then continue entering positions. </p>
 * <p>
 * Arming and disarming the line builder does not change the contents or attributes of the line builder's layer. </p>
 * <p>
 * The polyline and a layer containing it may be specified when a <code>LineBuilder</code> is constructed. </p>
=======
 * A utility class to interactively build a path. When armed, the class monitors mouse events and adds new positions to
 * a path as the user identifies them. The interaction sequence for creating a line is as follows: <ul> <li> Arm the
 * line builder by calling its {@link #setArmed(boolean)} method with an argument of true. </li> <li> Place the cursor
 * at the first desired path position. Press and release mouse button one. </li> <li> Press button one near the next
 * desired position, drag the mouse to the exact position, then release the button. The proposed line segment will echo
 * while the mouse is dragged. Continue selecting new positions this way until the path contains all desired positions.
 * </li> <li> Disarm the <code>LineBuilder</code> object by calling its {@link #setArmed(boolean)} method with an
 * argument of false. </li> </ul>
 * <p>
 * While the line builder is armed, pressing and immediately releasing mouse button one while also pressing the control
 * key (Ctl) removes the last position from the path. </p>
 * <p>
 * Mouse events the line builder acts on while armed are marked as consumed. These events are mouse pressed, released,
 * clicked and dragged. These events are not acted on while the line builder is not armed. The builder can be
 * continuously armed and rearmed to allow intervening maneuvering of the globe while building a path. A user can add
 * positions, pause entry, maneuver the view, then continue entering positions. </p>
 * <p>
 * Arming and disarming the line builder does not change the contents or attributes of the line builder's layer. </p>
 * <p>
 * The path and a layer containing it may be specified when a <code>LineBuilder</code> is constructed. </p>
>>>>>>> 1df700d1
 * <p>
 * This class contains a <code>main</code> method implementing an example program illustrating use of
 * <code>LineBuilder</code>. </p>
 *
 * @author tag
 * @version $Id: LineBuilder.java 1171 2013-02-11 21:45:02Z dcollins $
 */
public class LineBuilder extends AVListImpl {

    private final WorldWindow wwd;
    private boolean armed = false;
    private ArrayList<Position> positions = new ArrayList<>();
    private final RenderableLayer layer;
    private final Path line;
    private boolean active = false;

    /**
     * Construct a new line builder using the specified path and layer and drawing events from the specified world
     * window. Either or both the path and the layer may be null, in which case the necessary object is created.
     *
     * @param wwd the WorldWindow to draw events from.
     * @param lineLayer the layer holding the path. May be null, in which case a new layer is created.
     * @param path the path object to build. May be null, in which case a new path is created.
     */
    public LineBuilder(final WorldWindow wwd, RenderableLayer lineLayer, Path path) {
        this.wwd = wwd;

        if (path != null) {
            line = path;
        } else {
            this.line = new Path();
            this.line.setSurfacePath(true);
        }
        this.layer = lineLayer != null ? lineLayer : new RenderableLayer();
        this.layer.addRenderable(this.line);
        this.wwd.getModel().getLayers().add(this.layer);

        this.wwd.getInputHandler().addMouseListener(new MouseAdapter() {
            @Override
            public void mousePressed(MouseEvent mouseEvent) {
                if (armed && mouseEvent.getButton() == MouseEvent.BUTTON1) {
                    if (armed && (mouseEvent.getModifiersEx() & MouseEvent.BUTTON1_DOWN_MASK) != 0) {
                        if (!mouseEvent.isControlDown()) {
                            active = true;
                            addPosition();
                        }
                    }
                    mouseEvent.consume();
                }
            }

            @Override
            public void mouseReleased(MouseEvent mouseEvent) {
                if (armed && mouseEvent.getButton() == MouseEvent.BUTTON1) {
                    if (positions.size() == 1) {
                        removePosition();
                    }
                    active = false;
                    mouseEvent.consume();
                }
            }

            @Override
            public void mouseClicked(MouseEvent mouseEvent) {
                if (armed && mouseEvent.getButton() == MouseEvent.BUTTON1) {
                    if (mouseEvent.isControlDown()) {
                        removePosition();
                    }
                    mouseEvent.consume();
                }
            }
        });

        this.wwd.getInputHandler().addMouseMotionListener(new MouseMotionAdapter() {
            @Override
            public void mouseDragged(MouseEvent mouseEvent) {
                if (armed && (mouseEvent.getModifiersEx() & MouseEvent.BUTTON1_DOWN_MASK) != 0) {
                    // Don't update the path here because the wwd current cursor position will not
                    // have been updated to reflect the current mouse position. Wait to update in the
                    // position listener, but consume the event so the view doesn't respond to it.
                    if (active) {
                        mouseEvent.consume();
                    }
                }
            }
        });

        this.wwd.addPositionListener((PositionEvent event) -> {
            if (!active) {
                return;
            }

            if (positions.size() == 1) {
                addPosition();
            } else {
                replacePosition();
            }
        });
    }

    /**
     * Returns the layer holding the path being created.
     *
     * @return the layer containing the path.
     */
    public RenderableLayer getLayer() {
        return this.layer;
    }

    /**
     * Returns the layer currently used to display the path.
     *
     * @return the layer holding the path.
     */
    public Path getLine() {
        return this.line;
    }

    /**
     * Removes all positions from the path.
     */
    public void clear() {
        while (this.positions.size() > 0) {
            this.removePosition();
        }
    }

    /**
     * Identifies whether the line builder is armed.
     *
     * @return true if armed, false if not armed.
     */
    public boolean isArmed() {
        return this.armed;
    }

    /**
     * Arms and disarms the line builder. When armed, the line builder monitors user input and builds the path in
     * response to the actions mentioned in the overview above. When disarmed, the line builder ignores all user input.
     *
     * @param armed true to arm the line builder, false to disarm it.
     */
    public void setArmed(boolean armed) {
        this.armed = armed;
    }

    private void addPosition() {
        Position curPos = this.wwd.getCurrentPosition();
        if (curPos == null) {
            return;
        }

        this.positions.add(curPos);
        this.line.setPositions(this.positions);
        this.firePropertyChange("LineBuilder.AddPosition", null, curPos);
        this.wwd.redraw();
    }

    private void replacePosition() {
        Position curPos = this.wwd.getCurrentPosition();
        if (curPos == null) {
            return;
        }

        int index = this.positions.size() - 1;
        if (index < 0) {
            index = 0;
        }

        Position currentLastPosition = this.positions.get(index);
        this.positions.set(index, curPos);
        this.line.setPositions(this.positions);
        this.firePropertyChange("LineBuilder.ReplacePosition", currentLastPosition, curPos);
        this.wwd.redraw();
    }

    private void removePosition() {
        if (this.positions.isEmpty()) {
            return;
        }

        Position currentLastPosition = this.positions.get(this.positions.size() - 1);
        this.positions.remove(this.positions.size() - 1);
        this.line.setPositions(this.positions);
        this.firePropertyChange("LineBuilder.RemovePosition", currentLastPosition, null);
        this.wwd.redraw();
    }

    // ===================== Control Panel ======================= //
    // The following code is an example program illustrating LineBuilder usage. It is not required by the
    // LineBuilder class, itself.
    private static class LinePanel extends JPanel {

        private final WorldWindow wwd;
        private final LineBuilder lineBuilder;
        private JButton newButton;
        private JButton pauseButton;
        private JButton endButton;
        private JLabel[] pointLabels;

        public LinePanel(WorldWindow wwd, LineBuilder lineBuilder) {
            super(new BorderLayout());
            this.wwd = wwd;
            this.lineBuilder = lineBuilder;
            this.makePanel(new Dimension(200, 400));
            lineBuilder.addPropertyChangeListener((PropertyChangeEvent propertyChangeEvent) -> {
                fillPointsPanel();
            });
        }

        private void makePanel(Dimension size) {
            JPanel buttonPanel = new JPanel(new GridLayout(1, 2, 5, 5));
            newButton = new JButton("New");
            newButton.addActionListener((ActionEvent actionEvent) -> {
                lineBuilder.clear();
                lineBuilder.setArmed(true);
                pauseButton.setText("Pause");
                pauseButton.setEnabled(true);
                endButton.setEnabled(true);
                newButton.setEnabled(false);
                ((Component) wwd).setCursor(Cursor.getPredefinedCursor(Cursor.CROSSHAIR_CURSOR));
            });
            buttonPanel.add(newButton);
            newButton.setEnabled(true);

            pauseButton = new JButton("Pause");
            pauseButton.addActionListener((ActionEvent actionEvent) -> {
                lineBuilder.setArmed(!lineBuilder.isArmed());
                pauseButton.setText(!lineBuilder.isArmed() ? "Resume" : "Pause");
                ((Component) wwd).setCursor(Cursor.getDefaultCursor());
            });
            buttonPanel.add(pauseButton);
            pauseButton.setEnabled(false);

            endButton = new JButton("End");
            endButton.addActionListener((ActionEvent actionEvent) -> {
                lineBuilder.setArmed(false);
                newButton.setEnabled(true);
                pauseButton.setEnabled(false);
                pauseButton.setText("Pause");
                endButton.setEnabled(false);
                ((Component) wwd).setCursor(Cursor.getDefaultCursor());
            });
            buttonPanel.add(endButton);
            endButton.setEnabled(false);

            JPanel pointPanel = new JPanel(new GridLayout(0, 1, 0, 10));
            pointPanel.setBorder(BorderFactory.createEmptyBorder(5, 5, 5, 5));

            this.pointLabels = new JLabel[20];
            for (int i = 0; i < this.pointLabels.length; i++) {
                this.pointLabels[i] = new JLabel("");
                pointPanel.add(this.pointLabels[i]);
            }

            // Put the point panel in a container to prevent scroll panel from stretching the vertical spacing.
            JPanel dummyPanel = new JPanel(new BorderLayout());
            dummyPanel.add(pointPanel, BorderLayout.NORTH);

            // Put the point panel in a scroll bar.
            JScrollPane scrollPane = new JScrollPane(dummyPanel);
            scrollPane.setBorder(BorderFactory.createEmptyBorder(0, 0, 0, 0));
            if (size != null) {
                scrollPane.setPreferredSize(size);
            }

            // Add the buttons, scroll bar and inner panel to a titled panel that will resize with the main window.
            JPanel outerPanel = new JPanel(new BorderLayout());
            outerPanel.setBorder(
                    new CompoundBorder(BorderFactory.createEmptyBorder(9, 9, 9, 9), new TitledBorder("Line")));
            outerPanel.setToolTipText("Line control and info");
            outerPanel.add(buttonPanel, BorderLayout.NORTH);
            outerPanel.add(scrollPane, BorderLayout.CENTER);
            this.add(outerPanel, BorderLayout.CENTER);
        }

        private void fillPointsPanel() {
            int i = 0;
            for (Position pos : lineBuilder.getLine().getPositions()) {
                if (i == this.pointLabels.length) {
                    break;
                }

                String las = String.format("Lat %7.4f\u00B0", pos.getLatitude().getDegrees());
                String los = String.format("Lon %7.4f\u00B0", pos.getLongitude().getDegrees());
                pointLabels[i++].setText(las + "  " + los);
            }
            for (; i < this.pointLabels.length; i++) {
                pointLabels[i++].setText("");
            }
        }
    }

    /**
     * Marked as deprecated to keep it out of the javadoc.
     *
     * @deprecated
     */
    @Deprecated
    public static class AppFrame extends ApplicationTemplate.AppFrame {

        public AppFrame() {
            super(true, false, false);

            LineBuilder lineBuilder = new LineBuilder(this.getWwd(), null, null);
            this.getContentPane().add(new LinePanel(this.getWwd(), lineBuilder), BorderLayout.WEST);
        }
    }

    public static void main(String[] args) {
        //noinspection deprecation
        ApplicationTemplate.start("WorldWind Line Builder", LineBuilder.AppFrame.class);
    }
}<|MERGE_RESOLUTION|>--- conflicted
+++ resolved
@@ -42,28 +42,6 @@
 import java.util.*;
 
 /**
-<<<<<<< HEAD
- * A utility class to interactively build a polyline. When armed, the class monitors mouse events and adds new positions
- * to a polyline as the user identifies them. The interaction sequence for creating a line is as follows: <ul> <li> Arm
- * the line builder by calling its {@link #setArmed(boolean)} method with an argument of true. </li> <li> Place the
- * cursor at the first desired polyline position. Press and release mouse button one. </li> <li> Press button one near
- * the next desired position, drag the mouse to the exact position, then release the button. The proposed line segment
- * will echo while the mouse is dragged. Continue selecting new positions this way until the polyline contains all
- * desired positions. </li> <li> Disarm the <code>LineBuilder</code> object by calling its {@link #setArmed(boolean)}
- * method with an argument of false. </li> </ul>
- * <p>
- * While the line builder is armed, pressing and immediately releasing mouse button one while also pressing the control
- * key (Ctl) removes the last position from the polyline. </p>
- * <p>
- * Mouse events the line builder acts on while armed are marked as consumed. These events are mouse pressed, released,
- * clicked and dragged. These events are not acted on while the line builder is not armed. The builder can be
- * continuously armed and rearmed to allow intervening maneuvering of the globe while building a polyline. A user can
- * add positions, pause entry, maneuver the view, then continue entering positions. </p>
- * <p>
- * Arming and disarming the line builder does not change the contents or attributes of the line builder's layer. </p>
- * <p>
- * The polyline and a layer containing it may be specified when a <code>LineBuilder</code> is constructed. </p>
-=======
  * A utility class to interactively build a path. When armed, the class monitors mouse events and adds new positions to
  * a path as the user identifies them. The interaction sequence for creating a line is as follows: <ul> <li> Arm the
  * line builder by calling its {@link #setArmed(boolean)} method with an argument of true. </li> <li> Place the cursor
@@ -84,7 +62,6 @@
  * Arming and disarming the line builder does not change the contents or attributes of the line builder's layer. </p>
  * <p>
  * The path and a layer containing it may be specified when a <code>LineBuilder</code> is constructed. </p>
->>>>>>> 1df700d1
  * <p>
  * This class contains a <code>main</code> method implementing an example program illustrating use of
  * <code>LineBuilder</code>. </p>
