/*
 * Copyright 2006-2009, 2017, 2020 United States Government, as represented by the
 * Administrator of the National Aeronautics and Space Administration.
 * All rights reserved.
 * 
 * The NASA World Wind Java (WWJ) platform is licensed under the Apache License,
 * Version 2.0 (the "License"); you may not use this file except in compliance
 * with the License. You may obtain a copy of the License at
 * http://www.apache.org/licenses/LICENSE-2.0
 * 
 * Unless required by applicable law or agreed to in writing, software distributed
 * under the License is distributed on an "AS IS" BASIS, WITHOUT WARRANTIES OR
 * CONDITIONS OF ANY KIND, either express or implied. See the License for the
 * specific language governing permissions and limitations under the License.
 * 
 * NASA World Wind Java (WWJ) also contains the following 3rd party Open Source
 * software:
 * 
 *     Jackson Parser – Licensed under Apache 2.0
 *     GDAL – Licensed under MIT
 *     JOGL – Licensed under  Berkeley Software Distribution (BSD)
 *     Gluegen – Licensed under Berkeley Software Distribution (BSD)
 * 
 * A complete listing of 3rd Party software notices and licenses included in
 * NASA World Wind Java (WWJ)  can be found in the WorldWindJava-v2.2 3rd-party
 * notices and licenses PDF found in code directory.
 */
package gov.nasa.worldwindx.examples;

import gov.nasa.worldwind.*;
import gov.nasa.worldwind.geom.*;
import gov.nasa.worldwind.geom.coords.MGRSCoord;
import gov.nasa.worldwind.globes.Globe;
import gov.nasa.worldwind.util.Logging;

import javax.swing.*;
import javax.swing.border.*;
import java.awt.*;
import java.awt.event.*;
import java.util.regex.*;

/**
 * Panel that allows the user to input different coordinates and displays the corresponding latitude and longitude in
 * decimal degrees.
 * <p>
 * Supported format are:
 * </p>
 * <ul>
 * <li>MGRS strings with or without separating spaces.</li>
 * <li>Decimal degrees with sign prefix or N, S, E, W suffix.</li>
 * <li>Degrees, minutes and seconds with sign prefix or N, S, E, W suffix.</li>
 * </ul>
 * The separator between lat/lon pairs can be ',', ', ' or any number of spaces.
 * <p>
 * Examples:
<<<<<<< HEAD
=======
 * </p>
>>>>>>> 1df700d1
 * <pre>
 * 11sku528111
 * 11S KU 528 111
 *
 * 45N 123W
 * +45.1234, -123.12
 * 45.1234N 123.12W
 *
 * 45 30 N 50 30 W
 * </pre>
 *
 * @author Patrick Murris
 * @version $Id: GoToCoordinatePanel.java 1171 2013-02-11 21:45:02Z dcollins $
 */

public class GoToCoordinatePanel extends JPanel
{
    private WorldWindow wwd;
    private JTextField coordInput;
    private JLabel resultLabel;

    public GoToCoordinatePanel(WorldWindow wwd)
    {
        super(new GridLayout(0, 1, 0, 0));
        this.wwd = wwd;
        this.makePanel();
    }

    private JPanel makePanel()
    {
        JPanel controlPanel = this;

        // Coord input
        JPanel coordPanel = new JPanel(new GridLayout(0, 1, 0, 0));
        coordPanel.setBorder(BorderFactory.createEmptyBorder(4, 4, 4, 4));
        this.coordInput = new JTextField(10);
        this.coordInput.setToolTipText("Type coordinates and press Enter");
        this.coordInput.addActionListener(new ActionListener()
        {
            public void actionPerformed(ActionEvent event)
            {
                LatLon latLon =  computeLatLonFromString(coordInput.getText(), wwd.getModel().getGlobe());
                updateResult(latLon);
            }
        });
        coordPanel.add(this.coordInput);

        // result panel
        JPanel resultPanel = new JPanel(new GridLayout(0, 1, 0, 0));
        resultPanel.setBorder(BorderFactory.createEmptyBorder(4, 4, 4, 4));
        this.resultLabel = new JLabel();
        resultPanel.add(this.resultLabel);

        // goto button
        JPanel gotoPanel = new JPanel(new GridLayout(0, 1, 0, 0));
        gotoPanel.setBorder(BorderFactory.createEmptyBorder(4, 4, 4, 4));
        JButton gotoButton = new JButton("Go to location");
        gotoButton.addActionListener(new ActionListener()
        {
            public void actionPerformed(ActionEvent event)
            {
                LatLon latLon =  computeLatLonFromString(coordInput.getText(), wwd.getModel().getGlobe());
                updateResult(latLon);
                if (latLon != null)
                {
                    View view = wwd.getView();
                    double distance = view.getCenterPoint().distanceTo3(view.getEyePoint());
                    view.goTo(new Position(latLon, 0), distance);

                }
            }
        });
        gotoPanel.add(gotoButton);

        controlPanel.add(coordPanel);
        controlPanel.add(resultPanel);
        controlPanel.add(gotoPanel);
        controlPanel.setBorder(
                new CompoundBorder(BorderFactory.createEmptyBorder(9, 9, 9, 9), new TitledBorder("Go to")));
        return controlPanel;
    }

    private void updateResult(LatLon latLon)
    {
        if (latLon != null)
        {
            coordInput.setText(coordInput.getText().toUpperCase());
            resultLabel.setText(String.format("Lat %7.4f\u00B0 Lon %7.4f\u00B0",
                    latLon.getLatitude().degrees,  latLon.getLongitude().degrees));
        }
        else
            resultLabel.setText("Invalid coordinates");

    }

    /**
     * Tries to extract a latitude and a longitude from the given text string.
     *
     * @param coordString the input string.
     * @param globe the current <code>Globe</code>.
     * @return the corresponding <code>LatLon</code> or <code>null</code>.
     */
    private static LatLon computeLatLonFromString(String coordString, Globe globe)
    {
        if (coordString == null)
        {
            String msg = Logging.getMessage("nullValue.StringIsNull");
            Logging.logger().severe(msg);
            throw new IllegalArgumentException(msg);
        }

        Angle lat = null;
        Angle lon = null;
        coordString = coordString.trim();
        String regex;
        String separators = "(\\s*|,|,\\s*)";
        Pattern pattern;
        Matcher matcher;

        // Try MGRS - allow spaces
        regex = "\\d{1,2}[A-Za-z]\\s*[A-Za-z]{2}\\s*\\d{1,5}\\s*\\d{1,5}";
        if (coordString.matches(regex))
        {
            try
            {
                MGRSCoord MGRS = MGRSCoord.fromString(coordString, globe);
                // NOTE: the MGRSCoord does not always report errors with invalide strings,
                // but will have lat and lon set to zero
                if (MGRS.getLatitude().degrees != 0 || MGRS.getLatitude().degrees != 0)
                {
                    lat = MGRS.getLatitude();
                    lon = MGRS.getLongitude();
                }
                else
                    return null;
            }
            catch (IllegalArgumentException e)
            {
                return null;
            }
        }

        // Try to extract a pair of signed decimal values separated by a space, ',' or ', '
        // Allow E, W, S, N sufixes
        if (lat == null || lon == null)
        {
            regex = "([-|\\+]?\\d+?(\\.\\d+?)??\\s*[N|n|S|s]??)";
            regex += separators;
            regex += "([-|\\+]?\\d+?(\\.\\d+?)??\\s*[E|e|W|w]??)";
            pattern =  Pattern.compile(regex);
            matcher = pattern.matcher(coordString);
            if (matcher.matches())
            {
                String sLat = matcher.group(1).trim();  // Latitude
                int signLat = 1;
                char suffix = sLat.toUpperCase().charAt(sLat.length() - 1);
                if (!Character.isDigit(suffix))
                {
                    signLat = suffix == 'N' ? 1 : -1;
                    sLat = sLat.substring(0, sLat.length() - 1);
                    sLat = sLat.trim();
                }

                String sLon = matcher.group(4).trim();  // Longitude
                int signLon = 1;
                suffix = sLon.toUpperCase().charAt(sLon.length() - 1);
                if (!Character.isDigit(suffix))
                {
                    signLon = suffix == 'E' ? 1 : -1;
                    sLon = sLon.substring(0, sLon.length() - 1);
                    sLon = sLon.trim();
                }

                lat = Angle.fromDegrees(Double.parseDouble(sLat) * signLat);
                lon = Angle.fromDegrees(Double.parseDouble(sLon) * signLon);
            }
        }

        // Try to extract two degrees minute seconds blocks separated by a space, ',' or ', '
        // Allow S, N, W, E suffixes and signs.
        // eg: -123� 34' 42" +45� 12' 30"
        // eg: 123� 34' 42"S 45� 12' 30"W
        if (lat == null || lon == null)
        {
            regex = "([-|\\+]?\\d{1,3}[d|D|\u00B0|\\s](\\s*\\d{1,2}['|\u2019|\\s])?(\\s*\\d{1,2}[\"|\u201d])?\\s*[N|n|S|s]?)";
            regex += separators;
            regex += "([-|\\+]?\\d{1,3}[d|D|\u00B0|\\s](\\s*\\d{1,2}['|\u2019|\\s])?(\\s*\\d{1,2}[\"|\u201d])?\\s*[E|e|W|w]?)";
            pattern =  Pattern.compile(regex);
            matcher = pattern.matcher(coordString);
            if (matcher.matches())
            {
                lat = parseDMSString(matcher.group(1));
                lon = parseDMSString(matcher.group(5));
            }
        }

        if (lat == null || lon == null)
            return null;

        if(lat.degrees >= -90 && lat.degrees <= 90 && lon.degrees >= -180 && lon.degrees <= 180)
            return new LatLon(lat, lon);

        return null;
    }

    /**
     * Parse a Degrees, Minute, Second coordinate string.
     * 
     * @param dmsString the string to parse.
     * @return the corresponding <code>Angle</code> or null.
     */
    private static Angle parseDMSString(String dmsString)
    {
        // Replace degree, min and sec signs with space
        dmsString = dmsString.replaceAll("[D|d|\u00B0|'|\u2019|\"|\u201d]", " ");
        // Replace multiple spaces with single ones
        dmsString = dmsString.replaceAll("\\s+", " ");
        dmsString = dmsString.trim();

        // Check for sign prefix and suffix
        int sign = 1;
        char suffix = dmsString.toUpperCase().charAt(dmsString.length() - 1);
        if (!Character.isDigit(suffix))
        {
            sign = (suffix == 'N' || suffix == 'E') ? 1 : -1;
            dmsString = dmsString.substring(0, dmsString.length() - 1);
            dmsString = dmsString.trim();
        }
        char prefix = dmsString.charAt(0);
        if (!Character.isDigit(prefix))
        {
            sign *= (prefix == '-') ? -1 : 1;
            dmsString = dmsString.substring(1, dmsString.length());
        }

        // Process degrees, minutes and seconds
        String[] DMS = dmsString.split(" ");
        double d = Integer.parseInt(DMS[0]);
        double m = DMS.length > 1 ? Integer.parseInt(DMS[1]) : 0;
        double s = DMS.length > 2 ? Integer.parseInt(DMS[2]) : 0;

        if (m >= 0 && m <= 60 && s >= 0 && s <= 60)
            return Angle.fromDegrees(d * sign + m / 60 * sign + s / 3600 * sign);
        
        return null;
    }
}<|MERGE_RESOLUTION|>--- conflicted
+++ resolved
@@ -53,10 +53,7 @@
  * The separator between lat/lon pairs can be ',', ', ' or any number of spaces.
  * <p>
  * Examples:
-<<<<<<< HEAD
-=======
  * </p>
->>>>>>> 1df700d1
  * <pre>
  * 11sku528111
  * 11S KU 528 111
