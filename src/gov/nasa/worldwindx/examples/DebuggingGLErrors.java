/*
 * Copyright (C) 2015 United States Government as represented by the Administrator of the
 * National Aeronautics and Space Administration.
 * All Rights Reserved.
 */
package gov.nasa.worldwindx.examples;

import gov.nasa.worldwind.*;
import gov.nasa.worldwind.avlist.AVKey;

import com.jogamp.opengl.*;

/**
 * Illustrates how to capture OpenGL errors into the log during development. By defining a custom <code>{@link
 * gov.nasa.worldwind.WorldWindowGLDrawable}</code> and installing JOGL's {@link com.jogamp.opengl.DebugGL2},
 * applications can receive log error messages when an OpenGL error occurs. This technique is intended for use during
 * application development, and should not be used in a deployed application.
 *
 * @author dcollins
 * @version $Id: DebuggingGLErrors.java 3433 2015-10-01 19:40:46Z dcollins $
 */
public class DebuggingGLErrors extends ApplicationTemplate
{
    static
    {
        // Modify the configuration to specify our custom WorldWindowGLDrawable. Normally, an application would specify
        // this in a configuration file. For example, via the standard WorldWind XML configuration file:
        //
        //    <WorldWindConfiguration version="1">
        //        ...
        //        <Property name="gov.nasa.worldwind.avkey.WorldWindowClassName" value="MyGLAutoDrawableClassName"/>
        //        ...
        //    </WorldWindConfiguration>
        //
        // Or via the legacy WorldWind properties file:
        //
        //    ...
        //    gov.nasa.worldwind.avkey.WorldWindowClassName=MyGLAutoDrawableClassName
        //    ...
        //

        Configuration.setValue(AVKey.WORLD_WINDOW_CLASS_NAME, MyGLAutoDrawable.class.getName());
    }

    /**
     * Subclass of {@link gov.nasa.worldwind.WorldWindowGLAutoDrawable} which overrides the method {@link
     * gov.nasa.worldwind.WorldWindowGLAutoDrawable#init(com.jogamp.opengl.GLAutoDrawable)} to configure the OpenGL
     * error logger.
     */
    public static class MyGLAutoDrawable extends WorldWindowGLAutoDrawable
    {
        /** Constructs a new MyGLAutoDrawable, but otherwise does nothing. */
        public MyGLAutoDrawable()
        {
        }

        /**
<<<<<<< HEAD
         * Overridden to configure the OpenGL features used by the WorldWind SDK. See {@link
         * javax.media.opengl.GLEventListener#init(javax.media.opengl.GLAutoDrawable)}.
=======
         * Overridden to configure the OpenGL features used by the World Wind SDK. See {@link
         * com.jogamp.opengl.GLEventListener#init(com.jogamp.opengl.GLAutoDrawable)}.
>>>>>>> 52e2ae37
         *
         * @param glAutoDrawable the drawable
         */
        public void init(GLAutoDrawable glAutoDrawable)
        {
            // Invoked when the GL context changes. The host machine capabilities may have changed, so re-configure the
            // OpenGL features used by the WorldWind SDK.
            super.init(glAutoDrawable);

            // Install the OpenGL error debugger. Under normal operation OpenGL errors are silently flagged. This
            // converts an OpenGL error into a Java exception indicating the problematic OpenGL method call. This
            // technique is intended for use during application development, and should not be used in a deployed
            // application.
            glAutoDrawable.setGL(new DebugGL2(glAutoDrawable.getGL().getGL2()));
        }
    }

    public static void main(String[] args)
    {
        start("WorldWind Debugging GL Errors", AppFrame.class);
    }
}<|MERGE_RESOLUTION|>--- conflicted
+++ resolved
@@ -55,13 +55,8 @@
         }
 
         /**
-<<<<<<< HEAD
-         * Overridden to configure the OpenGL features used by the WorldWind SDK. See {@link
-         * javax.media.opengl.GLEventListener#init(javax.media.opengl.GLAutoDrawable)}.
-=======
          * Overridden to configure the OpenGL features used by the World Wind SDK. See {@link
          * com.jogamp.opengl.GLEventListener#init(com.jogamp.opengl.GLAutoDrawable)}.
->>>>>>> 52e2ae37
          *
          * @param glAutoDrawable the drawable
          */
