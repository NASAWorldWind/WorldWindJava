--- conflicted
+++ resolved
@@ -46,14 +46,9 @@
 import java.util.List;
 
 /**
-<<<<<<< HEAD
- * Demonstrates how to create and display WorldWind tactical graphics. See the
- * <a href="https://goworldwind.org/developers-guide/symbology/" target="_blank">Symbology Usage Guide</a> for more
-=======
  * Demonstrates how to create and display WorldWind tactical graphics. See the 
  * <a href="https://worldwind.arc.nasa.gov/java/tutorials/tactical-graphics/" target="_blank">Tutorial</a>
  * for more
->>>>>>> 1df700d1
  * information on symbology support in WorldWind.
  * <p>
  * See the {@link TacticalSymbols} for a detailed example of using WorldWind tactical symbols in an application.
