/*
 * Copyright 2006-2009, 2017, 2020 United States Government, as represented by the
 * Administrator of the National Aeronautics and Space Administration.
 * All rights reserved.
 * 
 * The NASA World Wind Java (WWJ) platform is licensed under the Apache License,
 * Version 2.0 (the "License"); you may not use this file except in compliance
 * with the License. You may obtain a copy of the License at
 * http://www.apache.org/licenses/LICENSE-2.0
 * 
 * Unless required by applicable law or agreed to in writing, software distributed
 * under the License is distributed on an "AS IS" BASIS, WITHOUT WARRANTIES OR
 * CONDITIONS OF ANY KIND, either express or implied. See the License for the
 * specific language governing permissions and limitations under the License.
 * 
 * NASA World Wind Java (WWJ) also contains the following 3rd party Open Source
 * software:
 * 
 *     Jackson Parser – Licensed under Apache 2.0
 *     GDAL – Licensed under MIT
 *     JOGL – Licensed under  Berkeley Software Distribution (BSD)
 *     Gluegen – Licensed under Berkeley Software Distribution (BSD)
 * 
 * A complete listing of 3rd Party software notices and licenses included in
 * NASA World Wind Java (WWJ)  can be found in the WorldWindJava-v2.2 3rd-party
 * notices and licenses PDF found in code directory.
 */

package gov.nasa.worldwindx.examples.symbology;

import gov.nasa.worldwind.Configuration;
import gov.nasa.worldwind.avlist.AVKey;
import gov.nasa.worldwind.geom.*;
import gov.nasa.worldwind.layers.RenderableLayer;
import gov.nasa.worldwind.render.*;
import gov.nasa.worldwind.symbology.*;
import gov.nasa.worldwind.symbology.milstd2525.MilStd2525TacticalSymbol;
import gov.nasa.worldwind.util.*;
import gov.nasa.worldwindx.examples.ApplicationTemplate;

import javax.swing.*;
import javax.swing.Box;
import javax.swing.event.*;
import java.awt.*;
import java.awt.event.*;

/**
<<<<<<< HEAD
 * Demonstrates how to create and display WorldWind tactical symbols. See the <a
 * href="https://goworldwind.org/developers-guide/symbology/" target="_blank">Symbology Usage Guide</a> for more
=======
 * Demonstrates how to create and display WorldWind tactical symbols. See the 
 * <a href="https://worldwind.arc.nasa.gov/java/tutorials/tactical-graphics/" target="_blank">Tutorial</a>
 * for more
>>>>>>> 1df700d1
 * information on symbology support in WorldWind.
 * <p>
 * See the {@link TacticalGraphics} for a detailed example of using WorldWind tactical graphics in an application.
 *
 * @author dcollins
 * @version $Id: TacticalSymbols.java 2196 2014-08-06 19:42:15Z tgaskins $
 */
public class TacticalSymbols extends ApplicationTemplate
{
    public static class AppFrame extends ApplicationTemplate.AppFrame
    {
        protected RenderableLayer symbolLayer;
        protected TacticalSymbolAttributes sharedAttrs;
        protected TacticalSymbolAttributes sharedHighlightAttrs;
        protected BasicDragger dragger;

        public AppFrame()
        {
            // Create a renderable layer to display the tactical symbols. This example adds only three symbols, but many
            // symbols can be added to a single layer. Note that tactical symbols and tactical graphics can be combined
            // in the same RenderableLayer, along with any WorldWind object implementing the Renderable interface.
            this.symbolLayer = new RenderableLayer();
            this.symbolLayer.setName("Tactical Symbols");

            // Create normal and highlight attribute bundles that are shared by all tactical symbols. Changes to these
            // attribute bundles are reflected in all symbols. We specify both attribute bundle types in this example in
            // order to keep a symbol's scale constant when it's highlighted, and change only its opacity.
            this.sharedAttrs = new BasicTacticalSymbolAttributes();
            this.sharedAttrs.setTextModifierMaterial(Material.RED);
            this.sharedHighlightAttrs = new BasicTacticalSymbolAttributes();
            this.sharedHighlightAttrs.setInteriorMaterial(Material.WHITE);
            this.sharedHighlightAttrs.setTextModifierMaterial(Material.WHITE);
            this.sharedHighlightAttrs.setOpacity(1.0);

            // Create an air tactical symbol for the MIL-STD-2525 symbology set. This symbol identifier specifies a
            // MIL-STD-2525 friendly Special Operations Forces Drone Aircraft. MilStd2525TacticalSymbol automatically
            // sets the altitude mode to WorldWind.ABSOLUTE. We've configured this symbol's modifiers to display the
            // represented object's Echelon, Task Force Indicator, Feint/Dummy Indicator, and Direction of Movement.
            // The Echelon, Task Force Indicator, and Feint/Dummy Indicator are specified in characters 11-12 of the
            // symbol identifier ("GI"). The Direction of Movement is specified by calling TacticalSymbol.setModifier
            // with the appropriate key and value.
            TacticalSymbol airSymbol = new MilStd2525TacticalSymbol("SFAPMFQM--GIUSA",
                Position.fromDegrees(32.4520, 63.44553, 3000));
            airSymbol.setValue(AVKey.DISPLAY_NAME, "MIL-STD-2525 Friendly SOF Drone Aircraft"); // Tool tip text.
            airSymbol.setAttributes(this.sharedAttrs);
            airSymbol.setHighlightAttributes(this.sharedHighlightAttrs);
            airSymbol.setModifier(SymbologyConstants.DIRECTION_OF_MOVEMENT, Angle.fromDegrees(235));
            airSymbol.setShowLocation(false);
            this.symbolLayer.addRenderable(airSymbol);

            // Create a ground tactical symbol for the MIL-STD-2525 symbology set. This symbol identifier specifies
            // multiple hostile Self-Propelled Rocket Launchers with a destroyed state. MilStd2525TacticalSymbol
            // automatically sets the altitude mode to WorldWind.CLAMP_TO_GROUND. We've configured this symbol's
            // modifiers to display the represented object's Operational Condition, Direction of Movement and Speed
            // Leader. The Operational Condition is specified in character 4 of the symbol identifier ("X"). The
            // Direction of Movement and Speed Leader are specified by calling TacticalSymbol.setModifier with the
            // appropriate key and value.The Speed Leader modifier has the effect of scaling the Direction of Movement's
            // line segment. In this example, we've scaled the line to 50% of its original length.
            TacticalSymbol groundSymbol = new MilStd2525TacticalSymbol("SHGXUCFRMS----G",
                Position.fromDegrees(32.4014, 63.3894, 0));
            groundSymbol.setValue(AVKey.DISPLAY_NAME, "MIL-STD-2525 Hostile Self-Propelled Rocket Launchers");
            groundSymbol.setAttributes(this.sharedAttrs);
            groundSymbol.setHighlightAttributes(this.sharedHighlightAttrs);
            groundSymbol.setModifier(SymbologyConstants.DIRECTION_OF_MOVEMENT, Angle.fromDegrees(90));
            groundSymbol.setModifier(SymbologyConstants.SPEED_LEADER_SCALE, 0.5);
            groundSymbol.setShowLocation(false);
            this.symbolLayer.addRenderable(groundSymbol);

            // Create a ground tactical symbol for the MIL-STD-2525 symbology set. This symbol identifier specifies a
            // MIL-STD-2525 friendly Heavy Machine Gun that's currently mobilized via rail. This symbol is taken from
            // the MIL-STD-2525C specification, section 5.9.3 (page 49). We've configured this symbol's modifiers to
            // display the Mobility Indicator, and six text modifiers. The Mobility Indicator is specified in characters
            // 11-12 of the symbol identifier ("MT"). The text modifiers are specified by calling
            // TacticalSymbol.setModifier with the appropriate keys and values.
            TacticalSymbol machineGunSymbol = new MilStd2525TacticalSymbol("SFGPEWRH--MTUSG",
                Position.fromDegrees(32.3902, 63.4161, 0));
            machineGunSymbol.setValue(AVKey.DISPLAY_NAME, "MIL-STD-2525 Friendly Heavy Machine Gun");
            machineGunSymbol.setAttributes(this.sharedAttrs);
            machineGunSymbol.setHighlightAttributes(this.sharedHighlightAttrs);
            machineGunSymbol.setModifier(SymbologyConstants.QUANTITY, 200);
            machineGunSymbol.setModifier(SymbologyConstants.STAFF_COMMENTS, "FOR REINFORCEMENTS");
            machineGunSymbol.setModifier(SymbologyConstants.ADDITIONAL_INFORMATION, "ADDED SUPPORT FOR JJ");
            machineGunSymbol.setModifier(SymbologyConstants.TYPE, "MACHINE GUN");
            machineGunSymbol.setModifier(SymbologyConstants.DATE_TIME_GROUP, "30140000ZSEP97");
            this.symbolLayer.addRenderable(machineGunSymbol);

            // Add the same symbol at the dateline to test that all aspects display correctly there.
            TacticalSymbol machineGunSymbolAtDateline = new MilStd2525TacticalSymbol("SFGPEWRH--MTUSG",
                Position.fromDegrees(32.3902, 180, 0));
            machineGunSymbolAtDateline.setValue(AVKey.DISPLAY_NAME, "MIL-STD-2525 Friendly Heavy Machine Gun at Dateline");
            machineGunSymbolAtDateline.setAttributes(this.sharedAttrs);
            machineGunSymbolAtDateline.setHighlightAttributes(this.sharedHighlightAttrs);
            machineGunSymbolAtDateline.setModifier(SymbologyConstants.QUANTITY, 200);
            machineGunSymbolAtDateline.setModifier(SymbologyConstants.STAFF_COMMENTS, "FOR REINFORCEMENTS");
            machineGunSymbolAtDateline.setModifier(SymbologyConstants.ADDITIONAL_INFORMATION, "ADDED SUPPORT FOR JJ");
            machineGunSymbolAtDateline.setModifier(SymbologyConstants.TYPE, "MACHINE GUN");
            machineGunSymbolAtDateline.setModifier(SymbologyConstants.DATE_TIME_GROUP, "30140000ZSEP97");
            this.symbolLayer.addRenderable(machineGunSymbolAtDateline);

            // Add the symbol layer to the WorldWind model.
            this.getWwd().getModel().getLayers().add(symbolLayer);

            // Add a dragging controller to enable user click-and-drag control over tactical symbols.
            this.dragger = new BasicDragger(this.getWwd());
            this.getWwd().addSelectListener(this.dragger);

            // Create a Swing control panel that provides user control over the symbol's appearance.
            this.addSymbolControls();

            // Size the WorldWindow to provide enough screen space for the symbols and center the WorldWindow on the
            // screen.
            Dimension size = new Dimension(1800, 1000);
            this.setPreferredSize(size);
            this.pack();
            WWUtil.alignComponent(null, this, AVKey.CENTER);
        }

        protected void addSymbolControls()
        {
            Box box = Box.createVerticalBox();
            box.setBorder(BorderFactory.createEmptyBorder(20, 20, 20, 20));

            // Create a slider that controls the scale factor of all symbols.
            JLabel label = new JLabel("Scale");
            JSlider slider = new JSlider(0, 100, 100);
            slider.addChangeListener(new ChangeListener()
            {
                public void stateChanged(ChangeEvent changeEvent)
                {
                    // Scale both the normal and the highlight attributes for each symbol. This prevents the symbol
                    // from suddenly appearing larger when highlighted. Changes in these attributes are reflected in all
                    // symbols that use them.
                    JSlider slider = (JSlider) changeEvent.getSource();
                    double scale = (double) slider.getValue() / 100d;
                    sharedAttrs.setScale(scale);
                    sharedHighlightAttrs.setScale(scale);
                    getWwd().redraw(); // Cause the WorldWindow to refresh in order to make these changes visible.
                }
            });
            label.setAlignmentX(JComponent.LEFT_ALIGNMENT);
            slider.setAlignmentX(JComponent.LEFT_ALIGNMENT);
            box.add(label);
            box.add(slider);

            // Create a slider that controls the opacity of all symbols.
            label = new JLabel("Opacity");
            slider = new JSlider(0, 100, 100);
            slider.addChangeListener(new ChangeListener()
            {
                public void stateChanged(ChangeEvent changeEvent)
                {
                    // Set the opacity for only the normal attributes. This causes symbols to return to 100% opacity
                    // when highlighted. Changes in these attributes are reflected in all symbols that use them.
                    JSlider slider = (JSlider) changeEvent.getSource();
                    double opacity = (double) slider.getValue() / 100d;
                    sharedAttrs.setOpacity(opacity);
                    getWwd().redraw(); // Cause the WorldWindow to refresh in order to make these changes visible.
                }
            });
            box.add(Box.createVerticalStrut(10));
            label.setAlignmentX(JComponent.LEFT_ALIGNMENT);
            slider.setAlignmentX(JComponent.LEFT_ALIGNMENT);
            box.add(label);
            box.add(slider);

            // Create a check box that toggles the visibility of graphic modifiers for all symbols.
            JCheckBox cb = new JCheckBox("Graphic Modifiers", true);
            cb.addActionListener(new ActionListener()
            {
                public void actionPerformed(ActionEvent actionEvent)
                {
                    boolean tf = ((JCheckBox) actionEvent.getSource()).isSelected();

                    for (Renderable r : symbolLayer.getRenderables())
                    {
                        if (r instanceof TacticalSymbol)
                            ((TacticalSymbol) r).setShowGraphicModifiers(tf);
                        getWwd().redraw(); // Cause the WorldWindow to refresh in order to make these changes visible.
                    }
                }
            });
            cb.setAlignmentX(JComponent.LEFT_ALIGNMENT);
            box.add(Box.createVerticalStrut(10));
            box.add(cb);

            // Create a check box that toggles the visibility of text modifiers for all symbols.
            cb = new JCheckBox("Text Modifiers", true);
            cb.addActionListener(new ActionListener()
            {
                public void actionPerformed(ActionEvent actionEvent)
                {
                    boolean tf = ((JCheckBox) actionEvent.getSource()).isSelected();

                    for (Renderable r : symbolLayer.getRenderables())
                    {
                        if (r instanceof TacticalSymbol)
                            ((TacticalSymbol) r).setShowTextModifiers(tf);
                        getWwd().redraw(); // Cause the WorldWindow to refresh in order to make these changes visible.
                    }
                }
            });
            cb.setAlignmentX(JComponent.LEFT_ALIGNMENT);
            box.add(Box.createVerticalStrut(10));
            box.add(cb);

            // Create a check box that toggles the frame visibility for all symbols.
            cb = new JCheckBox("Show Frame", true);
            cb.addActionListener(new ActionListener()
            {
                public void actionPerformed(ActionEvent actionEvent)
                {
                    boolean tf = ((JCheckBox) actionEvent.getSource()).isSelected();

                    for (Renderable r : symbolLayer.getRenderables())
                    {
                        if (r instanceof TacticalSymbol)
                            ((MilStd2525TacticalSymbol) r).setShowFrame(tf);
                        getWwd().redraw(); // Cause the WorldWindow to refresh in order to make these changes visible.
                    }
                }
            });
            cb.setAlignmentX(JComponent.LEFT_ALIGNMENT);
            box.add(Box.createVerticalStrut(10));
            box.add(cb);

            // Create a check box that toggles the fill visibility for all symbols.
            cb = new JCheckBox("Show Fill", true);
            cb.addActionListener(new ActionListener()
            {
                public void actionPerformed(ActionEvent actionEvent)
                {
                    boolean tf = ((JCheckBox) actionEvent.getSource()).isSelected();

                    for (Renderable r : symbolLayer.getRenderables())
                    {
                        if (r instanceof TacticalSymbol)
                            ((MilStd2525TacticalSymbol) r).setShowFill(tf);
                        getWwd().redraw(); // Cause the WorldWindow to refresh in order to make these changes visible.
                    }
                }
            });
            cb.setAlignmentX(JComponent.LEFT_ALIGNMENT);
            box.add(Box.createVerticalStrut(10));
            box.add(cb);

            // Create a check box that toggles the icon visibility for all symbols.
            cb = new JCheckBox("Show Icon", true);
            cb.addActionListener(new ActionListener()
            {
                public void actionPerformed(ActionEvent actionEvent)
                {
                    boolean tf = ((JCheckBox) actionEvent.getSource()).isSelected();

                    for (Renderable r : symbolLayer.getRenderables())
                    {
                        if (r instanceof TacticalSymbol)
                            ((MilStd2525TacticalSymbol) r).setShowIcon(tf);
                        getWwd().redraw(); // Cause the WorldWindow to refresh in order to make these changes visible.
                    }
                }
            });
            cb.setAlignmentX(JComponent.LEFT_ALIGNMENT);
            box.add(Box.createVerticalStrut(10));
            box.add(cb);

            this.getControlPanel().add(box, BorderLayout.SOUTH);
        }
    }

    public static void main(String[] args)
    {
        // Configure the initial view parameters so that this example starts looking at the symbols.
        Configuration.setValue(AVKey.INITIAL_LATITUDE, 32.49);
        Configuration.setValue(AVKey.INITIAL_LONGITUDE, 63.455);
        Configuration.setValue(AVKey.INITIAL_HEADING, 22);
        Configuration.setValue(AVKey.INITIAL_PITCH, 82);
        Configuration.setValue(AVKey.INITIAL_ALTITUDE, 20000);

        start("WorldWind Tactical Symbols", AppFrame.class);
    }
}<|MERGE_RESOLUTION|>--- conflicted
+++ resolved
@@ -45,14 +45,9 @@
 import java.awt.event.*;
 
 /**
-<<<<<<< HEAD
- * Demonstrates how to create and display WorldWind tactical symbols. See the <a
- * href="https://goworldwind.org/developers-guide/symbology/" target="_blank">Symbology Usage Guide</a> for more
-=======
  * Demonstrates how to create and display WorldWind tactical symbols. See the 
  * <a href="https://worldwind.arc.nasa.gov/java/tutorials/tactical-graphics/" target="_blank">Tutorial</a>
  * for more
->>>>>>> 1df700d1
  * information on symbology support in WorldWind.
  * <p>
  * See the {@link TacticalGraphics} for a detailed example of using WorldWind tactical graphics in an application.
