--- conflicted
+++ resolved
@@ -45,13 +45,8 @@
 /**
  * Demonstrates the simplest possible usage of WorldWind {@link TacticalSymbol} and {@link
  * gov.nasa.worldwind.symbology.TacticalGraphic} to display symbols from the MIL-STD-2525 symbology set. See the
-<<<<<<< HEAD
- * <a href="https://goworldwind.org/developers-guide/symbology/" target="_blank">Symbology Usage Guide</a> for more
- * information on symbology support in WorldWind.
-=======
  * <a href="https://worldwind.arc.nasa.gov/java/tutorials/tactical-graphics/" target="_blank">Tutorial</a>
  * for more information on symbology support in WorldWind.
->>>>>>> 1df700d1
  * <p>
  * For more detailed examples of how to use TacticalSymbol and TacticalGraphic in an application, see the {@link
  * TacticalSymbols} example and the {@link TacticalGraphics} example.
