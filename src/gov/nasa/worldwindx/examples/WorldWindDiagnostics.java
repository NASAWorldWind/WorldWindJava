/*
 * Copyright 2006-2009, 2017, 2020 United States Government, as represented by the
 * Administrator of the National Aeronautics and Space Administration.
 * All rights reserved.
 * 
 * The NASA World Wind Java (WWJ) platform is licensed under the Apache License,
 * Version 2.0 (the "License"); you may not use this file except in compliance
 * with the License. You may obtain a copy of the License at
 * http://www.apache.org/licenses/LICENSE-2.0
 * 
 * Unless required by applicable law or agreed to in writing, software distributed
 * under the License is distributed on an "AS IS" BASIS, WITHOUT WARRANTIES OR
 * CONDITIONS OF ANY KIND, either express or implied. See the License for the
 * specific language governing permissions and limitations under the License.
 * 
 * NASA World Wind Java (WWJ) also contains the following 3rd party Open Source
 * software:
 * 
 *     Jackson Parser – Licensed under Apache 2.0
 *     GDAL – Licensed under MIT
 *     JOGL – Licensed under  Berkeley Software Distribution (BSD)
 *     Gluegen – Licensed under Berkeley Software Distribution (BSD)
 * 
 * A complete listing of 3rd Party software notices and licenses included in
 * NASA World Wind Java (WWJ)  can be found in the WorldWindJava-v2.2 3rd-party
 * notices and licenses PDF found in code directory.
 */
package gov.nasa.worldwindx.examples;

import gov.nasa.worldwind.Configuration;

import com.jogamp.opengl.*;
import com.jogamp.opengl.awt.GLCanvas;
import javax.swing.*;
import java.awt.*;
import java.awt.event.*;
import java.util.Map;

/**
 * @author tag
 * @version $Id: WorldWindDiagnostics.java 2319 2014-09-17 19:22:58Z dcollins $
 */
public class WorldWindDiagnostics {

    private static class GLFrame extends JFrame implements GLEventListener {

        private final JTextArea outputArea;

        GLFrame(JTextArea outputArea) {
            this.outputArea = outputArea;
            GLCapabilities caps = new GLCapabilities(Configuration.getMaxCompatibleGLProfile());
            caps.setAlphaBits(8);
            caps.setRedBits(8);
            caps.setGreenBits(8);
            caps.setBlueBits(8);
            GLCanvas glCanvas = new GLCanvas(caps);
            glCanvas.addGLEventListener(this);
            this.add(glCanvas);
            this.setSize(200, 200);
        }

        private static class Attr {

            private Attr(Object attr, String name) {
                this.attr = attr;
                this.name = name;
            }

            private final Object attr;
            private final String name;
        }

        private static Attr[] attrs = new Attr[]{
            new Attr(GL.GL_STENCIL_BITS, "stencil bits"),
            new Attr(GL.GL_DEPTH_BITS, "depth bits"),
            new Attr(GL2.GL_MAX_TEXTURE_UNITS, "max texture units"),
            new Attr(GL2.GL_MAX_TEXTURE_IMAGE_UNITS_ARB, "max texture image units"),
            new Attr(GL2.GL_MAX_TEXTURE_COORDS_ARB, "max texture coords"),
            new Attr(GL.GL_MAX_TEXTURE_SIZE, "max texture size"),
            new Attr(GL2.GL_MAX_ELEMENTS_INDICES, "max elements indices"),
            new Attr(GL2.GL_MAX_ELEMENTS_VERTICES, "max elements vertices"),
            new Attr(GL2.GL_MAX_LIGHTS, "max lights"),
            new Attr(GL2.GL_LINE_WIDTH_RANGE, "line width range")
        };

        @Override
        public void init(GLAutoDrawable glAutoDrawable) {
            StringBuilder sb = new StringBuilder();

            sb.append(gov.nasa.worldwind.Version.getVersion() + "\n");

            sb.append("\nSystem Properties\n");
            sb.append("Processors: " + Runtime.getRuntime().availableProcessors() + "\n");
            sb.append("Free memory: " + Runtime.getRuntime().freeMemory() + " bytes\n");
            sb.append("Max memory: " + Runtime.getRuntime().maxMemory() + " bytes\n");
            sb.append("Total memory: " + Runtime.getRuntime().totalMemory() + " bytes\n");

            for (Map.Entry prop : System.getProperties().entrySet()) {
                sb.append(prop.getKey() + " = " + prop.getValue() + "\n");
            }

            GL gl = glAutoDrawable.getGL();

            sb.append("\nOpenGL Values\n");

            String oglVersion = gl.glGetString(GL.GL_VERSION);
            sb.append("OpenGL version: " + oglVersion + "\n");

            String oglVendor = gl.glGetString(GL.GL_VENDOR);
            sb.append("OpenGL vendor: " + oglVendor + "\n");

            String oglRenderer = gl.glGetString(GL.GL_RENDERER);
            sb.append("OpenGL renderer: " + oglRenderer + "\n");

            int[] intVals = new int[2];
            for (Attr attr : attrs) {
                sb.append(attr.name).append(": ");

                if (attr.attr instanceof Integer) {
                    gl.glGetIntegerv((Integer) attr.attr, intVals, 0);
                    sb.append(intVals[0]).append(intVals[1] > 0 ? ", " + intVals[1] : "");
                }

                sb.append("\n");
            }

            String extensionString = gl.glGetString(GL.GL_EXTENSIONS);
            String[] extensions = extensionString.split(" ");
            sb.append("Extensions\n");
            for (String ext : extensions) {
                sb.append("    " + ext + "\n");
            }

            sb.append("\nJOGL Values\n");
            String pkgName = "com.jogamp.opengl";
<<<<<<< HEAD
            try
            {
=======
            try {
>>>>>>> 1df700d1
                getClass().getClassLoader().loadClass(pkgName + ".GL");

                Package p = getClass().getClassLoader().getDefinedPackage(pkgName);
                if (p == null) {
                    sb.append("WARNING: Package.getPackage(" + pkgName + ") is null\n");
                } else {
                    sb.append(p + "\n");
                    sb.append("Specification Title = " + p.getSpecificationTitle() + "\n");
                    sb.append("Specification Vendor = " + p.getSpecificationVendor() + "\n");
                    sb.append("Specification Version = " + p.getSpecificationVersion() + "\n");
                    sb.append("Implementation Vendor = " + p.getImplementationVendor() + "\n");
                    sb.append("Implementation Version = " + p.getImplementationVersion() + "\n");
                }
            } catch (ClassNotFoundException e) {
                sb.append("Unable to load " + pkgName + "\n");
            }

            this.outputArea.setText(sb.toString());
        }

        @Override
        public void dispose(GLAutoDrawable glAutoDrawable) {
        }

        public void display(GLAutoDrawable glAutoDrawable) {
            glAutoDrawable.getGL().glClear(GL.GL_COLOR_BUFFER_BIT | GL.GL_DEPTH_BUFFER_BIT);
        }

        @Override
        public void reshape(GLAutoDrawable glAutoDrawable, int x, int y, int width, int height) {
        }
    }

    private static class MainFrame extends JFrame {

        private static final JTextArea outputArea = new JTextArea(20, 80);

        private static class RunAction extends AbstractAction {

            public RunAction() {
                super("Re-run Test");
            }

            @Override
            public void actionPerformed(ActionEvent actionEvent) {
                outputArea.setText("");
                GLFrame glFrame = new GLFrame(outputArea);
                glFrame.setVisible(true);
            }
        }

        private static final Action[] operations = new Action[]{
            new RunAction()
        };

        private JPanel mainPanel = new JPanel();
        private JPanel controlContainer = new JPanel(new BorderLayout());
        private JPanel outputContainer = new JPanel();

        public MainFrame() {
            try {
                mainPanel.setLayout(new BorderLayout());
                mainPanel.setBorder(BorderFactory.createEmptyBorder(9, 9, 9, 9));
                mainPanel.add(outputContainer, java.awt.BorderLayout.CENTER);
                outputArea.setLineWrap(true);
                outputContainer.add(new JScrollPane(outputArea), java.awt.BorderLayout.CENTER);
                outputContainer.setBorder(new javax.swing.border.TitledBorder("Results"));

                this.getContentPane().add(mainPanel, java.awt.BorderLayout.CENTER);

                java.util.ArrayList<JButton> btns = new java.util.ArrayList<>();
                {
                    JPanel westPanel = new JPanel(new GridLayout(0, 1, 0, 10));
                    westPanel.setBorder(BorderFactory.createEmptyBorder(9, 9, 9, 9));
                    JPanel opsPanel = new JPanel(new GridLayout(6, 1));
                    opsPanel.setBorder(new javax.swing.border.TitledBorder("Operations"));

                    for (Action action : operations) {
                        JPanel p = new JPanel(new BorderLayout());
                        JButton jb = new JButton(action);
                        btns.add(jb);
                        p.add(jb, BorderLayout.NORTH);
                        opsPanel.add(p);
                    }

                    westPanel.add(opsPanel);
                    controlContainer.add(westPanel, BorderLayout.CENTER);
                }

                this.getContentPane().add(controlContainer, BorderLayout.WEST);
                this.pack();

                Dimension dim = btns.get(0).getSize();
                for (JButton btn : btns) {
                    btn.setPreferredSize(dim);
                }

                java.awt.Dimension prefSize = this.getPreferredSize();
                prefSize.setSize(prefSize.getWidth(), 1.1 * prefSize.getHeight());
                this.setSize(prefSize);

                java.awt.Dimension parentSize;
                java.awt.Point parentLocation = new java.awt.Point(0, 0);
                parentSize = java.awt.Toolkit.getDefaultToolkit().getScreenSize();
                int x = parentLocation.x + (parentSize.width - prefSize.width) / 2;
                int y = parentLocation.y + (parentSize.height - prefSize.height) / 2;
                this.setLocation(x, y);
                this.setResizable(true);
            } catch (Exception e) {
                e.printStackTrace();
            }
        }

        @Override
        protected void processWindowEvent(java.awt.event.WindowEvent e) {
            super.processWindowEvent(e);

            if (e.getID() != java.awt.event.WindowEvent.WINDOW_OPENED) //noinspection UnnecessaryReturnStatement
            {
                return;
            }
            GLFrame glFrame = new GLFrame(outputArea);
            glFrame.setVisible(true);
        }
    }

    static {
        if (Configuration.isMacOS()) {
            System.setProperty("apple.laf.useScreenMenuBar", "true");
            System.setProperty("com.apple.mrj.application.apple.menu.about.name", "WorldWind Diagnostic Program");
            System.setProperty("com.apple.mrj.application.growbox.intrudes", "false");
        }
    }

    public static void main(String[] arg) {
        final MainFrame frame = new MainFrame();
        frame.setDefaultCloseOperation(WindowConstants.EXIT_ON_CLOSE);
        frame.setVisible(true);
    }
}<|MERGE_RESOLUTION|>--- conflicted
+++ resolved
@@ -133,12 +133,7 @@
 
             sb.append("\nJOGL Values\n");
             String pkgName = "com.jogamp.opengl";
-<<<<<<< HEAD
-            try
-            {
-=======
             try {
->>>>>>> 1df700d1
                 getClass().getClassLoader().loadClass(pkgName + ".GL");
 
                 Package p = getClass().getClassLoader().getDefinedPackage(pkgName);
