--- conflicted
+++ resolved
@@ -57,15 +57,8 @@
  * This class uses a {@link gov.nasa.worldwindx.examples.lineofsight.TerrainLineIntersector} and a {@link
  * gov.nasa.worldwindx.examples.lineofsight.ShapeLineIntersector} to compute the intersections.
  * <p>
-<<<<<<< HEAD
- * <em>Usage:</em> <br>
- * Shift-click: Calculate lines of sight for a position. <br>
- * Ctrl-click: Cancel the running computation. <br>
- * Alt-click: Re-run the most recent line of sight calculation.
-=======
  * <em>Usage:</em> <br> Shift-click: Calculate lines of sight for a position. <br> Ctrl-click: Cancel the running
  * computation. <br> Alt-click: Re-run the most recent line of sight calculation.
->>>>>>> 1df700d1
  *
  * @author tag
  * @version $Id: LinesOfSight.java 2109 2014-06-30 16:52:38Z tgaskins $
