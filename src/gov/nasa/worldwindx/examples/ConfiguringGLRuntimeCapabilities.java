/*
 * Copyright 2006-2009, 2017, 2020 United States Government, as represented by the
 * Administrator of the National Aeronautics and Space Administration.
 * All rights reserved.
 * 
 * The NASA World Wind Java (WWJ) platform is licensed under the Apache License,
 * Version 2.0 (the "License"); you may not use this file except in compliance
 * with the License. You may obtain a copy of the License at
 * http://www.apache.org/licenses/LICENSE-2.0
 * 
 * Unless required by applicable law or agreed to in writing, software distributed
 * under the License is distributed on an "AS IS" BASIS, WITHOUT WARRANTIES OR
 * CONDITIONS OF ANY KIND, either express or implied. See the License for the
 * specific language governing permissions and limitations under the License.
 * 
 * NASA World Wind Java (WWJ) also contains the following 3rd party Open Source
 * software:
 * 
 *     Jackson Parser – Licensed under Apache 2.0
 *     GDAL – Licensed under MIT
 *     JOGL – Licensed under  Berkeley Software Distribution (BSD)
 *     Gluegen – Licensed under Berkeley Software Distribution (BSD)
 * 
 * A complete listing of 3rd Party software notices and licenses included in
 * NASA World Wind Java (WWJ)  can be found in the WorldWindJava-v2.2 3rd-party
 * notices and licenses PDF found in code directory.
 */
package gov.nasa.worldwindx.examples;

import gov.nasa.worldwind.*;
import gov.nasa.worldwind.avlist.AVKey;
import gov.nasa.worldwind.render.GLRuntimeCapabilities;
import gov.nasa.worldwind.util.Logging;

import com.jogamp.opengl.GLAutoDrawable;

/**
 * Illustrates how to specify the OpenGL features WorldWind uses by configuring a <code>{@link
 * GLRuntimeCapabilities}</code>. By defining a custom <code>{@link gov.nasa.worldwind.WorldWindowGLDrawable}</code> and
 * setting properties on the GLRuntimeCapabilities attached to its SceneController, applications can specify which
 * OpenGL features WorldWind uses during rendering.
 *
 * @author dcollins
 * @version $Id: ConfiguringGLRuntimeCapabilities.java 3432 2015-10-01 19:40:30Z dcollins $
 */
public class ConfiguringGLRuntimeCapabilities extends ApplicationTemplate
{
    static
    {
        // Modify the configuration to specify our custom WorldWindowGLDrawable. Normally, an application would specify
        // this in a configuration file. For example, via the standard WorldWind XML configuration file:
        //
        //    <WorldWindConfiguration version="1">
        //        ...
        //        <Property name="gov.nasa.worldwind.avkey.WorldWindowClassName" value="MyGLAutoDrawableClassName"/>
        //        ...
        //    </WorldWindConfiguration>
        //
        // Or via the legacy WorldWind properties file:
        //
        //    ...
        //    gov.nasa.worldwind.avkey.WorldWindowClassName=MyGLAutoDrawableClassName
        //    ...
        //

        Configuration.setValue(AVKey.WORLD_WINDOW_CLASS_NAME, MyGLAutoDrawable.class.getName());
    }

    /**
     * Subclass of {@link gov.nasa.worldwind.WorldWindowGLAutoDrawable} which overrides the method {@link
     * gov.nasa.worldwind.WorldWindowGLAutoDrawable#init(com.jogamp.opengl.GLAutoDrawable)} to configure the OpenGL
<<<<<<< HEAD
     * features used by the World Wind SDK.
=======
     * features used by the WorldWind SDK.
>>>>>>> 1df700d1
     */
    public static class MyGLAutoDrawable extends WorldWindowGLAutoDrawable
    {
        /** Constructs a new MyGLAutoDrawable, but otherwise does nothing. */
        public MyGLAutoDrawable()
        {
        }

        /**
<<<<<<< HEAD
         * Overridden to configure the OpenGL features used by the World Wind SDK. See {@link
=======
         * Overridden to configure the OpenGL features used by the WorldWind SDK. See {@link
>>>>>>> 1df700d1
         * com.jogamp.opengl.GLEventListener#init(GLAutoDrawable)}.
         *
         * @param glAutoDrawable the drawable
         */
        public void init(GLAutoDrawable glAutoDrawable)
        {
            // Invoked when the GL context changes. The host machine capabilities may have changed, so re-configure the
            // OpenGL features used by the WorldWind SDK.
            super.init(glAutoDrawable);
            this.configureGLRuntimeCaps();
        }

        /** Configures the OpenGL runtime features used by the WorldWind SDK. */
        protected void configureGLRuntimeCaps()
        {
            // Get a reference to the OpenGL Runtime Capabilities associated with this WorldWindow's SceneController.
            SceneController sc = this.getSceneController();
            if (sc == null)
                return;

            // Note: if your application uses a WWJ version prior to SVN revision #12956, then replace any calls to
            // SceneController.getGLRuntimeCapabilities() with
            //  SceneController.getDrawContext().getGLRuntimeCapabilities().

            GLRuntimeCapabilities glrc = sc.getGLRuntimeCapabilities();
            if (glrc == null)
            {
                String message = Logging.getMessage("nullValue.GLRuntimeCapabilitiesIsNull");
                Logging.logger().warning(message);
                return;
            }

            // Configure which OpenGL features may be used by the WorldWind SDK. Configuration values for features
            // which are not available on the host machine are ignored. This example shows configuration of the OpenGL
            // framebuffer objects feature.
            glrc.setFramebufferObjectEnabled(this.isEnableFramebufferObjects());
        }

        /**
         * Returns true if the WorldWind SDK should enable use of OpenGL framebuffer objects (if available), and false
         * otherwise.
         *
         * @return true ot enable use of GL framebuffer objects; false otherwise.
         */
        protected boolean isEnableFramebufferObjects()
        {
            // Applications inject their logic for determining whether or not to enable use of OpenGL framebuffer
            // objects in the WorldWind SDK. If OpenGL framebuffer objects are not available on the host machine,
            // this setting is ignored.
            return false;
        }
    }

    public static void main(String[] args)
    {
        start("WorldWind Configuring GL Runtime Capabilities", AppFrame.class);
    }
}<|MERGE_RESOLUTION|>--- conflicted
+++ resolved
@@ -69,11 +69,7 @@
     /**
      * Subclass of {@link gov.nasa.worldwind.WorldWindowGLAutoDrawable} which overrides the method {@link
      * gov.nasa.worldwind.WorldWindowGLAutoDrawable#init(com.jogamp.opengl.GLAutoDrawable)} to configure the OpenGL
-<<<<<<< HEAD
-     * features used by the World Wind SDK.
-=======
      * features used by the WorldWind SDK.
->>>>>>> 1df700d1
      */
     public static class MyGLAutoDrawable extends WorldWindowGLAutoDrawable
     {
@@ -83,11 +79,7 @@
         }
 
         /**
-<<<<<<< HEAD
-         * Overridden to configure the OpenGL features used by the World Wind SDK. See {@link
-=======
          * Overridden to configure the OpenGL features used by the WorldWind SDK. See {@link
->>>>>>> 1df700d1
          * com.jogamp.opengl.GLEventListener#init(GLAutoDrawable)}.
          *
          * @param glAutoDrawable the drawable
