/*
 * Copyright 2006-2009, 2017, 2020 United States Government, as represented by the
 * Administrator of the National Aeronautics and Space Administration.
 * All rights reserved.
 * 
 * The NASA World Wind Java (WWJ) platform is licensed under the Apache License,
 * Version 2.0 (the "License"); you may not use this file except in compliance
 * with the License. You may obtain a copy of the License at
 * http://www.apache.org/licenses/LICENSE-2.0
 * 
 * Unless required by applicable law or agreed to in writing, software distributed
 * under the License is distributed on an "AS IS" BASIS, WITHOUT WARRANTIES OR
 * CONDITIONS OF ANY KIND, either express or implied. See the License for the
 * specific language governing permissions and limitations under the License.
 * 
 * NASA World Wind Java (WWJ) also contains the following 3rd party Open Source
 * software:
 * 
 *     Jackson Parser – Licensed under Apache 2.0
 *     GDAL – Licensed under MIT
 *     JOGL – Licensed under  Berkeley Software Distribution (BSD)
 *     Gluegen – Licensed under Berkeley Software Distribution (BSD)
 * 
 * A complete listing of 3rd Party software notices and licenses included in
 * NASA World Wind Java (WWJ)  can be found in the WorldWindJava-v2.2 3rd-party
 * notices and licenses PDF found in code directory.
 */
package gov.nasa.worldwindx.examples.analytics;

import com.jogamp.common.nio.Buffers;
import gov.nasa.worldwind.WorldWind;
import gov.nasa.worldwind.geom.*;
import gov.nasa.worldwind.layers.Layer;
import gov.nasa.worldwind.pick.PickSupport;
import gov.nasa.worldwind.render.*;
import gov.nasa.worldwind.util.*;

import com.jogamp.opengl.*;
import java.awt.*;
import java.nio.*;
import java.util.*;
import java.util.List;

/**
 * AnalyticSurface represents a connected grid of geographic locations, covering a specified {@link Sector} at a
 * specified base altitude in meters. The number of grid locations is defined by the AnalyticSurface's dimensions. The
 * default dimensions are <code>(10, 10)</code>. Callers specify the dimensions by using one of the constructors
 * accepting <code>width</code> and <code>height</code>, or by invoking {@link #setDimensions(int, int)}. Each grid
 * point has the following set of attributes: <ul> <li>Scalar value : the grid point's height relative to the surface's
 * base altitude, both in meters</li> <li>Color : the grid point's RGBA color components</li> </ul> Callers specify the
 * attributes at each grid point by invoking {@link #setValues(Iterable)} with an {@link Iterable} of {@link
 * GridPointAttributes}. Grid points are assigned attributes from this iterable staring at the upper left hand corner,
 * and proceeding in row-first order across the grid. The iterable should contain at least <code>width * height</code>
 * values, where width and height are the AnalyticSurface's grid dimensions. If the caller does not specify any
 * GridPointAttributes, or the caller specified iterable contains too few values, the unassigned grid points are given
 * default attributes: the default scalar value is 0, and the default color is {@link java.awt.Color#BLACK}.
 * <h2>Surface Altitude</h2>
 * <p>
 * AnalyticSurface's altitude can vary at each grid point. The altitude of each grid point depends on four properties:
 * the altitude mode, the surface altitude, the vertical scale, and the scalar value from GridPointAttributes. The
 * following table outlines how the altitude at each grid point is computed for each altitude mode:
<<<<<<< HEAD
 * <table border="1"><caption>Altitude Computations</caption>
 * <tr><th>Altitude Mode</th><th>Grid Point Altitude</th></tr>
 * <tr><td>WorldWind.ABSOLUTE (default)</td><td>surface altitude + (vertical scale * scalar value from
 * GridPointAttributes)</td></tr>
 * <tr><td>WorldWind.RELATIVE_TO_GROUND</td><td>terrain height at grid point + surface altitude + (vertical scale *
 * scalar value from GridPointAttributes)</td></tr> <tr><td>WorldWind.CLAMP_TO_GROUND</td><td>terrain height at grid
 * point</td></tr>
 * </table>
=======
 * <table border="1"> <caption style="font-weight: bold;">Altitude Computation</caption><tr><th>Altitude Mode</th><th>Grid Point Altitude</th></tr> <tr><td>WorldWind.ABSOLUTE
 * (default)</td><td>surface altitude + (vertical scale * scalar value from GridPointAttributes)</td></tr>
 * <tr><td>WorldWind.RELATIVE_TO_GROUND</td><td>terrain height at grid point + surface altitude + (vertical scale *
 * scalar value from GridPointAttributes)</td></tr> <tr><td>WorldWind.CLAMP_TO_GROUND</td><td>terrain height at grid
 * point</td></tr> </table>
>>>>>>> 1df700d1
 * <p>
 * Note that when the altitude mode is WorldWind.CLAMP_TO_GROUND the surface altitude, vertical scale, and the scalar
 * value from GridPointAttributes are ignored. In this altitude mode only the Sector, dimensions, and color from
 * GridPointAttributes are used.
 *
 * @author dcollins
 * @version $Id: AnalyticSurface.java 3020 2015-04-14 21:23:03Z dcollins $
 */
public class AnalyticSurface implements Renderable, PreRenderable
{
    /** GridPointAttributes defines the properties associated with a single grid point of an AnalyticSurface. */
    public interface GridPointAttributes
    {
        /**
         * Returns the scalar value associated with a grid point. By default, AnalyticSurface interprets this value as
         * the grid point's height relative to the AnalyticSurface's base altitude, both in meters.
         *
         * @return the grid point's scalar value.
         */
        double getValue();

        /**
         * Returns the {@link java.awt.Color} associated with a grid point. By default, AnalyticSurface interprets this
         * Color as the RGBA components of a grid point's RGBA color.
         *
         * @return the grid point's RGB color components.
         */
        java.awt.Color getColor();
    }

    protected static final double DEFAULT_ALTITUDE = 0d;
    /** The default altitude mode. */
    protected static final int DEFAULT_ALTITUDE_MODE = WorldWind.ABSOLUTE;
    protected static final int DEFAULT_DIMENSION = 10;
    protected static final double DEFAULT_VALUE = 0d;
    protected static final Color DEFAULT_COLOR = Color.BLACK;
    protected static final GridPointAttributes DEFAULT_GRID_POINT_ATTRIBUTES = createGridPointAttributes(
        DEFAULT_VALUE, DEFAULT_COLOR);
    /** The time period between surface regeneration when altitude mode is relative-to-ground. */
    protected static final long RELATIVE_TO_GROUND_REGEN_PERIOD = 2000;

    protected boolean visible = true;
    protected Sector sector;
    protected double altitude;
    protected int altitudeMode = DEFAULT_ALTITUDE_MODE;
    protected int width;
    protected int height;
    protected Iterable<? extends GridPointAttributes> values;
    protected double verticalScale = 1d;
    protected AnalyticSurfaceAttributes surfaceAttributes = new AnalyticSurfaceAttributes();
    protected Object pickObject;
    protected Layer clientLayer;
    // Runtime rendering state.
    protected double[] extremeValues;
    protected boolean expired = true;
    protected boolean updateFailed;
    protected Object globeStateKey;
    protected long regenTime;
    // Computed surface rendering properties.
    protected Position referencePos;
    protected Vec4 referencePoint;
    protected RenderInfo surfaceRenderInfo;
    protected AnalyticSurfaceObject clampToGroundSurface;
    protected AnalyticSurfaceObject shadowSurface;
    protected final PickSupport pickSupport = new PickSupport();

    /**
     * Constructs a new AnalyticSurface with the specified {@link Sector}, base altitude in meters, grid dimensions, and
     * iterable of GridPointAttributes. The iterable should contain at least <code>with * height</code> non-null
     * GridPointAttributes.
     *
     * @param sector   the Sector which defines the surface's geographic region.
     * @param altitude the base altitude to place the surface at, in meters.
     * @param width    the surface grid width, in number of grid points.
     * @param height   the surface grid height, in number of grid points.
     * @param iterable the attributes associated with each grid point.
     *
     * @throws IllegalArgumentException if the sector is null, if the width is less than 1, if the height is less than
     *                                  1, or if the iterable is null.
     */
    public AnalyticSurface(Sector sector, double altitude, int width, int height,
        Iterable<? extends GridPointAttributes> iterable)
    {
        if (sector == null)
        {
            String message = Logging.getMessage("nullValue.SectorIsNull");
            Logging.logger().severe(message);
            throw new IllegalArgumentException(message);
        }

        if (width <= 0)
        {
            String message = Logging.getMessage("generic.InvalidWidth", width);
            Logging.logger().severe(message);
            throw new IllegalArgumentException(message);
        }

        if (height <= 0)
        {
            String message = Logging.getMessage("generic.InvalidHeight", height);
            Logging.logger().severe(message);
            throw new IllegalArgumentException(message);
        }

        if (iterable == null)
        {
            String message = Logging.getMessage("nullValue.IterableIsNull");
            Logging.logger().severe(message);
            throw new IllegalArgumentException(message);
        }

        this.sector = sector;
        this.altitude = altitude;
        this.width = width;
        this.height = height;
        this.values = iterable;
        this.setExpired(true);
    }

    /**
     * Constructs a new AnalyticSurface with the specified {@link Sector}, base altitude in meters, and grid dimensions.
     * The new AnalyticSurface has the default {@link GridPointAttributes}.
     *
     * @param sector   the Sector which defines the surface's geographic region.
     * @param altitude the base altitude to place the surface at, in meters.
     * @param width    the surface grid width, in number of grid points.
     * @param height   the surface grid height, in number of grid points.
     *
     * @throws IllegalArgumentException if the sector is null, if the width is less than 1, or if the height is less
     *                                  than 1.
     */
    public AnalyticSurface(Sector sector, double altitude, int width, int height)
    {
        this(sector, altitude, width, height, createDefaultValues(width * height));
    }

    /**
     * Constructs a new AnalyticSurface with the specified {@link Sector} and base altitude in meters. The new
     * AnalyticSurface has default dimensions of <code>(10, 10)</code>, and default {@link GridPointAttributes}.
     *
     * @param sector   the Sector which defines the surface's geographic region.
     * @param altitude the base altitude to place the surface at, in meters.
     *
     * @throws IllegalArgumentException if the sector is null.
     */
    public AnalyticSurface(Sector sector, double altitude)
    {
        this(sector, altitude, DEFAULT_DIMENSION, DEFAULT_DIMENSION);
    }

    /**
     * Constructs a new AnalyticSurface with the specified grid dimensions. The new AnalyticSurface is has the default
     * Sector {@link Sector#EMPTY_SECTOR}, the default altitude of 0 meters, and default {@link GridPointAttributes}.
     *
     * @param width  the surface grid width, in number of grid points.
     * @param height the surface grid height, in number of grid points.
     *
     * @throws IllegalArgumentException if the sector is null.
     */
    public AnalyticSurface(int width, int height)
    {
        this(Sector.EMPTY_SECTOR, DEFAULT_ALTITUDE, width, height);
    }

    /**
     * Constructs a new AnalyticSurface with the default Sector {@link Sector#EMPTY_SECTOR}, the default altitude of 0
     * meters, default dimensions of <code>(10, 10)</code>, and default {@link GridPointAttributes}.
     */
    public AnalyticSurface()
    {
        this(DEFAULT_DIMENSION, DEFAULT_DIMENSION);
    }

    /**
     * Returns true if the surface is visible in the scene, and false otherwise.
     *
     * @return true if the surface is visible in the scene, and false otherwise
     */
    public boolean isVisible()
    {
        return this.visible;
    }

    /**
     * Sets whether or not the surface is visible in the scene.
     *
     * @param visible true to make the surface visible, and false to make it hidden.
     */
    public void setVisible(boolean visible)
    {
        this.visible = visible;
    }

    /**
     * Returns the {@link Sector} defining the geographic boundary of this surface.
     *
     * @return this surface's geographic boundary, as a Sector.
     */
    public Sector getSector()
    {
        return this.sector;
    }

    /**
     * Sets this surface's geographic boundary, as a {@link Sector}.
     *
     * @param sector this surface's new geographic boundary, as a Sector.
     *
     * @throws IllegalArgumentException if the sector is null.
     */
    public void setSector(Sector sector)
    {
        if (sector == null)
        {
            String message = Logging.getMessage("nullValue.SectorIsNull");
            Logging.logger().severe(message);
            throw new IllegalArgumentException(message);
        }

        this.sector = sector;
        this.setExpired(true);
    }

    /**
     * Returns this surface's base altitude, in meters.
     *
     * @return this surface's base altitude, in meters.
     *
     * @see #setAltitude(double)
     */
    public double getAltitude()
    {
        return altitude;
    }

    /**
     * Sets this surface's base altitude, in meters. See the AnalyticSurface class documentation for information on how
     * the altitude is interpreted.
     *
     * @param altitude the new base altitude, in meters.
     */
    public void setAltitude(double altitude)
    {
        this.altitude = altitude;
        this.setExpired(true);
    }

    /**
     * Returns the surface's altitude mode, one of {@link gov.nasa.worldwind.WorldWind#CLAMP_TO_GROUND}, {@link
     * gov.nasa.worldwind.WorldWind#RELATIVE_TO_GROUND}, or {@link gov.nasa.worldwind.WorldWind#ABSOLUTE}.
     *
     * @return the surface's altitude mode.
     *
     * @see #setAltitudeMode(int)
     */
    public int getAltitudeMode()
    {
        return altitudeMode;
    }

    /**
     * Specifies the surface's altitude mode, one of {@link gov.nasa.worldwind.WorldWind#CLAMP_TO_GROUND}, {@link
     * gov.nasa.worldwind.WorldWind#RELATIVE_TO_GROUND}, or {@link gov.nasa.worldwind.WorldWind#ABSOLUTE}. The altitude
     * mode {@link gov.nasa.worldwind.WorldWind#CONSTANT} is not supported and {@link
     * gov.nasa.worldwind.WorldWind#ABSOLUTE} is used if specified. See the AnalyticSurface class documentation for
     * information on how the altitude mode is interpreted.
     *
     * @param altitudeMode the surface's altitude mode.
     */
    public void setAltitudeMode(int altitudeMode)
    {
        this.altitudeMode = altitudeMode;
        this.setExpired(true);
    }

    /**
     * Returns the number of horizontal and vertical points composing this surface as an array with two values. The
     * value at index 0 indicates the grid width, and the value at index 1 indicates the grid height.
     *
     * @return the dimensions of this surface's grid.
     */
    public int[] getDimensions()
    {
        return new int[] {this.width, this.height};
    }

    /**
     * Sets the number of horizontal and vertical points composing this surface.
     *
     * @param width  the new grid width.
     * @param height the new grid height.
     *
     * @throws IllegalArgumentException if either width or heigth are less than 1.
     */
    public void setDimensions(int width, int height)
    {
        if (width <= 0)
        {
            String message = Logging.getMessage("Geom.WidthInvalid", width);
            Logging.logger().severe(message);
            throw new IllegalArgumentException(message);
        }

        if (height <= 0)
        {
            String message = Logging.getMessage("Geom.HeightInvalid", height);
            Logging.logger().severe(message);
            throw new IllegalArgumentException(message);
        }

        this.width = width;
        this.height = height;
        this.setExpired(true);
    }

    /**
     * Returns the surface's iterable of {@link GridPointAttributes}. See {@link #setValues(Iterable)} for details on
     * how this iterable is interpreted by AnalyticSurface.
     *
     * @return this surface's GridPointAttributes.
     */
    public Iterable<? extends GridPointAttributes> getValues()
    {
        return this.values;
    }

    /**
     * Sets this surface's iterable of {@link GridPointAttributes}. Grid points are assigned attributes from this
     * iterable staring at the upper left hand corner, and proceeding in row-first order across the grid. The iterable
     * should contain at least <code>width * height</code> values, where width and height are the AnalyticSurface's grid
     * dimensions. If the iterable contains too few values, the unassigned grid points are given default attributes: the
     * default scalar value is 0, and the default color is {@link java.awt.Color#BLACK}.
     *
     * @param iterable the new grid point attributes.
     *
     * @throws IllegalArgumentException if the iterable is null.
     */
    public void setValues(Iterable<? extends GridPointAttributes> iterable)
    {
        if (iterable == null)
        {
            String message = Logging.getMessage("nullValue.IterableIsNull");
            Logging.logger().severe(message);
            throw new IllegalArgumentException(message);
        }

        this.values = iterable;
        this.extremeValues = computeExtremeValues(iterable);
        this.setExpired(true);
    }

    /**
     * Returns the scale applied to the value at each grid point.
     *
     * @return the surface's vertical scale coefficient.
     */
    public double getVerticalScale()
    {
        return this.verticalScale;
    }

    /**
     * Sets the scale applied to the value at each grid point. Before rendering, this value is applied to each grid
     * points scalar value, thus increasing or decreasing it's height relative to the surface's base altitude, both in
     * meters.
     *
     * @param scale the surface's vertical scale coefficient.
     */
    public void setVerticalScale(double scale)
    {
        this.verticalScale = scale;
        this.setExpired(true);
    }

    /**
     * Returns a copy of the rendering attributes associated with this surface. Modifying the contents of the returned
     * reference has no effect on this surface. In order to make an attribute change take effect, invoke {@link
     * #setSurfaceAttributes(AnalyticSurfaceAttributes)} with the modified attributes.
     *
     * @return a copy of this surface's rendering attributes.
     */
    public AnalyticSurfaceAttributes getSurfaceAttributes()
    {
        return this.surfaceAttributes.copy();
    }

    /**
     * Sets the rendering attributes associated with this surface. The caller cannot assume that modifying the attribute
     * reference after calling setSurfaceAttributes() will have any effect, as the implementation may defensively copy
     * the attribute reference. In order to make an attribute change take effect, invoke
     * setSurfaceAttributes(AnalyticSurfaceAttributes) again with the modified attributes.
     *
     * @param attributes this surface's new rendering attributes.
     *
     * @throws IllegalArgumentException if attributes is null.
     */
    public void setSurfaceAttributes(AnalyticSurfaceAttributes attributes)
    {
        if (attributes == null)
        {
            String message = Logging.getMessage("nullValue.AttributesIsNull");
            Logging.logger().severe(message);
            throw new IllegalArgumentException(message);
        }

        this.surfaceAttributes = attributes.copy();
        this.setExpired(true);
    }

    /**
     * Returns the object which is associated with this surface during picking. A null value is permitted and indicates
     * that the surface itself will be the object returned during picking.
     *
     * @return this surface's pick object.
     */
    public Object getPickObject()
    {
        return this.pickObject;
    }

    /**
     * Sets the object associated with this surface during picking. A null value is permitted and indicates that the
     * surface itself will be the object returned during picking.
     *
     * @param pickObject the object to associated with this surface during picking. A null value is permitted and
     *                   indicates that the surface itself will be the object returned during picking.
     */
    public void setPickObject(Object pickObject)
    {
        this.pickObject = pickObject;
    }

    /**
     * Returns the layer associated with this surface during picking.
     *
     * @return this surface's pick layer.
     */
    public Layer getClientLayer()
    {
        return this.clientLayer;
    }

    /**
     * Sets the layer associated with this surface during picking. A null value is permitted, and indicates that no
     * layer is associated with this surface.
     *
     * @param layer this surface's pick layer.
     */
    public void setClientLayer(Layer layer)
    {
        this.clientLayer = layer;
    }

    /**
     * {@inheritDoc}
     *
<<<<<<< HEAD
     * @param dc the draw context.
=======
     * @param dc The current display context.
>>>>>>> 1df700d1
     */
    public void preRender(DrawContext dc)
    {
        if (dc == null)
        {
            String message = Logging.getMessage("nullValue.DrawContextIsNull");
            Logging.logger().severe(message);
            throw new IllegalArgumentException(message);
        }

        if (!this.isVisible())
            return;

        if (!this.intersectsFrustum(dc))
            return;

        if (this.isExpired(dc))
            this.update(dc);

        if (this.isExpired(dc))
            return;

        this.preRenderSurfaceObjects(dc);
    }

    /**
     * {@inheritDoc}
     *
     * @param dc the <code>DrawContext</code> to be used
     */
    public void render(DrawContext dc)
    {
        if (dc == null)
        {
            String message = Logging.getMessage("nullValue.DrawContextIsNull");
            Logging.logger().severe(message);
            throw new IllegalArgumentException(message);
        }

        if (!this.isVisible())
            return;

        if (!intersectsFrustum(dc))
            return;

        if (this.isExpired(dc))
            this.update(dc);

        if (this.isExpired(dc))
            return;

        this.makeOrderedRenderable(dc);
        this.drawSurfaceObjects(dc);
    }

    /**
     * Returns this surface's extent in model coordinates.
     *
     * @param dc the current DrawContext.
     *
     * @return this surface's extent in the specified DrawContext.
     *
     * @throws IllegalArgumentException if the DrawContext is null.
     */
    public Extent getExtent(DrawContext dc)
    {
        if (dc == null)
        {
            String message = Logging.getMessage("nullValue.DrawContextIsNull");
            Logging.logger().severe(message);
            throw new IllegalArgumentException(message);
        }

        if (this.getAltitudeMode() == WorldWind.CLAMP_TO_GROUND)
        {
            return Sector.computeBoundingBox(dc.getGlobe(), dc.getVerticalExaggeration(), this.getSector());
        }
        else
        {
            double minAltitude = this.getAltitude();
            double maxAltitude = this.getAltitude();
            double[] minAndMaxElevations = dc.getGlobe().getMinAndMaxElevations(this.getSector());

            if (this.extremeValues != null)
            {
                minAltitude = this.getAltitude() + this.getVerticalScale() * this.extremeValues[0];
                maxAltitude = this.getAltitude() + this.getVerticalScale() * this.extremeValues[1];
            }

            if (minAndMaxElevations != null)
            {
                if (this.getAltitudeMode() == WorldWind.RELATIVE_TO_GROUND)
                {
                    minAltitude -= minAndMaxElevations[0];
                    maxAltitude += minAndMaxElevations[1];
                }

                if (minAltitude > minAndMaxElevations[0])
                    minAltitude = minAndMaxElevations[0];
                if (maxAltitude < minAndMaxElevations[1])
                    maxAltitude = minAndMaxElevations[1];
            }

            return Sector.computeBoundingBox(dc.getGlobe(), dc.getVerticalExaggeration(), this.getSector(),
                minAltitude, maxAltitude);
        }
    }

    /**
     * Test if this AnalyticSurface intersects the specified draw context's frustum. During picking mode, this tests
     * intersection against all of the draw context's pick frustums. During rendering mode, this tests intersection
     * against the draw context's viewing frustum.
     *
     * @param dc the current draw context.
     *
     * @return true if this AnalyticSurface intersects the draw context's frustum; false otherwise.
     */
    protected boolean intersectsFrustum(DrawContext dc)
    {
        // A null extent indicates an object which has no location.
        Extent extent = this.getExtent(dc);
        if (extent == null)
            return false;

        // Test this object's extent against the pick frustum list
        if (dc.isPickingMode())
            return dc.getPickFrustums().intersectsAny(extent);

        // Test this object's extent against the viewing frustum.
        return dc.getView().getFrustumInModelCoordinates().intersects(extent);
    }

    //**************************************************************//
    //********************  Attribute Construction  ****************//
    //**************************************************************//

    /**
     * Returns the minimum and maximum values in the specified iterable of {@link GridPointAttributes}. Values
     * equivalent to the specified <code>missingDataSignal</code> are ignored. This returns null if the iterable is
     * empty or contains only missing values.
     *
     * @param iterable          the GridPointAttributes to search for the minimum and maximum value.
     * @param missingDataSignal the number indicating a specific value to ignore.
     *
     * @return an array containing the minimum value in index 0 and the maximum value in index 1, or null if the
     *         iterable is empty or contains only missing values.
     *
     * @throws IllegalArgumentException if the iterable is null.
     */
    public static double[] computeExtremeValues(Iterable<? extends GridPointAttributes> iterable,
        double missingDataSignal)
    {
        if (iterable == null)
        {
            String message = Logging.getMessage("nullValue.IterableIsNull");
            Logging.logger().severe(message);
            throw new IllegalArgumentException(message);
        }

        double minValue = Double.MAX_VALUE;
        double maxValue = -Double.MAX_VALUE;

        for (GridPointAttributes attr : iterable)
        {
            double value = attr.getValue();
            if (Double.compare(value, missingDataSignal) == 0)
                continue;

            if (minValue > value)
                minValue = value;
            if (maxValue < value)
                maxValue = value;
        }

        if (minValue == Double.MAX_VALUE || minValue == -Double.MIN_VALUE)
            return null;

        return new double[] {minValue, maxValue};
    }

    /**
     * Returns the minimum and maximum values in the specified iterable of {@link GridPointAttributes}. Values
     * equivalent to <code>Double.NaN</code> are ignored. This returns null if the buffer is empty or contains only NaN
     * values.
     *
     * @param iterable the GridPointAttributes to search for the minimum and maximum value.
     *
     * @return an array containing the minimum value in index 0 and the maximum value in index 1, or null if the
     *         iterable is empty or contains only NaN values.
     *
     * @throws IllegalArgumentException if the iterable is null.
     */
    public static double[] computeExtremeValues(Iterable<? extends GridPointAttributes> iterable)
    {
        if (iterable == null)
        {
            String message = Logging.getMessage("nullValue.IterableIsNull");
            Logging.logger().severe(message);
            throw new IllegalArgumentException(message);
        }

        return computeExtremeValues(iterable, Double.NaN);
    }

    /**
     * Returns a new instance of {@link GridPointAttributes} with the specified value and color.
     *
     * @param value the new GridPointAttributes' value.
     * @param color the new GridPointAttributes' color.
     *
     * @return a new GridPointAttributes defined by the specified value and color.
     */
    public static GridPointAttributes createGridPointAttributes(final double value, final java.awt.Color color)
    {
        return new AnalyticSurface.GridPointAttributes()
        {
            public double getValue()
            {
                return value;
            }

            public Color getColor()
            {
                return color;
            }
        };
    }

    /**
     * Returns a new instance of {@link GridPointAttributes} with a Color computed from the specified value and value
     * range. The color's RGB components are computed by mapping value's relative position in the range <code>[minValue,
     * maxValue]</code> to the range of color hues <code>[minHue, maxHue]</code>. The color's Alpha component is
     * computed by mapping the values's relative position in the range <code>[minValue, minValue + (maxValue - minValue)
     * / 10]</code> to the range <code>[0, 1]</code>. This has the effect of interpolating hue and alpha based on the
     * grid point value.
     *
     * @param value    the new GridPointAttributes' value.
     * @param minValue the minimum value.
     * @param maxValue the maximum value.
     * @param minHue   the mimimum color hue, corresponding to the minimum value.
     * @param maxHue   the maximum color hue, corresponding to the maximum value.
     *
     * @return a new GridPointAttributes defined by the specified value, value range, and color hue range.
     */
    public static AnalyticSurface.GridPointAttributes createColorGradientAttributes(final double value,
        double minValue, double maxValue, double minHue, double maxHue)
    {
        double hueFactor = WWMath.computeInterpolationFactor(value, minValue, maxValue);
        Color color = Color.getHSBColor((float) WWMath.mixSmooth(hueFactor, minHue, maxHue), 1f, 1f);
        double opacity = WWMath.computeInterpolationFactor(value, minValue, minValue + (maxValue - minValue) * 0.1);
        Color rgbaColor = new Color(color.getRed(), color.getGreen(), color.getBlue(), (int) (255 * opacity));

        return createGridPointAttributes(value, rgbaColor);
    }

    /**
     * Returns a new iterable populated with the default {@link GridPointAttributes}. The default GridPointAttributes
     * have a value of 0, and the color {@link java.awt.Color#BLACK}.
     *
     * @param count the desired number of GridPointAttributes to return.
     *
     * @return an iterable containing <code>count</code> default GridPointAttributes.
     */
    public static Iterable<? extends GridPointAttributes> createDefaultValues(int count)
    {
        ArrayList<GridPointAttributes> list = new ArrayList<GridPointAttributes>(count);
        Collections.fill(list, DEFAULT_GRID_POINT_ATTRIBUTES);
        return list;
    }

    /**
     * Returns a new iterable populated with {@link GridPointAttributes} computed by invoking {@link
     * #createColorGradientAttributes(double, double, double, double, double)} for each double value in the speicfied
     * {@link BufferWrapper}. Values equivalent to the specified <code>missingDataSignal</code> are replaced with the
     * specified <code>minValue</code>.
     *
     * @param values            the buffer of values.
     * @param missingDataSignal the number indicating a specific value to ignore.
     * @param minValue          the minimum value.
     * @param maxValue          the maximum value.
     * @param minHue            the mimimum color hue, corresponding to the minimum value.
     * @param maxHue            the maximum color hue, corresponding to the maximum value.
     *
     * @return an iiterable GridPointAttributes defined by the specified buffer of values.
     */
    public static Iterable<? extends AnalyticSurface.GridPointAttributes> createColorGradientValues(
        BufferWrapper values, double missingDataSignal, double minValue, double maxValue, double minHue, double maxHue)
    {
        if (values == null)
        {
            String message = Logging.getMessage("nullValue.BufferIsNull");
            Logging.logger().severe(message);
            throw new IllegalArgumentException(message);
        }

        ArrayList<AnalyticSurface.GridPointAttributes> attributesList
            = new ArrayList<AnalyticSurface.GridPointAttributes>();

        for (int i = 0; i < values.length(); i++)
        {
            double value = values.getDouble(i);
            if (Double.compare(value, missingDataSignal) == 0)
                value = minValue;

            attributesList.add(createColorGradientAttributes(value, minValue, maxValue, minHue, maxHue));
        }

        return attributesList;
    }

    //**************************************************************//
    //********************  Surface Rendering  *********************//
    //**************************************************************//

    protected void makeOrderedRenderable(DrawContext dc)
    {
        // Clamp-to-ground analytic surface is drawn entirely by surface objects prepared during
        // preRenderSurfaceObjects().
        if (this.getAltitudeMode() == WorldWind.CLAMP_TO_GROUND)
            return;

        Extent extent = this.getExtent(dc);
        double eyeDistance = dc.getView().getEyePoint().distanceTo3(extent.getCenter()) - extent.getRadius();
        if (eyeDistance < 1)
            eyeDistance = 1;

        dc.addOrderedRenderable(new OrderedSurface(this, eyeDistance));
    }

    protected void drawOrderedRenderable(DrawContext dc)
    {
        this.beginDrawing(dc);
        try
        {
            this.doDrawOrderedRenderable(dc);
        }
        finally
        {
            this.endDrawing(dc);
        }
    }

    protected void doDrawOrderedRenderable(DrawContext dc)
    {
        this.bind(dc);

        // If the outline and interior will be drawn, then draw the outline color, but do not affect the depth
        // buffer. When the interior is drawn, it will draw on top of these colors, and the outline will be visible
        // behind the potentially transparent interior.
        if (this.surfaceAttributes.isDrawOutline() && this.surfaceAttributes.isDrawInterior())
        {
            dc.getGL().glDepthMask(false);
            this.drawOutline(dc);
            dc.getGL().glDepthMask(true);
        }

        if (this.surfaceAttributes.isDrawInterior())
            this.drawInterior(dc);

        if (this.surfaceAttributes.isDrawOutline())
            this.drawOutline(dc);
    }

    protected void bind(DrawContext dc)
    {
        GL2 gl = dc.getGL().getGL2(); // GL initialization checks for GL2 compatibility.

        gl.glEnableClientState(GL2.GL_VERTEX_ARRAY);
        gl.glVertexPointer(3, GL.GL_FLOAT, 0, this.surfaceRenderInfo.cartesianVertexBuffer);

        if (!dc.isPickingMode())
        {
            gl.glEnableClientState(GL2.GL_NORMAL_ARRAY);
            gl.glNormalPointer(GL.GL_FLOAT, 0, this.surfaceRenderInfo.cartesianNormalBuffer);

            gl.glEnableClientState(GL2.GL_COLOR_ARRAY);
            gl.glColorPointer(4, GL.GL_UNSIGNED_BYTE, 0, this.surfaceRenderInfo.colorBuffer);
        }
    }

    protected void drawInterior(DrawContext dc)
    {
        GL2 gl = dc.getGL().getGL2(); // GL initialization checks for GL2 compatibility.

        if (!dc.isPickingMode())
        {
            // Bind the shapes vertex colors as the diffuse material parameter.
            gl.glEnable(GL2.GL_COLOR_MATERIAL);
            gl.glColorMaterial(GL2.GL_FRONT_AND_BACK, GL2.GL_DIFFUSE);
            this.surfaceAttributes.getInteriorMaterial().apply(gl, GL2.GL_FRONT_AND_BACK,
                (float) this.surfaceAttributes.getInteriorOpacity());
        }

        gl.glCullFace(GL.GL_FRONT);
        this.surfaceRenderInfo.drawInterior(dc);

        gl.glCullFace(GL.GL_BACK);
        this.surfaceRenderInfo.drawInterior(dc);
    }

    protected void drawOutline(DrawContext dc)
    {
        GL2 gl = dc.getGL().getGL2(); // GL initialization checks for GL2 compatibility.

        if (!dc.isPickingMode())
        {
            gl.glEnable(GL.GL_LINE_SMOOTH);
            // Unbind the shapes vertex colors as the diffuse material parameter.
            gl.glDisable(GL2.GL_LIGHTING);
            gl.glDisable(GL2.GL_COLOR_MATERIAL);
            // Set the outline color.
            Color color = this.surfaceAttributes.getOutlineMaterial().getDiffuse();
            // Convert the floating point opacity from the range [0, 1] to the unsigned byte range [0, 255].
            int alpha = (int) (255 * this.surfaceAttributes.getOutlineOpacity() + 0.5);
            gl.glColor4ub((byte) color.getRed(), (byte) color.getGreen(), (byte) color.getBlue(), (byte) alpha);
            gl.glDisableClientState(GL2.GL_COLOR_ARRAY);
        }

        gl.glLineWidth((float) this.surfaceAttributes.getOutlineWidth());
        this.surfaceRenderInfo.drawOutline(dc);

        if (!dc.isPickingMode())
        {
            gl.glEnable(GL2.GL_LIGHTING);
            gl.glDisable(GL.GL_LINE_SMOOTH);
            gl.glDisable(GL2.GL_LINE_STIPPLE);
            gl.glEnableClientState(GL2.GL_COLOR_ARRAY);
        }
    }

    protected void beginDrawing(DrawContext dc)
    {
        GL2 gl = dc.getGL().getGL2(); // GL initialization checks for GL2 compatibility.

        gl.glPushAttrib(
            GL2.GL_COLOR_BUFFER_BIT // for alpha test func and ref, blend func
                | GL2.GL_CURRENT_BIT
                | GL2.GL_DEPTH_BUFFER_BIT
                | GL2.GL_LINE_BIT // for line width
                | GL2.GL_POLYGON_BIT // for cull face
                | (!dc.isPickingMode() ? GL2.GL_LIGHTING_BIT : 0) // for lighting.
                | (!dc.isPickingMode() ? GL2.GL_TRANSFORM_BIT : 0)); // for normalize state.

        // Enable the alpha test.
        gl.glEnable(GL2.GL_ALPHA_TEST);
        gl.glAlphaFunc(GL2.GL_GREATER, 0.0f);

        gl.glEnable(GL.GL_CULL_FACE);

        if (dc.isPickingMode())
        {
            Color color = dc.getUniquePickColor();

            this.pickSupport.addPickableObject(color.getRGB(),
                (this.getPickObject() != null) ? this.getPickObject() : this,
                new Position(this.sector.getCentroid(), this.altitude), false);

            gl.glColor3ub((byte) color.getRed(), (byte) color.getGreen(), (byte) color.getBlue());
        }
        else
        {
            // Enable blending in non-premultiplied color mode. Premultiplied colors don't work with GL fixed
            // functionality lighting.
            gl.glEnable(GL.GL_BLEND);
            OGLUtil.applyBlending(gl, false);

            // Enable lighting with GL_LIGHT1.
            gl.glDisable(GL2.GL_COLOR_MATERIAL);
            gl.glDisable(GL2.GL_LIGHT0);
            gl.glEnable(GL2.GL_LIGHTING);
            gl.glEnable(GL2.GL_LIGHT1);
            gl.glEnable(GL2.GL_NORMALIZE);
            // Configure the lighting model for two-sided smooth shading.
            gl.glLightModeli(GL2.GL_LIGHT_MODEL_LOCAL_VIEWER, GL.GL_TRUE);
            gl.glLightModeli(GL2.GL_LIGHT_MODEL_TWO_SIDE, GL.GL_TRUE);
            gl.glShadeModel(GL2.GL_SMOOTH);
            // Configure GL_LIGHT1 as a white light eminating from the viewer's eye point.
            OGLUtil.applyLightingDirectionalFromViewer(gl, GL2.GL_LIGHT1, new Vec4(1.0, 0.5, 1.0).normalize3());
        }

        dc.getView().pushReferenceCenter(dc, this.referencePoint);
    }

    protected void endDrawing(DrawContext dc)
    {
        GL2 gl = dc.getGL().getGL2(); // GL initialization checks for GL2 compatibility.

        dc.getView().popReferenceCenter(dc);
        gl.glPopAttrib();

        // Restore default GL client vertex array state.
        gl.glDisableClientState(GL2.GL_VERTEX_ARRAY);
        gl.glDisableClientState(GL2.GL_COLOR_ARRAY);
        gl.glDisableClientState(GL2.GL_NORMAL_ARRAY);
    }

    //**************************************************************//
    //********************  Surface Construction  ******************//
    //**************************************************************//

    protected boolean isExpired(DrawContext dc)
    {
        if (this.expired)
            return true;

        if (this.getAltitudeMode() == WorldWind.RELATIVE_TO_GROUND)
        {
            if (dc.getFrameTimeStamp() - this.regenTime > RELATIVE_TO_GROUND_REGEN_PERIOD)
                return true;
        }

        if (this.getAltitudeMode() == WorldWind.RELATIVE_TO_GROUND ||
            this.getAltitudeMode() == WorldWind.ABSOLUTE)
        {
            Object gsk = dc.getGlobe().getStateKey(dc);
            if (this.globeStateKey != null ? !this.globeStateKey.equals(gsk) : gsk != null)
                return true;
        }

        return false;
    }

    protected void setExpired(boolean expired)
    {
        this.expired = expired;

        if (this.expired)
        {
            if (this.clampToGroundSurface != null)
                this.clampToGroundSurface.markAsModified();
            if (this.shadowSurface != null)
                this.shadowSurface.markAsModified();
        }
    }

    protected void update(DrawContext dc)
    {
        if (this.updateFailed)
            return;

        try
        {
            this.doUpdate(dc);
            this.setExpired(false);
            this.globeStateKey = dc.getGlobe().getStateKey(dc);
            this.regenTime = dc.getFrameTimeStamp();
        }
        catch (Exception e)
        {
            String message = Logging.getMessage("generic.ExceptionWhileUpdating", this);
            Logging.logger().log(java.util.logging.Level.SEVERE, message, e);
            this.updateFailed = true;
        }
    }

    protected void doUpdate(DrawContext dc)
    {
        this.referencePos = new Position(this.sector.getCentroid(), this.altitude);
        this.referencePoint = dc.getGlobe().computePointFromPosition(this.referencePos);

        if (this.surfaceRenderInfo == null ||
            this.surfaceRenderInfo.getGridWidth() != this.width ||
            this.surfaceRenderInfo.getGridHeight() != this.height)
        {
            this.surfaceRenderInfo = new RenderInfo(this.width, this.height);
        }

        this.updateSurfacePoints(dc, this.surfaceRenderInfo);
        this.updateSurfaceNormals(this.surfaceRenderInfo);
    }

    protected void updateSurfacePoints(DrawContext dc, RenderInfo outRenderInfo)
    {
        Iterator<? extends GridPointAttributes> iter = this.values.iterator();

        double latStep = -this.sector.getDeltaLatDegrees() / (double) (this.height - 1);
        double lonStep = this.sector.getDeltaLonDegrees() / (double) (this.width - 1);

        double lat = this.sector.getMaxLatitude().degrees;
        for (int y = 0; y < this.height; y++)
        {
            double lon = this.sector.getMinLongitude().degrees;
            for (int x = 0; x < this.width; x++)
            {
                GridPointAttributes attr = iter.hasNext() ? iter.next() : null;
                this.updateNextSurfacePoint(dc, Angle.fromDegrees(lat), Angle.fromDegrees(lon), attr, outRenderInfo);

                lon += lonStep;
            }
            lat += latStep;
        }

        outRenderInfo.cartesianVertexBuffer.rewind();
        outRenderInfo.geographicVertexBuffer.rewind();
        outRenderInfo.colorBuffer.rewind();
        outRenderInfo.shadowColorBuffer.rewind();
    }

    protected void updateNextSurfacePoint(DrawContext dc, Angle lat, Angle lon, GridPointAttributes attr,
        RenderInfo outRenderInfo)
    {
        Color color = (attr != null) ? attr.getColor() : DEFAULT_COLOR;
        // Convert the floating point opacity from the range [0, 1] to the unsigned byte range [0, 255].
        int alpha = (int) (color.getAlpha() * this.surfaceAttributes.getInteriorOpacity() + 0.5);
        outRenderInfo.colorBuffer.put((byte) color.getRed());
        outRenderInfo.colorBuffer.put((byte) color.getGreen());
        outRenderInfo.colorBuffer.put((byte) color.getBlue());
        outRenderInfo.colorBuffer.put((byte) alpha);

        // We need geographic vertices if the surface's altitude mode is clamp-to-ground, or if we're drawing the
        // surface's shadow.
        if (this.getAltitudeMode() == WorldWind.CLAMP_TO_GROUND || this.surfaceAttributes.isDrawShadow())
        {
            outRenderInfo.geographicVertexBuffer.put((float) (lon.degrees - this.referencePos.getLongitude().degrees));
            outRenderInfo.geographicVertexBuffer.put((float) (lat.degrees - this.referencePos.getLatitude().degrees));
            outRenderInfo.geographicVertexBuffer.put(1);
        }

        // We need cartesian vertices if the surface's altitude mode is absolute or relative-to-ground.
        if (this.getAltitudeMode() != WorldWind.CLAMP_TO_GROUND) // WorldWind.ABSOLUTE or WorldWind.RELATIVE_TO_GROUND
        {
            Vec4 point = this.computeSurfacePoint(dc, lat, lon, (attr != null ? attr.getValue() : DEFAULT_VALUE));
            outRenderInfo.cartesianVertexBuffer.put((float) (point.x - this.referencePoint.x));
            outRenderInfo.cartesianVertexBuffer.put((float) (point.y - this.referencePoint.y));
            outRenderInfo.cartesianVertexBuffer.put((float) (point.z - this.referencePoint.z));
        }

        // We need shadow colors if the surface's shadow is enabled.
        if (this.surfaceAttributes.isDrawShadow())
        {
            // Convert the floating point opacity from the range [0, 1] to the unsigned byte range [0, 255].
            int shadowAlpha = (int) (alpha * this.surfaceAttributes.getShadowOpacity() + 0.5);
            outRenderInfo.shadowColorBuffer.put((byte) 0);
            outRenderInfo.shadowColorBuffer.put((byte) 0);
            outRenderInfo.shadowColorBuffer.put((byte) 0);
            outRenderInfo.shadowColorBuffer.put((byte) shadowAlpha);
        }
    }

    protected Vec4 computeSurfacePoint(DrawContext dc, Angle lat, Angle lon, double value)
    {
        double offset = this.altitude + this.verticalScale * value;

        if (this.getAltitudeMode() == WorldWind.RELATIVE_TO_GROUND)
        {
            return dc.computeTerrainPoint(lat, lon, dc.getVerticalExaggeration() * offset);
        }
        else // WorldWind.ABSOLUTE
        {
            return dc.getGlobe().computePointFromPosition(lat, lon, offset);
        }
    }

    protected void updateSurfaceNormals(RenderInfo outRenderInfo)
    {
        WWMath.computeNormalsForIndexedTriangleStrip(outRenderInfo.interiorIndexBuffer,
            outRenderInfo.cartesianVertexBuffer, outRenderInfo.cartesianNormalBuffer);
    }

    //**************************************************************//
    //********************  Internal Support Classes  **************//
    //**************************************************************//

    protected static class OrderedSurface implements OrderedRenderable
    {
        protected final AnalyticSurface surface;
        protected final double eyeDistance;

        public OrderedSurface(AnalyticSurface surface, double eyeDistance)
        {
            this.surface = surface;
            this.eyeDistance = eyeDistance;
        }

        public double getDistanceFromEye()
        {
            return this.eyeDistance;
        }

        public void pick(DrawContext dc, Point pickPoint)
        {
            this.surface.pickSupport.beginPicking(dc);
            try
            {
                this.render(dc);
            }
            finally
            {
                this.surface.pickSupport.endPicking(dc);
                this.surface.pickSupport.resolvePick(dc, dc.getPickPoint(), this.surface.getClientLayer());
            }
        }

        public void render(DrawContext dc)
        {
            this.surface.drawOrderedRenderable(dc);
        }
    }

    protected static class RenderInfo
    {
        protected final int gridWidth;
        protected final int gridHeight;
        protected final IntBuffer interiorIndexBuffer;
        protected final IntBuffer outlineIndexBuffer;
        protected final FloatBuffer cartesianVertexBuffer;
        protected final FloatBuffer cartesianNormalBuffer;
        protected final FloatBuffer geographicVertexBuffer;
        protected final ByteBuffer colorBuffer;
        protected final ByteBuffer shadowColorBuffer;

        public RenderInfo(int gridWidth, int gridHeight)
        {
            int numVertices = gridWidth * gridHeight;
            this.gridWidth = gridWidth;
            this.gridHeight = gridHeight;
            this.interiorIndexBuffer = WWMath.computeIndicesForGridInterior(gridWidth, gridHeight);
            this.outlineIndexBuffer = WWMath.computeIndicesForGridOutline(gridWidth, gridHeight);
            this.cartesianVertexBuffer = Buffers.newDirectFloatBuffer(3 * numVertices);
            this.cartesianNormalBuffer = Buffers.newDirectFloatBuffer(3 * numVertices);
            this.geographicVertexBuffer = Buffers.newDirectFloatBuffer(3 * numVertices);
            this.colorBuffer = Buffers.newDirectByteBuffer(4 * numVertices);
            this.shadowColorBuffer = Buffers.newDirectByteBuffer(4 * numVertices);
        }

        public int getGridWidth()
        {
            return this.gridWidth;
        }

        public int getGridHeight()
        {
            return this.gridHeight;
        }

        public int getNumVertices()
        {
            return this.gridWidth * this.gridHeight;
        }

        public void drawInterior(DrawContext dc)
        {
            GL2 gl = dc.getGL().getGL2(); // GL initialization checks for GL2 compatibility.
            gl.glDrawElements(GL.GL_TRIANGLE_STRIP, this.interiorIndexBuffer.remaining(), GL.GL_UNSIGNED_INT,
                this.interiorIndexBuffer);
        }

        public void drawOutline(DrawContext dc)
        {
            GL2 gl = dc.getGL().getGL2(); // GL initialization checks for GL2 compatibility.
            gl.glDrawElements(GL.GL_LINE_LOOP, this.outlineIndexBuffer.remaining(), GL.GL_UNSIGNED_INT,
                this.outlineIndexBuffer);
        }
    }

    //**************************************************************//
    //********************  Surface Objects  ***********************//
    //**************************************************************//

    protected void preRenderSurfaceObjects(DrawContext dc)
    {
        if (this.surfaceAttributes.isDrawShadow())
        {
            if (this.shadowSurface == null)
                this.shadowSurface = this.createShadowSurface();
            this.shadowSurface.setDelegateOwner(this.getPickObject() != null ? this.getPickObject() : this);
            this.shadowSurface.preRender(dc);
        }

        if (this.getAltitudeMode() == WorldWind.CLAMP_TO_GROUND)
        {
            if (this.clampToGroundSurface == null)
                this.clampToGroundSurface = this.createClampToGroundSurface();
            this.clampToGroundSurface.setDelegateOwner(this.getPickObject() != null ? this.getPickObject() : this);
            this.clampToGroundSurface.preRender(dc);
        }
    }

    protected void drawSurfaceObjects(DrawContext dc)
    {
        if (this.surfaceAttributes.isDrawShadow())
        {
            if (!dc.isPickingMode())
                this.shadowSurface.render(dc);
        }

        if (this.getAltitudeMode() == WorldWind.CLAMP_TO_GROUND)
        {
            this.clampToGroundSurface.render(dc);
        }
    }

    protected AnalyticSurfaceObject createClampToGroundSurface()
    {
        return new ClampToGroundSurface(this);
    }

    protected AnalyticSurfaceObject createShadowSurface()
    {
        return new ShadowSurface(this);
    }

    protected static class AnalyticSurfaceObject extends AbstractSurfaceObject
    {
        protected AnalyticSurface analyticSurface;

        public AnalyticSurfaceObject(AnalyticSurface analyticSurface)
        {
            this.analyticSurface = analyticSurface;
        }

        public void markAsModified()
        {
            super.updateModifiedTime();
            super.clearCaches();
        }

        public List<Sector> getSectors(DrawContext dc)
        {
            if (dc == null)
            {
                String message = Logging.getMessage("nullValue.DrawContextIsNull");
                Logging.logger().severe(message);
                throw new IllegalArgumentException(message);
            }

            return Arrays.asList(this.analyticSurface.sector);
        }

        protected void drawGeographic(DrawContext dc, SurfaceTileDrawContext sdc)
        {
            this.beginDrawing(dc);
            try
            {
                this.doDrawGeographic(dc, sdc);
            }
            finally
            {
                this.endDrawing(dc);
            }
        }

        protected void beginDrawing(DrawContext dc)
        {
            GL2 gl = dc.getGL().getGL2(); // GL initialization checks for GL2 compatibility.

            gl.glPushAttrib(
                GL2.GL_COLOR_BUFFER_BIT       // for alpha func and ref, blend func
                    | GL2.GL_CURRENT_BIT      // for current RGBA color
                    | GL2.GL_DEPTH_BUFFER_BIT // for depth test disable
                    | GL2.GL_LINE_BIT);       // for line width, line smooth

            gl.glMatrixMode(GL2.GL_MODELVIEW);
            gl.glPushMatrix();

            gl.glEnable(GL.GL_BLEND);
            OGLUtil.applyBlending(gl, false);
            gl.glDisable(GL.GL_DEPTH_TEST);

            if (!dc.isPickingMode())
            {
                gl.glEnable(GL.GL_LINE_SMOOTH);
            }
        }

        protected void endDrawing(DrawContext dc)
        {
            GL2 gl = dc.getGL().getGL2(); // GL initialization checks for GL2 compatibility.

            gl.glPopMatrix();
            gl.glPopAttrib();

            // Restore default GL client vertex array state.
            gl.glDisableClientState(GL2.GL_VERTEX_ARRAY);
            gl.glDisableClientState(GL2.GL_COLOR_ARRAY);
        }

        protected void doDrawGeographic(DrawContext dc, SurfaceTileDrawContext sdc)
        {
            GL2 gl = dc.getGL().getGL2(); // GL initialization checks for GL2 compatibility.

            Matrix modelview = sdc.getModelviewMatrix(this.analyticSurface.referencePos);
            gl.glMultMatrixd(modelview.toArray(new double[16], 0, false), 0);

            this.bind(dc);

            if (this.analyticSurface.surfaceAttributes.isDrawInterior())
                this.drawInterior(dc);

            if (this.analyticSurface.surfaceAttributes.isDrawOutline())
                this.drawOutline(dc);
        }

        protected void bind(DrawContext dc)
        {
        }

        protected void drawInterior(DrawContext dc)
        {
            this.analyticSurface.surfaceRenderInfo.drawInterior(dc);
        }

        protected void drawOutline(DrawContext dc)
        {
            GL2 gl = dc.getGL().getGL2(); // GL initialization checks for GL2 compatibility.

            gl.glLineWidth((float) this.analyticSurface.surfaceAttributes.getOutlineWidth());
            this.analyticSurface.surfaceRenderInfo.drawOutline(dc);
        }
    }

    protected static class ClampToGroundSurface extends AnalyticSurfaceObject
    {
        public ClampToGroundSurface(AnalyticSurface analyticSurface)
        {
            super(analyticSurface);
        }

        @Override
        protected void bind(DrawContext dc)
        {
            GL2 gl = dc.getGL().getGL2(); // GL initialization checks for GL2 compatibility.

            gl.glEnableClientState(GL2.GL_VERTEX_ARRAY);
            gl.glVertexPointer(3, GL.GL_FLOAT, 0, this.analyticSurface.surfaceRenderInfo.geographicVertexBuffer);

            if (!dc.isPickingMode())
            {
                gl.glEnableClientState(GL2.GL_COLOR_ARRAY);
                gl.glColorPointer(4, GL.GL_UNSIGNED_BYTE, 0, this.analyticSurface.surfaceRenderInfo.colorBuffer);
            }
        }

        protected void drawOutline(DrawContext dc)
        {
            GL2 gl = dc.getGL().getGL2(); // GL initialization checks for GL2 compatibility.

            if (!dc.isPickingMode())
            {
                // Set the outline color.
                Color color = this.analyticSurface.surfaceAttributes.getOutlineMaterial().getDiffuse();
                // Convert the floating point opacity from the range [0, 1] to the unsigned byte range [0, 255].
                int alpha = (int) (255 * this.analyticSurface.surfaceAttributes.getOutlineOpacity() + 0.5);
                gl.glColor4ub((byte) color.getRed(), (byte) color.getGreen(), (byte) color.getBlue(), (byte) alpha);
                gl.glDisableClientState(GL2.GL_COLOR_ARRAY);
            }

            super.drawOutline(dc);

            if (!dc.isPickingMode())
            {
                gl.glEnableClientState(GL2.GL_COLOR_ARRAY);
            }
        }
    }

    protected static class ShadowSurface extends AnalyticSurfaceObject
    {
        public ShadowSurface(AnalyticSurface analyticSurface)
        {
            super(analyticSurface);
        }

        @Override
        protected void buildPickRepresentation(DrawContext dc)
        {
            // The analytic surface's shadow is not drawn during picking. Suppress any attempt to create a pick
            // representation for the shadow to eliminate unnecessary overhead.
        }

        @Override
        protected void bind(DrawContext dc)
        {
            GL2 gl = dc.getGL().getGL2(); // GL initialization checks for GL2 compatibility.

            gl.glEnableClientState(GL2.GL_VERTEX_ARRAY);
            gl.glVertexPointer(3, GL.GL_FLOAT, 0, this.analyticSurface.surfaceRenderInfo.geographicVertexBuffer);

            if (!dc.isPickingMode())
            {
                gl.glEnableClientState(GL2.GL_COLOR_ARRAY);
                gl.glColorPointer(4, GL.GL_UNSIGNED_BYTE, 0, this.analyticSurface.surfaceRenderInfo.shadowColorBuffer);
            }
        }

        protected void drawOutline(DrawContext dc)
        {
            GL2 gl = dc.getGL().getGL2(); // GL initialization checks for GL2 compatibility.

            if (!dc.isPickingMode())
            {
                // Convert the floating point opacity from the range [0, 1] to the unsigned byte range [0, 255].
                int alpha = (int) (255 * this.analyticSurface.surfaceAttributes.getOutlineOpacity()
                    * this.analyticSurface.surfaceAttributes.getShadowOpacity() + 0.5);
                gl.glColor4ub((byte) 0, (byte) 0, (byte) 0, (byte) alpha);
                gl.glDisableClientState(GL2.GL_COLOR_ARRAY);
            }

            super.drawOutline(dc);

            if (!dc.isPickingMode())
            {
                gl.glEnableClientState(GL2.GL_COLOR_ARRAY);
            }
        }
    }
}<|MERGE_RESOLUTION|>--- conflicted
+++ resolved
@@ -59,22 +59,11 @@
  * AnalyticSurface's altitude can vary at each grid point. The altitude of each grid point depends on four properties:
  * the altitude mode, the surface altitude, the vertical scale, and the scalar value from GridPointAttributes. The
  * following table outlines how the altitude at each grid point is computed for each altitude mode:
-<<<<<<< HEAD
- * <table border="1"><caption>Altitude Computations</caption>
- * <tr><th>Altitude Mode</th><th>Grid Point Altitude</th></tr>
- * <tr><td>WorldWind.ABSOLUTE (default)</td><td>surface altitude + (vertical scale * scalar value from
- * GridPointAttributes)</td></tr>
- * <tr><td>WorldWind.RELATIVE_TO_GROUND</td><td>terrain height at grid point + surface altitude + (vertical scale *
- * scalar value from GridPointAttributes)</td></tr> <tr><td>WorldWind.CLAMP_TO_GROUND</td><td>terrain height at grid
- * point</td></tr>
- * </table>
-=======
  * <table border="1"> <caption style="font-weight: bold;">Altitude Computation</caption><tr><th>Altitude Mode</th><th>Grid Point Altitude</th></tr> <tr><td>WorldWind.ABSOLUTE
  * (default)</td><td>surface altitude + (vertical scale * scalar value from GridPointAttributes)</td></tr>
  * <tr><td>WorldWind.RELATIVE_TO_GROUND</td><td>terrain height at grid point + surface altitude + (vertical scale *
  * scalar value from GridPointAttributes)</td></tr> <tr><td>WorldWind.CLAMP_TO_GROUND</td><td>terrain height at grid
  * point</td></tr> </table>
->>>>>>> 1df700d1
  * <p>
  * Note that when the altitude mode is WorldWind.CLAMP_TO_GROUND the surface altitude, vertical scale, and the scalar
  * value from GridPointAttributes are ignored. In this altitude mode only the Sector, dimensions, and color from
@@ -531,11 +520,7 @@
     /**
      * {@inheritDoc}
      *
-<<<<<<< HEAD
-     * @param dc the draw context.
-=======
      * @param dc The current display context.
->>>>>>> 1df700d1
      */
     public void preRender(DrawContext dc)
     {
