/*
 * Copyright 2006-2009, 2017, 2020 United States Government, as represented by the
 * Administrator of the National Aeronautics and Space Administration.
 * All rights reserved.
 * 
 * The NASA World Wind Java (WWJ) platform is licensed under the Apache License,
 * Version 2.0 (the "License"); you may not use this file except in compliance
 * with the License. You may obtain a copy of the License at
 * http://www.apache.org/licenses/LICENSE-2.0
 * 
 * Unless required by applicable law or agreed to in writing, software distributed
 * under the License is distributed on an "AS IS" BASIS, WITHOUT WARRANTIES OR
 * CONDITIONS OF ANY KIND, either express or implied. See the License for the
 * specific language governing permissions and limitations under the License.
 * 
 * NASA World Wind Java (WWJ) also contains the following 3rd party Open Source
 * software:
 * 
 *     Jackson Parser – Licensed under Apache 2.0
 *     GDAL – Licensed under MIT
 *     JOGL – Licensed under  Berkeley Software Distribution (BSD)
 *     Gluegen – Licensed under Berkeley Software Distribution (BSD)
 * 
 * A complete listing of 3rd Party software notices and licenses included in
 * NASA World Wind Java (WWJ)  can be found in the WorldWindJava-v2.2 3rd-party
 * notices and licenses PDF found in code directory.
 */
package gov.nasa.worldwindx.examples;

import gov.nasa.worldwind.*;
import gov.nasa.worldwind.avlist.AVKey;
import gov.nasa.worldwind.geom.*;
import gov.nasa.worldwind.globes.Globe;
import gov.nasa.worldwind.layers.*;
import gov.nasa.worldwind.pick.PickedObjectList;
import gov.nasa.worldwind.render.Material;
import gov.nasa.worldwind.render.airspaces.*;
import gov.nasa.worldwind.render.airspaces.Polygon;
import gov.nasa.worldwind.render.airspaces.editor.*;
import gov.nasa.worldwind.util.WWIO;
import gov.nasa.worldwind.view.orbit.BasicOrbitView;
import gov.nasa.worldwindx.examples.util.*;

import javax.swing.*;
import javax.swing.Box;
import javax.swing.event.*;
import javax.swing.table.*;
import java.awt.*;
import java.awt.event.*;
import java.beans.*;
import java.io.*;
import java.net.URL;
import java.util.*;
import java.util.zip.*;

/**
 * Illustrates runtime construction of 3D extruded polygons and spheres using WorldWind <code>{@link Airspace}</code>
 * shapes. This uses a <code>{@link PolygonEditor}</code> and a <code>{@link SphereAirspaceEditor}</code> to enable
 * runtime editing of <code>{@link Polygon}</code> airspace and <code>{@link SphereAirspace}</code> shapes.
 * <h1>Usage Instructions</h1>
 * <p>
<<<<<<< HEAD
 * <strong>Adding and Removing Shapes</strong> <br>
 * Add a shape by selecting either <code>Polygon</code> or <code>Sphere</code> in the drop down box then clicking
 * <code>New shape</code>. Delete a shape by left-clicking it then pressing the <code>delete</code> key.
 * <p>
 * <strong>Moving Shapes</strong> <br>
 * Move a shape by left-clicking and dragging it.
 * <p>
 * <strong>Editing Spheres</strong> <br>
 * <i>Note: a sphere must be selected before it can be edited. Select a sphere by left-clicking it.</i> <br>
 * Adjust a sphere's height by holding the <code>Shift</code> key then left-click and drag the sphere. Resize a sphere
 * by moving the cursor toward the sphere's edge until a blue control point appears, then left-click and drag the
 * control point.
 * <p>
 * <strong>Editing Polygons</strong> <br>
 * <i>Note: a polygon must be selected before it can be edited. Select a polygon by left-clicking it.</i> <br>
 * Add a polygon vertex by holding the <code>Alt</code> key and left-clicking anywhere near the polygon. Remove a
 * polygon control point by holding the <code>Control</code> key and left-clicking the blue sphere at the vertex. Move a
 * polygon vertex by left-clicking and dragging it. Change a polygon's bottom or top height by holding the
 * <code>Shift</code> key then left-click any blue sphere at a vertex and drag it.
 * <h1>Demo Shapes</h1>
 * <p>
 * Select {@code File -> Load Demo Shapes} to display a set of polygon airspace shapes built with this editor. The
 * data for these shapes is located in the WorldWind project under
=======
 * <strong>Adding and Removing Shapes</strong> <br> Add a shape by selecting either <code>Polygon</code> or
 * <code>Sphere</code> in the drop down box then clicking <code>New shape</code>. Delete a shape by left-clicking it
 * then pressing the <code>delete</code> key.
 * <p>
 * <strong>Moving Shapes</strong> <br> Move a shape by left-clicking and dragging it.
 * <p>
 * <strong>Editing Spheres</strong> <br> <i>Note: a sphere must be selected before it can be edited. Select a sphere by
 * left-clicking it.</i> <br> Adjust a sphere's height by holding the <code>Shift</code> key then left-click and drag
 * the sphere. Resize a sphere by moving the cursor toward the sphere's edge until a blue control point appears, then
 * left-click and drag the control point.
 * <p>
 * <strong>Editing Polygons</strong> <br> <i>Note: a polygon must be selected before it can be edited. Select a polygon
 * by left-clicking it.</i> <br> Add a polygon vertex by holding the <code>Alt</code> key and left-clicking anywhere
 * near the polygon. Remove a polygon control point by holding the <code>Control</code> key and left-clicking the blue
 * sphere at the vertex. Move a polygon vertex by left-clicking and dragging it. Change a polygon's bottom or top height
 * by holding the <code>Shift</code> key then left-click any blue sphere at a vertex and drag it.
 * <h1>Demo Shapes</h1>
 * <p>
 * Select <code>File -&gt; Load Demo Shapes</code> to display a set of polygon airspace shapes built with this editor.
 * The data for these shapes is located in the WorldWind project under
>>>>>>> 1df700d1
 * src/gov/nasa/worldwindx/examples/data/AirspaceBuilder-DemoShapes.zip.
 *
 * @author dcollins
 * @version $Id: AirspaceBuilder.java 2231 2014-08-15 19:03:12Z dcollins $
 */
public class AirspaceBuilder extends ApplicationTemplate {

    protected static final String AIRSPACE_LAYER_NAME = "Airspace Shapes";
    protected static final String CLEAR_SELECTION = "AirspaceBuilder.ClearSelection";
    protected static final String SIZE_NEW_SHAPES_TO_VIEWPORT = "AirspaceBuilder.SizeNewShapesToViewport";
    protected static final String ENABLE_EDIT = "AirspaceBuilder.EnableEdit";
    protected static final String OPEN = "AirspaceBuilder.Open";
    protected static final String OPEN_URL = "AirspaceBuilder.OpenUrl";
    protected static final String OPEN_DEMO_AIRSPACES = "AirspaceBuilder.OpenDemoAirspaces";
    protected static final String NEW_AIRSPACE = "AirspaceBuilder.NewAirspace";
    protected static final String REMOVE_SELECTED = "AirspaceBuilder.RemoveSelected";
    protected static final String SAVE = "AirspaceBuilder.Save";
    protected static final String SELECTION_CHANGED = "AirspaceBuilder.SelectionChanged";
    protected static final String DEMO_AIRSPACES_PATH
            = "gov/nasa/worldwindx/examples/data/AirspaceBuilder-DemoShapes.zip";

    //**************************************************************//
    //********************  Airspace Builder Model  ****************//
    //**************************************************************//
    protected static class AirspaceEntry extends WWObjectImpl {

        protected Airspace airspace;
        protected AirspaceEditor editor;
        protected AirspaceAttributes attributes;
        protected boolean editing = false;
        protected boolean selected = false;
        protected boolean intersecting = false;

        public AirspaceEntry(Airspace airspace, AirspaceEditor editor) {
            this.airspace = airspace;
            this.editor = editor;
            this.attributes = this.airspace.getAttributes();
        }

        public boolean isEditing() {
            return this.editing;
        }

        public void setEditing(boolean editing) {
            this.editing = editing;
            this.updateAttributes();
        }

        public boolean isSelected() {
            return this.selected;
        }

        public void setSelected(boolean selected) {
            this.selected = selected;
            this.updateAttributes();
        }

        public boolean isIntersecting() {
            return this.intersecting;
        }

        public void setIntersecting(boolean intersecting) {
            this.intersecting = intersecting;
            this.updateAttributes();
        }

        public String getName() {
            return this.getStringValue(AVKey.DISPLAY_NAME);
        }

        public void setName(String name) {
            this.setValue(AVKey.DISPLAY_NAME, name);
        }

        public Airspace getAirspace() {
            return airspace;
        }

        public AirspaceEditor getEditor() {
            return editor;
        }

        public AirspaceAttributes getAttributes() {
            return this.attributes;
        }

        @Override
        public String toString() {
            return this.getName();
        }

        @Override
        public Object getValue(String key) {
            Object value = super.getValue(key);
            if (value == null) {
                value = this.airspace.getValue(key);
            }
            return value;
        }

        @Override
        public Object setValue(String key, Object value) {
            if (AVKey.DISPLAY_NAME.equals(key)) {
                return this.airspace.setValue(key, value);
            } else {
                return super.setValue(key, value);
            }
        }

        protected void updateAttributes() {
            if (this.isSelected() && this.isIntersecting()) {
                this.airspace.setAttributes(getSelectionAndIntersectionAttributes());
            } else if (this.isSelected()) {
                this.airspace.setAttributes(getSelectionAttributes());
            } else if (this.isIntersecting()) {
                this.airspace.setAttributes(getIntersectionAttributes());
            } else {
                this.airspace.setAttributes(this.getAttributes());
            }
        }
    }

    protected static class AirspaceBuilderModel extends AbstractTableModel {

        protected static String[] columnName = {"Name"};
        protected static Class[] columnClass = {String.class};
        protected static String[] columnAttribute = {AVKey.DISPLAY_NAME};

        protected ArrayList<AirspaceEntry> entryList = new ArrayList<>();

        public AirspaceBuilderModel() {
        }

        @Override
        public String getColumnName(int columnIndex) {
            return columnName[columnIndex];
        }

        @Override
        public Class<?> getColumnClass(int columnIndex) {
            return columnClass[columnIndex];
        }

        @Override
        public int getRowCount() {
            return this.entryList.size();
        }

        @Override
        public int getColumnCount() {
            return 1;
        }

        @Override
        public boolean isCellEditable(int rowIndex, int columnIndex) {
            return true;
        }

        @Override
        public Object getValueAt(int rowIndex, int columnIndex) {
            AirspaceEntry entry = this.entryList.get(rowIndex);
            return entry.getValue(columnAttribute[columnIndex]);
        }

        @Override
        public void setValueAt(Object aObject, int rowIndex, int columnIndex) {
            AirspaceEntry entry = this.entryList.get(rowIndex);
            String key = columnAttribute[columnIndex];
            entry.setValue(key, aObject);
        }

        public java.util.List<AirspaceEntry> getEntries() {
            return Collections.unmodifiableList(this.entryList);
        }

        public void setEntries(Iterable<? extends AirspaceEntry> entries) {
            this.entryList.clear();
            if (entries != null) {
                for (AirspaceEntry entry : entries) {
                    this.entryList.add(entry);
                }
            }

            this.fireTableDataChanged();
        }

        public void addEntry(AirspaceEntry entry) {
            this.entryList.add(entry);
            int index = this.entryList.size() - 1;
            this.fireTableRowsInserted(index, index);
        }

        public void removeEntry(AirspaceEntry entry) {
            int index = this.entryList.indexOf(entry);
            if (index != -1) {
                this.entryList.remove(entry);
                this.fireTableRowsDeleted(index, index);
            }
        }

        public void removeAllEntries() {
            this.entryList.clear();
            this.fireTableDataChanged();
        }

        public AirspaceEntry getEntry(int index) {
            return this.entryList.get(index);
        }

        public AirspaceEntry setEntry(int index, AirspaceEntry entry) {
            return this.entryList.set(index, entry);
        }

        public int getIndexForEntry(AirspaceEntry entry) {
            return this.entryList.indexOf(entry);
        }
    }

    protected static AirspaceFactory[] defaultAirspaceFactories = new AirspaceFactory[]{
        new PolygonAirspaceFactory(),
        new SphereAirspaceFactory()
    };

    protected static final double DEFAULT_SHAPE_SIZE_METERS = 200000.0; // 200 km

    protected interface AirspaceFactory {

        Airspace createAirspace(WorldWindow wwd, boolean fitShapeToViewport);

        AirspaceEditor createEditor(Airspace airspace);
    }

    protected static class PolygonAirspaceFactory implements AirspaceFactory {

        public PolygonAirspaceFactory() {
        }

        @Override
        public Airspace createAirspace(WorldWindow wwd, boolean fitShapeToViewport) {
            Polygon poly = new Polygon();
            poly.setAttributes(getDefaultAttributes());
            poly.setValue(AVKey.DISPLAY_NAME, getNextName(toString()));
            poly.setAltitudes(0.0, 0.0);
            poly.setTerrainConforming(true, false);
            this.initializePolygon(wwd, poly, fitShapeToViewport);

            return poly;
        }

        @Override
        public AirspaceEditor createEditor(Airspace airspace) {
            PolygonEditor editor = new PolygonEditor();
            editor.setPolygon((Polygon) airspace);
            setEditorAttributes(editor);
            return editor;
        }

        protected void initializePolygon(WorldWindow wwd, Polygon polygon, boolean fitShapeToViewport) {
            // Creates a rectangle in the center of the viewport. Attempts to guess at a reasonable size and height.

            Position position = ShapeUtils.getNewShapePosition(wwd);
            Angle heading = ShapeUtils.getNewShapeHeading(wwd, true);
            double sizeInMeters = fitShapeToViewport
                    ? ShapeUtils.getViewportScaleFactor(wwd) : DEFAULT_SHAPE_SIZE_METERS;

            java.util.List<LatLon> locations = ShapeUtils.createSquareInViewport(wwd, position, heading, sizeInMeters);

            double maxElevation = -Double.MAX_VALUE;
            Globe globe = wwd.getModel().getGlobe();

            for (LatLon ll : locations) {
                double e = globe.getElevation(ll.getLatitude(), ll.getLongitude());
                if (e > maxElevation) {
                    maxElevation = e;
                }
            }

            polygon.setAltitudes(0.0, maxElevation + sizeInMeters);
            polygon.setTerrainConforming(true, false);
            polygon.setLocations(locations);
        }

        @Override
        public String toString() {
            return "Polygon";
        }
    }

    protected static class SphereAirspaceFactory implements AirspaceFactory {

        public SphereAirspaceFactory() {
        }

        @Override
        public Airspace createAirspace(WorldWindow wwd, boolean fitShapeToViewport) {
            SphereAirspace sphere = new SphereAirspace();
            sphere.setAttributes(getDefaultAttributes());
            sphere.setValue(AVKey.DISPLAY_NAME, getNextName(toString()));
            sphere.setAltitude(0.0);
            sphere.setTerrainConforming(true);
            this.initializeSphere(wwd, sphere, fitShapeToViewport);

            return sphere;
        }

        @Override
        public AirspaceEditor createEditor(Airspace airspace) {
            SphereAirspaceEditor editor = new SphereAirspaceEditor();
            editor.setSphere((SphereAirspace) airspace);
            setEditorAttributes(editor);
            return editor;
        }

        protected void initializeSphere(WorldWindow wwd, SphereAirspace sphere, boolean fitShapeToViewport) {
            // Creates a sphere in the center of the viewport. Attempts to guess at a reasonable size and height.
            Position position = ShapeUtils.getNewShapePosition(wwd);
            double sizeInMeters = fitShapeToViewport
                    ? ShapeUtils.getViewportScaleFactor(wwd) : DEFAULT_SHAPE_SIZE_METERS;

            sphere.setLocation(new LatLon(position));
            sphere.setRadius(sizeInMeters / 2.0);
        }

        @Override
        public String toString() {
            return "Sphere";
        }
    }

    public static AirspaceAttributes getDefaultAttributes() {
        AirspaceAttributes attributes = new BasicAirspaceAttributes();
        attributes.setInteriorMaterial(new Material(Color.BLACK, Color.LIGHT_GRAY, Color.DARK_GRAY, Color.BLACK, 0.0f));
        attributes.setOutlineMaterial(Material.DARK_GRAY);
        attributes.setDrawOutline(true);
        attributes.setInteriorOpacity(0.95);
        attributes.setOutlineOpacity(.95);
        attributes.setOutlineWidth(2);
        return attributes;
    }

    public static AirspaceAttributes getSelectionAttributes() {
        AirspaceAttributes attributes = new BasicAirspaceAttributes();
        attributes.setInteriorMaterial(Material.WHITE);
        attributes.setOutlineMaterial(Material.BLACK);
        attributes.setDrawOutline(true);
        attributes.setInteriorOpacity(0.8);
        attributes.setOutlineOpacity(0.8);
        attributes.setOutlineWidth(2);
        return attributes;
    }

    public static AirspaceAttributes getIntersectionAttributes() {
        AirspaceAttributes attributes = new BasicAirspaceAttributes();
        attributes.setInteriorMaterial(Material.RED);
        attributes.setInteriorOpacity(0.95);
        return attributes;
    }

    public static AirspaceAttributes getSelectionAndIntersectionAttributes() {
        AirspaceAttributes attributes = new BasicAirspaceAttributes();
        attributes.setInteriorMaterial(Material.ORANGE);
        attributes.setInteriorOpacity(0.8);
        return attributes;
    }

    public static void setEditorAttributes(AirspaceEditor editor) {
        editor.setUseRubberBand(true);
        editor.setKeepControlPointsAboveTerrain(true);
    }

    public static String getNextName(String base) {
        StringBuilder sb = new StringBuilder();
        sb.append(base);
        sb.append(nextEntryNumber++);
        return sb.toString();
    }

    protected static AirspaceEditor getEditorFor(Airspace airspace) {
        if (airspace instanceof Polygon) {
            PolygonEditor editor = new PolygonEditor();
            editor.setPolygon((Polygon) airspace);
            setEditorAttributes(editor);
            return editor;
        } else if (airspace instanceof SphereAirspace) {
            SphereAirspaceEditor editor = new SphereAirspaceEditor();
            editor.setSphere((SphereAirspace) airspace);
            setEditorAttributes(editor);
            return editor;
        }

        return null;
    }

    protected static long nextEntryNumber = 1;

    //**************************************************************//
    //********************  Airspace Builder Panel  ****************//
    //**************************************************************//
    @SuppressWarnings("unchecked")
    protected static class AirspaceBuilderPanel extends JPanel {

        protected JComboBox factoryComboBox;
        protected JTable entryTable;
        protected boolean ignoreSelectEvents = false;

        public AirspaceBuilderPanel(AirspaceBuilderModel model, AirspaceBuilderController controller) {
            this.initComponents(model, controller);
        }

        public int[] getSelectedIndices() {
            return this.entryTable.getSelectedRows();
        }

        public void setSelectedIndices(int[] indices) {
            this.ignoreSelectEvents = true;

            if (indices != null && indices.length != 0) {
                for (int index : indices) {
                    this.entryTable.setRowSelectionInterval(index, index);
                }
            } else {
                this.entryTable.clearSelection();
            }

            this.ignoreSelectEvents = false;
        }

        public AirspaceFactory getSelectedFactory() {
            return (AirspaceFactory) this.factoryComboBox.getSelectedItem();
        }

        public void setSelectedFactory(AirspaceFactory factory) {
            this.factoryComboBox.setSelectedItem(factory);
        }

        protected void initComponents(AirspaceBuilderModel model, final AirspaceBuilderController controller) {
            final JCheckBox resizeNewShapesCheckBox;
            final JCheckBox enableEditCheckBox;

            JPanel newShapePanel = new JPanel();
            {
                JButton newShapeButton = new JButton("New shape");
                newShapeButton.setActionCommand(NEW_AIRSPACE);
                newShapeButton.addActionListener(controller);
                newShapeButton.setToolTipText("Create a new shape centered in the viewport");

                this.factoryComboBox = new JComboBox(defaultAirspaceFactories);
                this.factoryComboBox.setEditable(false);
                this.factoryComboBox.setToolTipText("Choose shape type to create");

                resizeNewShapesCheckBox = new JCheckBox("Fit new shapes to viewport");
                resizeNewShapesCheckBox.setActionCommand(SIZE_NEW_SHAPES_TO_VIEWPORT);
                resizeNewShapesCheckBox.addActionListener(controller);
                resizeNewShapesCheckBox.setSelected(controller.isResizeNewShapesToViewport());
                resizeNewShapesCheckBox.setAlignmentX(Component.LEFT_ALIGNMENT);
                resizeNewShapesCheckBox.setToolTipText("New shapes are sized to fit the geographic viewport");

                enableEditCheckBox = new JCheckBox("Enable shape editing");
                enableEditCheckBox.setActionCommand(ENABLE_EDIT);
                enableEditCheckBox.addActionListener(controller);
                enableEditCheckBox.setSelected(controller.isEnableEdit());
                enableEditCheckBox.setAlignmentX(Component.LEFT_ALIGNMENT);
                enableEditCheckBox.setToolTipText("Allow modifications to shapes");

                Box newShapeBox = Box.createHorizontalBox();
                newShapeBox.add(newShapeButton);
                newShapeBox.add(Box.createHorizontalStrut(5));
                newShapeBox.add(this.factoryComboBox);
                newShapeBox.setAlignmentX(Component.LEFT_ALIGNMENT);

                JPanel gridPanel = new JPanel(new GridLayout(0, 1, 0, 5)); // rows, cols, hgap, vgap
                gridPanel.add(newShapeBox);
                gridPanel.add(resizeNewShapesCheckBox);
                gridPanel.add(enableEditCheckBox);

                newShapePanel.setLayout(new BorderLayout());
                newShapePanel.add(gridPanel, BorderLayout.NORTH);
            }

            JPanel entryPanel = new JPanel();
            {
                this.entryTable = new JTable(model);
                this.entryTable.setColumnSelectionAllowed(false);
                this.entryTable.setRowSelectionAllowed(true);
                this.entryTable.setSelectionMode(ListSelectionModel.SINGLE_SELECTION);
                this.entryTable.getSelectionModel().addListSelectionListener((ListSelectionEvent e) -> {
                    if (!ignoreSelectEvents) {
                        controller.actionPerformed(new ActionEvent(e.getSource(), -1, SELECTION_CHANGED));
                    }
                });
                this.entryTable.setToolTipText("<html>Click to select<br>Double-Click to rename</html>");

                JScrollPane tablePane = new JScrollPane(this.entryTable);
                tablePane.setPreferredSize(new Dimension(200, 100));

                entryPanel.setLayout(new BorderLayout(0, 0)); // hgap, vgap
                entryPanel.add(tablePane, BorderLayout.CENTER);
            }

            JPanel selectionPanel = new JPanel();
            {
                JButton delselectButton = new JButton("Deselect");
                delselectButton.setActionCommand(CLEAR_SELECTION);
                delselectButton.addActionListener(controller);
                delselectButton.setToolTipText("Clear the selection");

                JButton deleteButton = new JButton("Delete Selected");
                deleteButton.setActionCommand(REMOVE_SELECTED);
                deleteButton.addActionListener(controller);
                deleteButton.setToolTipText("Delete selected shapes");

                JPanel gridPanel = new JPanel(new GridLayout(0, 1, 0, 5)); // rows, cols, hgap, vgap
                gridPanel.add(delselectButton);
                gridPanel.add(deleteButton);

                selectionPanel.setLayout(new BorderLayout());
                selectionPanel.add(gridPanel, BorderLayout.NORTH);
            }

            this.setLayout(new BorderLayout(30, 0)); // hgap, vgap
            this.setBorder(BorderFactory.createEmptyBorder(20, 20, 20, 20)); // top, left, bottom, right
            this.add(newShapePanel, BorderLayout.WEST);
            this.add(entryPanel, BorderLayout.CENTER);
            this.add(selectionPanel, BorderLayout.EAST);

            controller.addPropertyChangeListener((PropertyChangeEvent e) -> {
                if (SIZE_NEW_SHAPES_TO_VIEWPORT.equals(e.getPropertyName())) {
                    resizeNewShapesCheckBox.setSelected(controller.isResizeNewShapesToViewport());
                } else if (ENABLE_EDIT.equals(e.getPropertyName())) {
                    enableEditCheckBox.setSelected(controller.isEnableEdit());
                }
            });
        }
    }

    //**************************************************************//
    //********************  Airspace Builder Controller  ***********//
    //**************************************************************//
    protected static class AirspaceBuilderController extends WWObjectImpl implements ActionListener, MouseListener,
            AirspaceEditListener {

        protected AppFrame app;
        protected AirspaceBuilderModel model;
        protected AirspaceBuilderPanel view;
        protected AirspaceEntry selectedEntry;
        protected AirspaceEditorController editorController;
        protected boolean enabled = true;
        protected boolean enableEdit = true;
        protected boolean resizeNewShapes;
        // UI components.
        protected JFileChooser fileChooser;

        public AirspaceBuilderController(AppFrame app) {
            this.app = app;
            this.editorController = new AirspaceEditorController();

            // The ordering is important here; we want first pass at mouse events.
            this.editorController.setWorldWindow(this.app.getWwd());
            this.app.getWwd().getInputHandler().addMouseListener(this);
        }

        public AppFrame getApp() {
            return this.app;
        }

        public AirspaceBuilderModel getModel() {
            return this.model;
        }

        public void setModel(AirspaceBuilderModel model) {
            this.model = model;
        }

        public AirspaceBuilderPanel getView() {
            return this.view;
        }

        public void setView(AirspaceBuilderPanel view) {
            this.view = view;
        }

        public boolean isEnabled() {
            return this.enabled;
        }

        public void setEnabled(boolean enabled) {
            this.enabled = enabled;
            getView().setEnabled(enabled);
            getApp().setEnabled(enabled);
        }

        public boolean isEnableEdit() {
            return this.enableEdit;
        }

        public void setEnableEdit(boolean enable) {
            this.enableEdit = enable;
            this.handleEnableEdit(enable);
            this.firePropertyChange(ENABLE_EDIT, null, enable);
        }

        public boolean isResizeNewShapesToViewport() {
            return this.resizeNewShapes;
        }

        public void setResizeNewShapesToViewport(boolean resize) {
            this.resizeNewShapes = resize;
            this.firePropertyChange(SIZE_NEW_SHAPES_TO_VIEWPORT, null, resize);
        }

        @Override
        public void actionPerformed(ActionEvent e) {
            if (!this.isEnabled()) {
                return;
            }

            if (null != e.getActionCommand()) {
                switch (e.getActionCommand()) {
                    case NEW_AIRSPACE:
                        this.createNewEntry(this.getView().getSelectedFactory());
                        break;
                    case CLEAR_SELECTION:
                        this.selectEntry(null, true);
                        break;
                    case SIZE_NEW_SHAPES_TO_VIEWPORT:
                        if (e.getSource() instanceof AbstractButton) {
                            boolean selected = ((AbstractButton) e.getSource()).isSelected();
                            this.setResizeNewShapesToViewport(selected);
                        }
                        break;
                    case ENABLE_EDIT:
                        if (e.getSource() instanceof AbstractButton) {
                            boolean selected = ((AbstractButton) e.getSource()).isSelected();
                            this.setEnableEdit(selected);
                        }
                        break;
                    case OPEN:
                        this.openFromFile();
                        break;
                    case OPEN_URL:
                        this.openFromURL();
                        break;
                    case OPEN_DEMO_AIRSPACES:
                        this.openFromPath(DEMO_AIRSPACES_PATH);
                        this.zoomTo(LatLon.fromDegrees(47.6584074779224, -122.3059199579634),
                                Angle.fromDegrees(-152), Angle.fromDegrees(75), 750);
                        break;
                    case REMOVE_SELECTED:
                        this.removeEntries(Arrays.asList(this.getSelectedEntries()));
                        break;
                    case SAVE:
                        this.saveToFile();
                        break;
                    case SELECTION_CHANGED:
                        this.viewSelectionChanged();
                        break;
                    default:
                        break;
                }
            }
        }

        @Override
        public void mouseClicked(MouseEvent e) {
        }

        @Override
        public void mousePressed(MouseEvent e) {
            if (e == null || e.isConsumed()) {
                return;
            }

            if (!this.isEnabled()) {
                return;
            }

            if (e.getButton() == MouseEvent.BUTTON1) {
                this.handleSelect();
            }
        }

        @Override
        public void mouseReleased(MouseEvent e) {
        }

        @Override
        public void mouseEntered(MouseEvent e) {
        }

        @Override
        public void mouseExited(MouseEvent e) {
        }

        @Override
        public void airspaceMoved(AirspaceEditEvent e) {
            this.updateShapeIntersection();
        }

        @Override
        public void airspaceResized(AirspaceEditEvent e) {
            this.updateShapeIntersection();
        }

        @Override
        public void controlPointAdded(AirspaceEditEvent e) {
        }

        @Override
        public void controlPointRemoved(AirspaceEditEvent e) {
        }

        @Override
        public void controlPointChanged(AirspaceEditEvent e) {
        }

        protected void handleSelect() {
            // If the picked object is null or something other than an airspace, then ignore the mouse click. If we
            // deselect the current entry at this point, the user cannot easily navigate without loosing the selection.

            PickedObjectList pickedObjects = this.getApp().getWwd().getObjectsAtCurrentPosition();

            Object topObject = pickedObjects.getTopObject();
            if (!(topObject instanceof Airspace)) {
                return;
            }

            AirspaceEntry pickedEntry = this.getEntryFor((Airspace) topObject);
            if (pickedEntry == null) {
                return;
            }

            if (this.getSelectedEntry() != pickedEntry) {
                this.selectEntry(pickedEntry, true);
            }
        }

        protected void handleEnableEdit(boolean enable) {
            if (this.getSelectedEntry() == null) {
                return;
            }

            if (this.isSelectionEditing() != enable) {
                this.setSelectionEditing(enable);
            }
        }

        protected void updateShapeIntersection() {
            AirspaceEntry selected = this.getSelectedEntry();

            if (selected != null) {
                boolean hasIntersection = false;
                for (AirspaceEntry entry : this.getModel().getEntries()) {
                    if (entry != selected) {
                        boolean intersecting = this.areShapesIntersecting(entry.getAirspace(), selected.getAirspace());
                        if (intersecting) {
                            hasIntersection = true;
                        }

                        entry.setIntersecting(intersecting);
                    }
                }

                selected.setIntersecting(hasIntersection);
            } else {
                for (AirspaceEntry entry : this.getModel().getEntries()) {
                    entry.setIntersecting(false);
                }
            }
        }

        protected boolean areShapesIntersecting(Airspace a1, Airspace a2) {
            if ((a1 instanceof SphereAirspace) && (a2 instanceof SphereAirspace)) {
                SphereAirspace s1 = (SphereAirspace) a1;
                SphereAirspace s2 = (SphereAirspace) a2;

                LatLon location1 = s1.getLocation();
                LatLon location2 = s2.getLocation();
                double altitude1 = s1.getAltitudes()[0];
                double altitude2 = s2.getAltitudes()[0];
                boolean terrainConforming1 = s1.isTerrainConforming()[0];
                boolean terrainConforming2 = s2.isTerrainConforming()[0];

                // We have to compute the 3D coordinates of the sphere's center ourselves here.
                Vec4 p1 = terrainConforming1 ? this.getSurfacePoint(location1, altitude1)
                        : this.getPoint(location1, altitude1);
                Vec4 p2 = terrainConforming2 ? this.getSurfacePoint(location2, altitude2)
                        : this.getPoint(location2, altitude2);
                double r1 = s1.getRadius();
                double r2 = s2.getRadius();

                double d = p1.distanceTo3(p2);

                return d <= (r1 + r2);
            }

            return false;
        }

        protected Vec4 getSurfacePoint(LatLon latlon, double elevation) {
            Vec4 point = null;

            SceneController sc = this.getApp().getWwd().getSceneController();
            Globe globe = this.getApp().getWwd().getModel().getGlobe();

            if (sc.getTerrain() != null) {
                point = sc.getTerrain().getSurfacePoint(
                        latlon.getLatitude(), latlon.getLongitude(), elevation * sc.getVerticalExaggeration());
            }

            if (point == null) {
                double e = globe.getElevation(latlon.getLatitude(), latlon.getLongitude());
                point = globe.computePointFromPosition(
                        latlon.getLatitude(), latlon.getLongitude(), (e + elevation) * sc.getVerticalExaggeration());
            }

            return point;
        }

        protected Vec4 getPoint(LatLon latlon, double elevation) {
            SceneController sc = this.getApp().getWwd().getSceneController();
            Globe globe = this.getApp().getWwd().getModel().getGlobe();
            double e = globe.getElevation(latlon.getLatitude(), latlon.getLongitude());
            return globe.computePointFromPosition(
                    latlon.getLatitude(), latlon.getLongitude(), (e + elevation) * sc.getVerticalExaggeration());
        }

        public void createNewEntry(AirspaceFactory factory) {
            Airspace airspace = factory.createAirspace(this.getApp().getWwd(), this.isResizeNewShapesToViewport());
            AirspaceEditor editor = factory.createEditor(airspace);
            AirspaceEntry entry = new AirspaceEntry(airspace, editor);

            this.addEntry(entry);

            this.selectEntry(entry, true);
        }

        public void removeEntries(Iterable<? extends AirspaceEntry> entries) {
            if (entries != null) {
                for (AirspaceEntry entry : entries) {
                    this.removeEntry(entry);
                }
            }
        }

        public void addEntry(AirspaceEntry entry) {
            entry.getEditor().addEditListener(this);
            this.getModel().addEntry(entry);
            this.updateShapeIntersection();

            this.getApp().getAirspaceLayer().addRenderable(entry.getAirspace());
            this.getApp().getWwd().redraw();
        }

        public void removeEntry(AirspaceEntry entry) {
            entry.getEditor().removeEditListener(this);

            if (this.getSelectedEntry() == entry) {
                this.selectEntry(null, true);
            }

            this.getModel().removeEntry(entry);
            this.updateShapeIntersection();

            this.getApp().getAirspaceLayer().removeRenderable(entry.getAirspace());
            this.getApp().getWwd().redraw();
        }

        public AirspaceEntry getSelectedEntry() {
            return this.selectedEntry;
        }

        public void selectEntry(AirspaceEntry entry, boolean updateView) {
            this.setSelectedEntry(entry);

            if (updateView) {
                if (entry != null) {
                    int index = this.getModel().getIndexForEntry(entry);
                    this.getView().setSelectedIndices(new int[]{index});
                } else {
                    this.getView().setSelectedIndices(new int[0]);
                }
            }

            if (this.isEnableEdit()) {
                if (this.getSelectedEntry() != null && !this.isSelectionEditing()) {
                    this.setSelectionEditing(true);
                }
            }

            this.updateShapeIntersection();
            this.getApp().getWwd().redraw();
        }

        protected void setSelectedEntry(AirspaceEntry entry) {
            if (this.selectedEntry != null) {
                if (this.selectedEntry != entry && this.selectedEntry.isEditing()) {
                    this.setSelectionEditing(false);
                }

                this.selectedEntry.setSelected(false);
            }

            this.selectedEntry = entry;

            if (this.selectedEntry != null) {
                this.selectedEntry.setSelected(true);
            }
        }

        protected boolean isSelectionEditing() {
            return this.selectedEntry != null && this.selectedEntry.isEditing();
        }

        protected void setSelectionEditing(boolean editing) {
            if (this.selectedEntry == null) {
                throw new IllegalStateException();
            }

            if (this.selectedEntry.isEditing() == editing) {
                throw new IllegalStateException();
            }

            this.selectedEntry.setEditing(editing);

            AirspaceEditor editor = this.selectedEntry.getEditor();
            editor.setArmed(editing);

            if (editing) {
                this.editorController.setEditor(editor);
                insertBeforePlacenames(this.getApp().getWwd(), editor);
            } else {
                this.editorController.setEditor(null);
                this.getApp().getWwd().getModel().getLayers().remove(editor);
            }

            int index = this.getModel().getIndexForEntry(this.selectedEntry);
            this.getModel().fireTableRowsUpdated(index, index);
        }

        protected void viewSelectionChanged() {
            int[] indices = this.getView().getSelectedIndices();
            if (indices != null) {
                for (AirspaceEntry entry : this.getEntriesFor(indices)) {
                    this.selectEntry(entry, false);
                }
            }

            this.getApp().getWwd().redraw();
        }

        protected AirspaceEntry[] getSelectedEntries() {
            int[] indices = this.getView().getSelectedIndices();
            if (indices != null) {
                return this.getEntriesFor(indices);
            }

            return new AirspaceEntry[0];
        }

        protected AirspaceEntry[] getEntriesFor(int[] indices) {
            AirspaceEntry[] entries = new AirspaceEntry[indices.length];
            for (int i = 0; i < indices.length; i++) {
                entries[i] = this.getModel().getEntry(indices[i]);
            }
            return entries;
        }

        protected AirspaceEntry getEntryFor(Airspace airspace) {
            for (AirspaceEntry entry : this.getModel().getEntries()) {
                if (entry.getAirspace() == airspace) {
                    return entry;
                }
            }
            return null;
        }

        protected void zoomTo(LatLon latLon, Angle heading, Angle pitch, double zoom) {
            BasicOrbitView view = (BasicOrbitView) this.getApp().getWwd().getView();
            view.stopMovement();
            view.addPanToAnimator(
                    new Position(latLon, 0), heading, pitch, zoom, true);
        }

        protected void openFromURL() {
            Object input = JOptionPane.showInputDialog(this.getApp(), "Enter a URL: ", "Open Shapes from URL",
                    JOptionPane.QUESTION_MESSAGE, null, null, null);
            if (input == null) {
                return;
            }

            URL url = null;
            try {
                url = new URL(input.toString());
            } catch (IOException e) {
                e.printStackTrace();
            }

            if (url != null) {
                this.openFromPath(url.toExternalForm());
            }
        }

        protected void openFromPath(final String path) {
            Thread t = new Thread(() -> {
                final ArrayList<Airspace> airspaces = new ArrayList<>();
                try {
                    loadAirspacesFromPath(path, airspaces);
                } finally {
                    SwingUtilities.invokeLater(() -> {
                        setAirspaces(airspaces);
                        setEnabled(true);
                        getApp().setCursor(null);
                        getApp().getWwd().redraw();
                    });
                }
            });

            this.setEnabled(false);
            getApp().setCursor(new Cursor(Cursor.WAIT_CURSOR));
            t.start();
        }

        protected void loadAirspacesFromPath(String path, Collection<Airspace> airspaces) {
            File file = ExampleUtil.saveResourceToTempFile(path, ".zip");
            if (file == null) {
                return;
            }

            try {
                ZipFile zipFile = new ZipFile(file);

                ZipEntry entry = null;
                for (Enumeration<? extends ZipEntry> e = zipFile.entries(); e.hasMoreElements();
                        entry = e.nextElement()) {
                    if (entry == null) {
                        continue;
                    }

                    String name = WWIO.getFilename(entry.getName());

                    if (!(name.startsWith("gov.nasa.worldwind.render.airspaces") && name.endsWith(".xml"))) {
                        continue;
                    }

                    String[] tokens = name.split("-");

                    try {
                        Class<?> c = Class.forName(tokens[0]);
                        Airspace airspace = (Airspace) c.getConstructor().newInstance();
                        BufferedReader input = new BufferedReader(new InputStreamReader(zipFile.getInputStream(entry)));
                        String s = input.readLine();
                        airspace.restoreState(s);
                        airspaces.add(airspace);

                        if (tokens.length >= 2) {
                            airspace.setValue(AVKey.DISPLAY_NAME, tokens[1]);
                        }
                    } catch (Exception ex) {
                        ex.printStackTrace();
                    }
                }
            } catch (IOException e) {
                e.printStackTrace();
            }
        }

        protected void openFromFile() {
            if (this.fileChooser == null) {
                this.fileChooser = new JFileChooser();
                this.fileChooser.setCurrentDirectory(new File(Configuration.getUserHomeDirectory()));
            }

            this.fileChooser.setDialogTitle("Choose Airspace File Directory");
            this.fileChooser.setFileSelectionMode(JFileChooser.DIRECTORIES_ONLY);
            this.fileChooser.setMultiSelectionEnabled(false);
            int status = this.fileChooser.showOpenDialog(null);
            if (status != JFileChooser.APPROVE_OPTION) {
                return;
            }

            final File dir = this.fileChooser.getSelectedFile();
            if (dir == null) {
                return;
            }

            Thread t = new Thread(() -> {
                final ArrayList<Airspace> airspaces = new ArrayList<>();
                try {
                    File[] files = dir.listFiles((File dir1, String name) -> name.startsWith("gov.nasa.worldwind.render.airspaces") && name.endsWith(".xml"));

                    for (File file : files) {
                        String[] name = file.getName().split("-");
                        try {
                            Class<?> c = Class.forName(name[0]);
                            Airspace airspace = (Airspace) c.getConstructor().newInstance();
                            BufferedReader input = new BufferedReader(new FileReader(file));
                            String s = input.readLine();
                            airspace.restoreState(s);
                            airspaces.add(airspace);

                            if (name.length >= 2) {
                                airspace.setValue(AVKey.DISPLAY_NAME, name[1]);
                            }
                        } catch (Exception e) {
                            e.printStackTrace();
                        }
                    }
                } finally {
                    SwingUtilities.invokeLater(() -> {
                        setAirspaces(airspaces);
                        setEnabled(true);
                        getApp().setCursor(null);
                        getApp().getWwd().redraw();
                    });
                }
            });
            this.setEnabled(false);
            getApp().setCursor(new Cursor(Cursor.WAIT_CURSOR));
            t.start();
        }

        protected void saveToFile() {
            if (this.fileChooser == null) {
                this.fileChooser = new JFileChooser();
                this.fileChooser.setCurrentDirectory(new File(Configuration.getUserHomeDirectory()));
            }

            this.fileChooser.setDialogTitle("Choose Directory to Place Airspaces");
            this.fileChooser.setFileSelectionMode(JFileChooser.DIRECTORIES_ONLY);
            this.fileChooser.setMultiSelectionEnabled(false);
            int status = this.fileChooser.showSaveDialog(null);
            if (status != JFileChooser.APPROVE_OPTION) {
                return;
            }

            final File dir = this.fileChooser.getSelectedFile();
            if (dir == null) {
                return;
            }

            if (!dir.exists()) {
                //noinspection ResultOfMethodCallIgnored
                dir.mkdirs();
            }

            final Iterable<AirspaceEntry> entries = this.getModel().getEntries();

            Thread t = new Thread(() -> {
                try {
                    java.text.DecimalFormat f = new java.text.DecimalFormat("####");
                    f.setMinimumIntegerDigits(4);
                    int counter = 0;

                    for (AirspaceEntry entry : entries) {
                        Airspace a = entry.getAirspace();
                        AirspaceAttributes currentAttribs = a.getAttributes();
                        a.setAttributes(entry.getAttributes());

                        String xmlString = a.getRestorableState();
                        if (xmlString != null) {
                            try {
                                try (PrintWriter of = new PrintWriter(new File(dir,
                                        a.getClass().getName() + "-" + entry.getName() + "-" + f.format(counter++)
                                        + ".xml"))) {
                                    of.write(xmlString);
                                    of.flush();
                                }
                            } catch (Exception e) {
                                e.printStackTrace();
                            }
                        }

                        a.setAttributes(currentAttribs);
                    }
                } finally {
                    SwingUtilities.invokeLater(() -> {
                        setEnabled(true);
                        getApp().setCursor(null);
                        getApp().getWwd().redraw();
                    });
                }
            });
            this.setEnabled(false);
            getApp().setCursor(new Cursor(Cursor.WAIT_CURSOR));
            t.start();
        }

        protected void setAirspaces(Iterable<? extends Airspace> airspaces) {
            ArrayList<AirspaceEntry> entryList = new ArrayList<>(this.getModel().getEntries());
            this.removeEntries(entryList);

            for (Airspace airspace : airspaces) {
                airspace.setAttributes(getDefaultAttributes());
                AirspaceEntry entry = new AirspaceEntry(airspace, getEditorFor(airspace));
                this.addEntry(entry);
            }
        }
    }

    //**************************************************************//
    //********************  Main  **********************************//
    //**************************************************************//
    protected static class AppFrame extends ApplicationTemplate.AppFrame {

        // Airspace layer and editor UI components.
        protected RenderableLayer airspaceLayer;
        protected AirspaceBuilderModel builderModel;
        protected AirspaceBuilderPanel builderView;
        protected AirspaceBuilderController builderController;

        public AppFrame() {
            this.airspaceLayer = new RenderableLayer();
            this.airspaceLayer.setName(AIRSPACE_LAYER_NAME);
            insertBeforePlacenames(this.getWwd(), this.airspaceLayer);

            this.builderController = new AirspaceBuilderController(this);
            this.builderModel = new AirspaceBuilderModel();
            this.builderView = new AirspaceBuilderPanel(this.builderModel, this.builderController);
            this.getContentPane().add(this.builderView, BorderLayout.SOUTH);

            this.builderController.setModel(this.builderModel);
            this.builderController.setView(this.builderView);
            this.builderController.setResizeNewShapesToViewport(true);

            makeMenuBar(this, this.builderController);
        }

        public AirspaceBuilderPanel getAirspaceBuilderPanel() {
            return this.builderView;
        }

        public RenderableLayer getAirspaceLayer() {
            return this.airspaceLayer;
        }

        public static void makeMenuBar(JFrame frame, final AirspaceBuilderController controller) {
            JMenuBar menuBar = new JMenuBar();
            final JCheckBoxMenuItem resizeNewShapesItem;
            final JCheckBoxMenuItem enableEditItem;

            JMenu menu = new JMenu("File");
            {
                JMenuItem item = new JMenuItem("Open...");
                item.setAccelerator(KeyStroke.getKeyStroke(
                        KeyEvent.VK_O, Toolkit.getDefaultToolkit().getMenuShortcutKeyMaskEx()));
                item.setActionCommand(OPEN);
                item.addActionListener(controller);
                menu.add(item);

                item = new JMenuItem("Open URL...");
                item.setActionCommand(OPEN_URL);
                item.addActionListener(controller);
                menu.add(item);

                item = new JMenuItem("Save...");
                item.setAccelerator(KeyStroke.getKeyStroke(
                        KeyEvent.VK_S, Toolkit.getDefaultToolkit().getMenuShortcutKeyMaskEx()));
                item.setActionCommand(SAVE);
                item.addActionListener(controller);
                menu.add(item);

                menu.addSeparator();

                item = new JMenuItem("Load Demo Shapes");
                item.setActionCommand(OPEN_DEMO_AIRSPACES);
                item.addActionListener(controller);
                menu.add(item);
            }
            menuBar.add(menu);

            menu = new JMenu("Shape");
            {
                JMenu subMenu = new JMenu("New");
                for (final AirspaceFactory factory : defaultAirspaceFactories) {
                    JMenuItem item = new JMenuItem(factory.toString());
                    item.addActionListener((ActionEvent e) -> {
                        controller.createNewEntry(factory);
                    });
                    subMenu.add(item);
                }
                menu.add(subMenu);

                resizeNewShapesItem = new JCheckBoxMenuItem("Fit new shapes to viewport");
                resizeNewShapesItem.setActionCommand(SIZE_NEW_SHAPES_TO_VIEWPORT);
                resizeNewShapesItem.addActionListener(controller);
                resizeNewShapesItem.setState(controller.isResizeNewShapesToViewport());
                menu.add(resizeNewShapesItem);

                enableEditItem = new JCheckBoxMenuItem("Enable shape editing");
                enableEditItem.setActionCommand(ENABLE_EDIT);
                enableEditItem.addActionListener(controller);
                enableEditItem.setState(controller.isEnableEdit());
                menu.add(enableEditItem);
            }
            menuBar.add(menu);

            menu = new JMenu("Selection");
            {
                JMenuItem item = new JMenuItem("Deselect");
                item.setAccelerator(KeyStroke.getKeyStroke(KeyEvent.VK_D,
                        Toolkit.getDefaultToolkit().getMenuShortcutKeyMaskEx()));
                item.setActionCommand(CLEAR_SELECTION);
                item.addActionListener(controller);
                menu.add(item);

                item = new JMenuItem("Delete");
                item.setAccelerator(KeyStroke.getKeyStroke(KeyEvent.VK_DELETE, 0));
                item.setActionCommand(REMOVE_SELECTED);
                item.addActionListener(controller);
                menu.add(item);
            }
            menuBar.add(menu);

            frame.setJMenuBar(menuBar);

            controller.addPropertyChangeListener((PropertyChangeEvent e) -> {
                if (SIZE_NEW_SHAPES_TO_VIEWPORT.equals((e.getPropertyName()))) {
                    resizeNewShapesItem.setSelected(controller.isResizeNewShapesToViewport());
                } else if (ENABLE_EDIT.equals(e.getPropertyName())) {
                    enableEditItem.setSelected(controller.isEnableEdit());
                }
            });
        }
    }

    public static void main(String[] args) {
        ApplicationTemplate.start("WorldWind Airspace Builder", AppFrame.class);
    }
}<|MERGE_RESOLUTION|>--- conflicted
+++ resolved
@@ -59,31 +59,6 @@
  * runtime editing of <code>{@link Polygon}</code> airspace and <code>{@link SphereAirspace}</code> shapes.
  * <h1>Usage Instructions</h1>
  * <p>
-<<<<<<< HEAD
- * <strong>Adding and Removing Shapes</strong> <br>
- * Add a shape by selecting either <code>Polygon</code> or <code>Sphere</code> in the drop down box then clicking
- * <code>New shape</code>. Delete a shape by left-clicking it then pressing the <code>delete</code> key.
- * <p>
- * <strong>Moving Shapes</strong> <br>
- * Move a shape by left-clicking and dragging it.
- * <p>
- * <strong>Editing Spheres</strong> <br>
- * <i>Note: a sphere must be selected before it can be edited. Select a sphere by left-clicking it.</i> <br>
- * Adjust a sphere's height by holding the <code>Shift</code> key then left-click and drag the sphere. Resize a sphere
- * by moving the cursor toward the sphere's edge until a blue control point appears, then left-click and drag the
- * control point.
- * <p>
- * <strong>Editing Polygons</strong> <br>
- * <i>Note: a polygon must be selected before it can be edited. Select a polygon by left-clicking it.</i> <br>
- * Add a polygon vertex by holding the <code>Alt</code> key and left-clicking anywhere near the polygon. Remove a
- * polygon control point by holding the <code>Control</code> key and left-clicking the blue sphere at the vertex. Move a
- * polygon vertex by left-clicking and dragging it. Change a polygon's bottom or top height by holding the
- * <code>Shift</code> key then left-click any blue sphere at a vertex and drag it.
- * <h1>Demo Shapes</h1>
- * <p>
- * Select {@code File -> Load Demo Shapes} to display a set of polygon airspace shapes built with this editor. The
- * data for these shapes is located in the WorldWind project under
-=======
  * <strong>Adding and Removing Shapes</strong> <br> Add a shape by selecting either <code>Polygon</code> or
  * <code>Sphere</code> in the drop down box then clicking <code>New shape</code>. Delete a shape by left-clicking it
  * then pressing the <code>delete</code> key.
@@ -104,7 +79,6 @@
  * <p>
  * Select <code>File -&gt; Load Demo Shapes</code> to display a set of polygon airspace shapes built with this editor.
  * The data for these shapes is located in the WorldWind project under
->>>>>>> 1df700d1
  * src/gov/nasa/worldwindx/examples/data/AirspaceBuilder-DemoShapes.zip.
  *
  * @author dcollins
