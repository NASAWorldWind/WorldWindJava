<img src="https://worldwind.arc.nasa.gov/img/nasa-logo.svg" height="100"/>

# WorldWind Java - Community Edition (WWJ-CE)

[![Build Status](https://travis-ci.com/WorldWindEarth/WorldWindJava.svg?branch=develop)](https://travis-ci.com/WorldWindEarth/WorldWindJava)

WWJ-CE is community supported fork of the ubiquitous [WorldWind Java SDK](https://github.com/NASAWorldWind/WorldWindJava)
from NASA. 

WorldWind Java is a 3D virtual globe API for desktop Java, developed by NASA. It provides a geographic 
context with high-resolution terrain, for visualizing geographic or geo-located information in 3D and 2D. 
Developers can customize the globe's terrain and imagery. The SDK provides a collection of shapes for 
displaying and interacting with geographic data and representing a range of geometric objects.

- [WorldWindJava Wiki](https://github.com/WorldWindEarth/WorldWindJava/wiki) has setup instructions, developers guides and more
- [API Documentation](https://worldwind.earth/WorldWindJava/) provides an extensive collection of useful JavaDocs for the WWJ-CE SDK
- [WorldWind Forum](https://forum.worldwindcentral.com/forum/world-wind-java-forums) provides help from the WorldWind community
- [IntelliJ IDEA](https://www.jetbrains.com/idea) is used by the NASA WorldWind development team

## Notice from NASA
On March 8, 2019, NASA announced a suspension of the WorldWind project.  

> WorldWind team would like to inform you that starting May 3, 2019, NASA WorldWind project will be
> suspended. All the WorldWind servers providing elevation and imagery will be unavailable. While you
> can still download the SDKs from GitHub, there will be no technical support. If you have questions
> and/or concerns, please feel free to email at:
> 
> worldwind-info@lists.nasa.gov

WWJ-CE seeks to mitigate the effects of the suspension and continue the development of WorldWind Java.

## Contributing to the Community Edition
Contributions to WWJ-CE are welcomed in the form of issues and pull requests.

### Before Submitting an Issue
Please fulfill the following requirements before submitting an issue to this repository:

- Check the [Common Problems](https://github.com/WorldWindEarth/WorldWindJava/wiki/Common-Problems) in the [Tutorials](https://github.com/WorldWindEarth/WorldWindJava/wiki/Tutorials) wiki
- Check that your issue isn't already filed in the [open issues and pull requests](https://github.com/WorldWindEarth/WorldWindJava/issues?q=is%3Aopen)
- Check the [WorldWind Java Forums](https://forum.worldwindcentral.com/forum/world-wind-java-forums) for common solutions

### Before Submitting a Pull Request
Please read [Contributing to WorldWind Java](https://github.com/WorldWindEarth/WorldWindJava/blob/develop/CONTRIBUTING.md) and adhere to the WorldWind Java [Design and Coding Guidelines](https://github.com/WorldWindEarth/WorldWindJava/blob/develop/CONTRIBUTING.md#design-and-coding-guidelines).

## Releases and Roadmap

Official WorldWind Java releases have the latest stable features, enhancements and bug fixes ready for production use.

- [GitHub Releases](https://github.com/WorldWindEarth/WorldWindJava/releases/) documents official releases
- [GitHub Milestones](https://github.com/WorldWindEarth/WorldWindJava/milestones) documents upcoming releases and the development roadmap
- [Travis CI](https://travis-ci.com/WorldWindEarth/WorldWindJava) provides continuous integration and build automation

## Run a Demo

<<<<<<< HEAD
###### From a Web Browser

- [WorldWind Demo App](https://worldwind.arc.nasa.gov/java/latest/webstart/ApplicationTemplate.jnlp) shows WorldWind's basic capabilities
- [Java Demos](https://worldwind.arc.nasa.gov/java/demos/) has a complete list of example apps
   
=======
With the deprecation of WebStart/JNLP, the only option for running a Java demo is to clone the SDK, open it with Apache Netbeans and run it via the Netbeans interface. 

>>>>>>> b1830022
###### From a Windows Development Environment

- Download and extract the [Latest Release](https://github.com/WorldWindEarth/WorldWindJava/releases/latest)
- Open the Command Prompt
```bash
cd [WorldWind release]
run-demo.bat
```

###### From a Linux or macOS Development Environment

- Download and extract the [Latest Release](https://github.com/WorldWindEarth/WorldWindJava/releases/latest)
- Open the Terminal app
```bash
cd [WorldWind release]
sh run-demo.bash
```

###### Troubleshooting

WorldWind requires a modern graphics card with a current driver. Most display problems are caused by out-of-date
graphics drivers. On Windows, visit your graphics card manufacturer's web site for the latest driver: NVIDIA, ATI or
Intel. The drivers are typically under a link named Downloads or Support. If you're using a laptop, the latest drivers
are found at the laptop manufacturer's web site.

## JOGL Native Binaries

JOGL performs runtime extraction of native binaries. Some deployment situations may not allow this because it extracts
the binaries to the application user’s temp directory. Runtime extraction can be avoided by by modifying WorldWind
Java's JOGL distribution to load native binaries directly from the library path instead of dynamically using the native
binary JAR files as follows:

1. Extract the GlueGen and JOGL native binary JAR files for the desired platform.
   These JAR files follow the naming pattern gluegen-rt-natives-PLATFORM.jar and jogl-all-natives-PLATFORM.jar
2. Place the extracted native binaries either in the program's working directory or in a location specified as the
   library path. The following JOGL user's guide page outlines supported library path variables:
   https://jogamp.org/jogl/doc/userguide/index.html#traditionallibraryloading
3. Remove the GlueGen and JOGL native binary JAR files from your application's workspace.
   JOGL attempts to use the native binary JAR files before loading from the library path, so these files must not be
   deployed with the application.
4. When running, specify the JVM argument -Djogamp.gluegen.UseTempJarCache=false

## GDAL

GDAL is a translator library for raster and vector geospatial data formats provided by the Open Source Geospatial Foundation.  GDAL libraries and native binaries are not provided by WorldWindEarth/WorldWind Java, but are needed to build.  The Gradle build will pull the necessary libraries from Maven.  Please see the file GDAL_README.txt for details on where to obtain the native binaries and other details.

## License

Copyright 2006-2009, 2017, 2020 United States Government, as represented by the
Administrator of the National Aeronautics and Space Administration.
All rights reserved.

The NASA World Wind Java (WWJ) platform is licensed under the Apache License,
Version 2.0 (the "License"); you may not use this file except in compliance
with the License. You may obtain a copy of the License at
http://www.apache.org/licenses/LICENSE-2.0

Unless required by applicable law or agreed to in writing, software distributed
under the License is distributed on an "AS IS" BASIS, WITHOUT WARRANTIES OR
CONDITIONS OF ANY KIND, either express or implied. See the License for the
specific language governing permissions and limitations under the License.

NASA World Wind Java (WWJ) also contains the following 3rd party Open Source
software:

    Jackson Parser – Licensed under Apache 2.0
    GDAL – Licensed under MIT
    JOGL – Licensed under  Berkeley Software Distribution (BSD)
    Gluegen – Licensed under Berkeley Software Distribution (BSD)

A complete listing of 3rd Party software notices and licenses included in
NASA World Wind Java (WWJ)  can be found in the WorldWindJava-v2.2 3rd-party
notices and licenses PDF found in code directory.<|MERGE_RESOLUTION|>--- conflicted
+++ resolved
@@ -52,16 +52,8 @@
 
 ## Run a Demo
 
-<<<<<<< HEAD
-###### From a Web Browser
-
-- [WorldWind Demo App](https://worldwind.arc.nasa.gov/java/latest/webstart/ApplicationTemplate.jnlp) shows WorldWind's basic capabilities
-- [Java Demos](https://worldwind.arc.nasa.gov/java/demos/) has a complete list of example apps
-   
-=======
 With the deprecation of WebStart/JNLP, the only option for running a Java demo is to clone the SDK, open it with Apache Netbeans and run it via the Netbeans interface. 
 
->>>>>>> b1830022
 ###### From a Windows Development Environment
 
 - Download and extract the [Latest Release](https://github.com/WorldWindEarth/WorldWindJava/releases/latest)
